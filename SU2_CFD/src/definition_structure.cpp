--- conflicted
+++ resolved
@@ -1,1854 +1,1838 @@
-/*!
- * \file definition_structure.cpp
- * \brief Main subroutines used by SU2_CFD.
- * \author Aerospace Design Laboratory (Stanford University) <http://su2.stanford.edu>.
- * \version 2.0.6
- *
- * Stanford University Unstructured (SU2) Code
- * Copyright (C) 2012 Aerospace Design Laboratory
- *
- * This program is free software: you can redistribute it and/or modify
- * it under the terms of the GNU General Public License as published by
- * the Free Software Foundation, either version 3 of the License, or
- * (at your option) any later version.
- *
- * This program is distributed in the hope that it will be useful,
- * but WITHOUT ANY WARRANTY; without even the implied warranty of
- * MERCHANTABILITY or FITNESS FOR A PARTICULAR PURPOSE.  See the
- * GNU General Public License for more details.
- *
- * You should have received a copy of the GNU General Public License
- * along with this program.  If not, see <http://www.gnu.org/licenses/>.
- */
-
-#include "../include/definition_structure.hpp"
-
-
-unsigned short GetnZone(string val_mesh_filename, unsigned short val_format, CConfig *config) {
-	string text_line, Marker_Tag;
-	ifstream mesh_file;
-	short nZone = 1;
-	bool isFound = false;
-	char cstr[200];
-	string::size_type position;
-	int rank = MASTER_NODE;
-
-#ifndef NO_MPI
-	rank = MPI::COMM_WORLD.Get_rank();
-	if (MPI::COMM_WORLD.Get_size() != 1) {
-		val_mesh_filename.erase (val_mesh_filename.end()-4, val_mesh_filename.end());
-		val_mesh_filename = val_mesh_filename + "_1.su2";
-	}
-#endif
-
-	/*--- Search the mesh file for the 'NZONE' keyword. ---*/
-	switch (val_format) {
-	case SU2:
-
-		/*--- Open grid file ---*/
-		strcpy (cstr, val_mesh_filename.c_str());
-		mesh_file.open(cstr, ios::in);
-		if (mesh_file.fail()) {
-			cout << "cstr=" << cstr << endl;
-			cout << "There is no geometry file (GetnZone))!" << endl;
-			cout << "Press any key to exit..." << endl;
-			cin.get();
-#ifdef NO_MPI
-			exit(1);
-#else
-			MPI::COMM_WORLD.Abort(1);
-			MPI::Finalize();
-#endif
-		}
-
-		/*--- Open the SU2 mesh file ---*/
-		while (getline (mesh_file,text_line)) {
-
-			/*--- Search for the "NZONE" keyword to see if there are multiple Zones ---*/
-			position = text_line.find ("NZONE=",0);
-			if (position != string::npos) {
-				text_line.erase (0,6); nZone = atoi(text_line.c_str()); isFound = true;
-				if (rank == MASTER_NODE) {
-					//					if (nZone == 1) cout << "SU2 mesh file format with a single zone." << endl;
-					//					else if (nZone >  1) cout << "SU2 mesh file format with " << nZone << " zones." << endl;
-					//					else
-					if (nZone <= 0) {
-						cout << "Error: Number of mesh zones is less than 1 !!!" << endl;
-						cout << "Press any key to exit..." << endl;
-						cin.get();
-#ifdef NO_MPI
-						exit(1);
-#else
-						MPI::COMM_WORLD.Abort(1);
-						MPI::Finalize();
-#endif
-					}
-				}
-			}
-		}
-		/*--- If the "NZONE" keyword was not found, assume this is an ordinary
-       simulation on a single Zone ---*/
-		if (!isFound) {
-			nZone = 1;
-			//			if (rank == MASTER_NODE) cout << "SU2 mesh file format with a single zone." << endl;
-		}
-		break;
-
-	case CGNS:
-
-		nZone = 1;
-		//		if (rank == MASTER_NODE) cout << "CGNS mesh file format with a single zone." << endl;
-		break;
-
-	case NETCDF_ASCII:
-
-		nZone = 1;
-		//		if (rank == MASTER_NODE) cout << "NETCDF mesh file format with a single zone." << endl;
-		break;
-
-	}
-
-	/*--- For time spectral integration, nZones = nTimeInstances. ---*/
-	if (config->GetUnsteady_Simulation() == TIME_SPECTRAL) {
-		nZone = config->GetnTimeInstances();
-	}
-
-	return (unsigned short) nZone;
-}
-
-unsigned short GetnDim(string val_mesh_filename, unsigned short val_format) {
-
-	string text_line, Marker_Tag;
-	ifstream mesh_file;
-	short nDim = 3;
-	bool isFound = false;
-	char cstr[200];
-	string::size_type position;
-
-#ifndef NO_MPI
-	if (MPI::COMM_WORLD.Get_size() != 1) {
-		val_mesh_filename.erase (val_mesh_filename.end()-4, val_mesh_filename.end());
-		val_mesh_filename = val_mesh_filename + "_1.su2";
-	}
-#endif
-
-	switch (val_format) {
-	case SU2:
-
-		/*--- Open grid file ---*/
-		strcpy (cstr, val_mesh_filename.c_str());
-		mesh_file.open(cstr, ios::in);
-
-		/*--- Read SU2 mesh file ---*/
-		while (getline (mesh_file,text_line)) {
-			/*--- Search for the "NDIM" keyword to see if there are multiple Zones ---*/
-			position = text_line.find ("NDIME=",0);
-			if (position != string::npos) {
-				text_line.erase (0,6); nDim = atoi(text_line.c_str()); isFound = true;
-			}
-		}
-		break;
-
-	case CGNS:
-		nDim = 3;
-		break;
-
-	case NETCDF_ASCII:
-		nDim = 3;
-		break;
-	}
-	return (unsigned short) nDim;
-}
-
-
-
-void Geometrical_Preprocessing(CGeometry ***geometry, CConfig **config, unsigned short val_nZone) {
-
-
-	unsigned short iMGlevel, iZone;
-	unsigned long iPoint;
-	int rank = MASTER_NODE;
-#ifndef NO_MPI
-	rank = MPI::COMM_WORLD.Get_rank();
-#endif
-
-	for (iZone = 0; iZone < val_nZone; iZone++) {
-
-		/*--- Compute elements surrounding points, points surrounding points,
-     and elements surrounding elements ---*/
-		if (rank == MASTER_NODE) cout << "Setting local point and element connectivity." <<endl;
-		geometry[iZone][MESH_0]->SetEsuP();
-		geometry[iZone][MESH_0]->SetPsuP();
-		geometry[iZone][MESH_0]->SetEsuE();
-        
-		/*--- Check the orientation before computing geometrical quantities ---*/
-		if (rank == MASTER_NODE) cout << "Checking the numerical grid orientation." <<endl;
-		geometry[iZone][MESH_0]->SetBoundVolume();
-		geometry[iZone][MESH_0]->Check_Orientation(config[iZone]);
-
-		/*--- Create the edge structure ---*/
-		if (rank == MASTER_NODE) cout << "Identifying edges and vertices." <<endl;
-		geometry[iZone][MESH_0]->SetEdges();
-		geometry[iZone][MESH_0]->SetVertex(config[iZone]);
-
-		/*--- Compute center of gravity ---*/
-		if (rank == MASTER_NODE) cout << "Computing centers of gravity." << endl;
-		geometry[iZone][MESH_0]->SetCG();
-
-		/*--- Create the control volume structures ---*/
-		if (rank == MASTER_NODE) cout << "Setting the control volume structure." << endl;
-		geometry[iZone][MESH_0]->SetControlVolume(config[iZone], ALLOCATE);
-		geometry[iZone][MESH_0]->SetBoundControlVolume(config[iZone], ALLOCATE);
-
-		/*--- Identify closest normal neighbor ---*/
-		if (rank == MASTER_NODE) cout << "Searching for closest normal neighbor on the surface." << endl;
-		geometry[iZone][MESH_0]->FindNormal_Neighbor(config[iZone]);
-
-		/*--- For a rotating frame, set the velocity due to rotation at each mesh point ---*/
-		if (config[iZone]->GetRotating_Frame())
-			geometry[iZone][MESH_0]->SetRotationalVelocity(config[iZone]);
-
-		if ((config[iZone]->GetMGLevels() != 0) && (rank == MASTER_NODE))
-			cout << "Setting the multigrid structure." <<endl;
-
-	}
-
-#ifndef NO_MPI
-	/*--- Synchronization point after the multigrid stuff ---*/
-	MPI::COMM_WORLD.Barrier();
-#endif
-
-	/*--- Loop over all the new grid ---*/
-	for (iMGlevel = 1; iMGlevel <= config[ZONE_0]->GetMGLevels(); iMGlevel++) {
-
-		/*--- Loop over all zones at each grid level. ---*/
-		for (iZone = 0; iZone < val_nZone; iZone++) {
-
-			/*--- Create main aglomeration structure (ingluding MPI stuff) ---*/
-			geometry[iZone][iMGlevel] = new CMultiGridGeometry(geometry, config, iMGlevel, iZone);
-
-			/*--- Compute points surrounding points. ---*/
-			geometry[iZone][iMGlevel]->SetPsuP(geometry[iZone][iMGlevel-1]);
-
-			/*--- Create the edge structure ---*/
-			geometry[iZone][iMGlevel]->SetEdges();
-			geometry[iZone][iMGlevel]->SetVertex(geometry[iZone][iMGlevel-1], config[iZone]);
-
-			/*--- Create the control volume structures ---*/
-			geometry[iZone][iMGlevel]->SetControlVolume(config[iZone],geometry[iZone][iMGlevel-1], ALLOCATE);
-			geometry[iZone][iMGlevel]->SetBoundControlVolume(config[iZone],geometry[iZone][iMGlevel-1], ALLOCATE);
-			geometry[iZone][iMGlevel]->SetCoord(geometry[iZone][iMGlevel-1]);
-
-			/*--- Find closest neighbor to a surface point ---*/
-			geometry[iZone][iMGlevel]->FindNormal_Neighbor(config[iZone]);
-
-			/*--- For a rotating frame, set the velocity due to rotation at each mesh point ---*/
-			if (config[iZone]->GetRotating_Frame())
-				geometry[iZone][iMGlevel]->SetRotationalVelocity(config[iZone]);
-
-		}
-	}
-
-	/*--- For unsteady simulations, initialize the grid volumes
-   and coordinates for previous solutions. Loop over all zones/grids. ---*/
-	for (iZone = 0; iZone < val_nZone; iZone++) {
-		if (config[iZone]->GetGrid_Movement()) {
-			for (iMGlevel = 0; iMGlevel <= config[iZone]->GetMGLevels(); iMGlevel++) {
-				for (iPoint = 0; iPoint < geometry[iZone][iMGlevel]->GetnPoint(); iPoint++) {
-					geometry[iZone][iMGlevel]->node[iPoint]->SetVolume_n();
-					geometry[iZone][iMGlevel]->node[iPoint]->SetVolume_nM1();
-
-					geometry[iZone][iMGlevel]->node[iPoint]->SetCoord_n();
-					geometry[iZone][iMGlevel]->node[iPoint]->SetCoord_n1();
-				}
-			}
-		}
-	}
-
-}
-
-void Solver_Preprocessing(CSolver ***solver_container, CGeometry **geometry, CConfig *config, unsigned short iZone) {
-
-	unsigned short iMGlevel;
-	bool tne2_euler, tne2_ns, euler, ns, plasma_euler, plasma_ns,
-	plasma_monatomic, plasma_diatomic, levelset, adj_euler, adj_tne2_euler,
-	lin_euler, adj_ns, adj_tne2_ns, lin_ns, turbulent, adj_turb, lin_turb, electric, wave, fea, adj_levelset,
-	adj_plasma_euler, adj_plasma_ns, spalart_allmaras, menter_sst, template_solver, transition;
-
-
-	/*--- Initialize some useful booleans ---*/
-	euler = false;		ns = false; turbulent = false;	electric = false;	plasma_monatomic = false;
-	plasma_diatomic = false; levelset = false; plasma_euler = false; plasma_ns = false; transition = false;
-	adj_euler = false;	adj_ns = false;			adj_turb = false;	wave = false; fea = false; 	adj_levelset = false;	 spalart_allmaras = false;
-	lin_euler = false;	lin_ns = false;			lin_turb = false;	menter_sst = false; adj_plasma_euler = false;	adj_plasma_ns = false;
-  tne2_euler = false; tne2_ns = false;
-	template_solver = false;
-
-	/*--- Assign booleans ---*/
-	switch (config->GetKind_Solver()) {
-	case TEMPLATE_SOLVER: template_solver = true; break;
-	case EULER : euler = true; break;
-	case NAVIER_STOKES: ns = true; break;
-	case RANS : ns = true; turbulent = true; if (config->GetKind_Trans_Model() == LM) transition = true; break;
-  case TNE2_EULER : tne2_euler = true; break;
-  case TNE2_NAVIER_STOKES: tne2_ns = true; break;
-	case FREE_SURFACE_EULER: euler = true; levelset = true; break;
-	case FREE_SURFACE_NAVIER_STOKES: ns = true; levelset = true; break;
-	case FREE_SURFACE_RANS: ns = true; turbulent = true; levelset = true; break;
-	case FLUID_STRUCTURE_EULER: euler = true; fea = true; break;
-	case FLUID_STRUCTURE_NAVIER_STOKES: ns = true; fea = true; break;
-	case FLUID_STRUCTURE_RANS: ns = true; turbulent = true; fea = true; break;
-	case AEROACOUSTIC_NAVIER_STOKES: ns = true; wave = true; break;
-	case AEROACOUSTIC_RANS: ns = true; turbulent = true; wave = true; break;
-	case ELECTRIC_POTENTIAL: electric = true; break;
-	case WAVE_EQUATION: wave = true; break;
-	case LINEAR_ELASTICITY: fea = true; break;
-	case ADJ_EULER : euler = true; adj_euler = true; break;
-	case ADJ_NAVIER_STOKES : ns = true; turbulent = (config->GetKind_Turb_Model() != NONE); adj_ns = true; break;
-  case ADJ_TNE2_EULER : tne2_euler = true; adj_tne2_euler = true; break;
-  case ADJ_TNE2_NAVIER_STOKES : tne2_ns = true; adj_tne2_ns = true; break;
-	case ADJ_RANS : ns = true; turbulent = true; adj_ns = true; adj_turb = ( ((config->GetKind_Adjoint() == CONTINUOUS) && (!config->GetFrozen_Visc())) || (config->GetKind_Adjoint() == HYBRID) ); break;
-	case ADJ_FREE_SURFACE_EULER: euler = true; adj_euler = true; levelset = true; adj_levelset = true; break;
-	case ADJ_FREE_SURFACE_NAVIER_STOKES: ns = true; adj_ns = true; levelset = true; adj_levelset = true; break;
-	case ADJ_FREE_SURFACE_RANS: ns = true; adj_ns = true; turbulent = true; adj_turb = (((config->GetKind_Adjoint() != HYBRID) && (!config->GetFrozen_Visc())) || (config->GetKind_Adjoint() == HYBRID)); levelset = true; adj_levelset = true; break;
-	case ADJ_PLASMA_EULER : plasma_euler = true; adj_plasma_euler = true; break;
-	case ADJ_PLASMA_NAVIER_STOKES : plasma_ns = true; adj_plasma_ns = true; break;
-	case LIN_EULER: euler = true; lin_euler = true; break;
-
-	/*--- Specify by zone for the aeroacoustic problem ---*/
-	case AEROACOUSTIC_EULER:
-		if (iZone == ZONE_0) {
-			euler = true;
-		} else if (iZone == ZONE_1) {
-			wave = true;
-		}
-		break;
-	case ADJ_AEROACOUSTIC_EULER:
-		if (iZone == ZONE_0) {
-			euler = true; adj_euler = true;
-		} else if (iZone == ZONE_1) {
-			wave = true;
-		}
-		break;
-	case PLASMA_EULER:
-		if (iZone == ZONE_0) {
-			plasma_euler = true;
-		} else if (iZone == ZONE_1) {
-			electric = true;
-		}
-		break;
-	case PLASMA_NAVIER_STOKES:
-		if (iZone == ZONE_0) {
-			plasma_ns = true;
-		} else if (iZone == ZONE_1) {
-			electric = true;
-		}
-		break;
-	}
-	/*--- Assign turbulence model booleans --- */
-	if (turbulent)
-		switch (config->GetKind_Turb_Model()){
-		case SA: spalart_allmaras = true; break;
-		case SST: menter_sst = true; break;
-		default: cout << "Specified turbulence model unavailable or none selected" << endl; cin.get(); break;
-		}
-
-	if (plasma_euler || plasma_ns) {
-		switch (config->GetKind_GasModel()){
-		case AIR7: plasma_diatomic = true; break;
-		case O2: plasma_diatomic = true; break;
-		case N2: plasma_diatomic = true; break;
-		case AIR5: plasma_diatomic = true; break;
-		case ARGON: plasma_monatomic = true; break;
-		case ARGON_SID: plasma_diatomic = true; break;
-		default: cout << "Specified plasma model unavailable or none selected" << endl; cin.get(); break;
-		}
-	}
-
-	/*--- Definition of the Class for the solution: solver_container[DOMAIN][MESH_LEVEL][EQUATION]. Note that euler, ns
-   and potential are incompatible, they use the same position in sol container ---*/
-	for (iMGlevel = 0; iMGlevel <= config->GetMGLevels(); iMGlevel++) {
-
-		/*--- Allocate solution for a template problem ---*/
-		if (template_solver) {
-			solver_container[iMGlevel][TEMPLATE_SOL] = new CTemplateSolver(geometry[iMGlevel], config);
-		}
-
-		/*--- Allocate solution for direct problem, and run the preprocessing and postprocessing ---*/
-		if (euler) {
-			solver_container[iMGlevel][FLOW_SOL] = new CEulerSolver(geometry[iMGlevel], config, iMGlevel);
-		}
-		if (ns) {
-			solver_container[iMGlevel][FLOW_SOL] = new CNSSolver(geometry[iMGlevel], config, iMGlevel);
-		}
-    if (tne2_euler) {
-			solution_container[iMGlevel][TNE2_SOL] = new CTNE2EulerSolution(geometry[iMGlevel], config, iMGlevel);
-		}
-		if (tne2_ns) {
-			solution_container[iMGlevel][TNE2_SOL] = new CTNE2NSSolution(geometry[iMGlevel], config, iMGlevel);
-		}
-		if (turbulent) {
-			if (spalart_allmaras) {
-        solver_container[iMGlevel][TURB_SOL] = new CTurbSASolver(geometry[iMGlevel], config, iMGlevel);
-        solver_container[iMGlevel][FLOW_SOL]->Preprocessing(geometry[iMGlevel], solver_container[iMGlevel], config, iMGlevel, NO_RK_ITER, RUNTIME_FLOW_SYS);
-        solver_container[iMGlevel][TURB_SOL]->Postprocessing(geometry[iMGlevel], solver_container[iMGlevel], config, iMGlevel);
-      }
-			else if (menter_sst) {
-        solver_container[iMGlevel][TURB_SOL] = new CTurbSSTSolver(geometry[iMGlevel], config, iMGlevel);
-        solver_container[iMGlevel][FLOW_SOL]->Preprocessing(geometry[iMGlevel], solver_container[iMGlevel], config, iMGlevel, NO_RK_ITER, RUNTIME_FLOW_SYS);
-        solver_container[iMGlevel][TURB_SOL]->Postprocessing(geometry[iMGlevel], solver_container[iMGlevel], config, iMGlevel);
-      }
-			if (transition) {
-        solver_container[iMGlevel][TRANS_SOL] = new CTransLMSolver(geometry[iMGlevel], config, iMGlevel);
-      }
-		}
-		if (electric) {
-			solver_container[iMGlevel][ELEC_SOL] = new CElectricSolver(geometry[iMGlevel], config);
-		}
-		if (plasma_euler || plasma_ns) {
-			solver_container[iMGlevel][PLASMA_SOL] = new CPlasmaSolver(geometry[iMGlevel], config);
-		}
-		if (levelset) {
-			solver_container[iMGlevel][LEVELSET_SOL] = new CLevelSetSolver(geometry[iMGlevel], config, iMGlevel);
-		}		
-		if (wave) {
-			solver_container[iMGlevel][WAVE_SOL] = new CWaveSolver(geometry[iMGlevel], config);
-		}
-		if (fea) {
-			solver_container[iMGlevel][FEA_SOL] = new CFEASolver(geometry[iMGlevel], config);
-		}
-
-		/*--- Allocate solution for adjoint problem ---*/
-		if (adj_euler) {
-			solver_container[iMGlevel][ADJFLOW_SOL] = new CAdjEulerSolver(geometry[iMGlevel], config, iMGlevel);
-		}
-		if (adj_ns) {
-			solver_container[iMGlevel][ADJFLOW_SOL] = new CAdjNSSolver(geometry[iMGlevel], config, iMGlevel);
-		}
-    if (adj_tne2_euler) {
-//			solution_container[iMGlevel][ADJFLOW_SOL] = new CAdjTNE2EulerSolution(geometry[iMGlevel], config, iMGlevel);
-		}
-		if (adj_tne2_ns) {
-//			solution_container[iMGlevel][ADJFLOW_SOL] = new CAdjTNE2NSSolution(geometry[iMGlevel], config, iMGlevel);
-		}
-		if (adj_turb) {
-			solver_container[iMGlevel][ADJTURB_SOL] = new CAdjTurbSolver(geometry[iMGlevel], config);
-		}
-		if (adj_levelset) {
-			solver_container[iMGlevel][ADJLEVELSET_SOL] = new CAdjLevelSetSolver(geometry[iMGlevel], config, iMGlevel);
-		}
-		if (adj_plasma_euler || adj_plasma_ns) {
-			solver_container[iMGlevel][ADJPLASMA_SOL] = new CAdjPlasmaSolver(geometry[iMGlevel], config);
-		}
-
-		/*--- Allocate solution for linear problem (at the moment we use the same scheme as the adjoint problem) ---*/
-		if (lin_euler) {
-			solver_container[iMGlevel][LINFLOW_SOL] = new CLinEulerSolver(geometry[iMGlevel], config);
-		}
-		if (lin_ns) {
-			cout <<"Equation not implemented." << endl; cin.get(); break;
-		}
-
-	}
-
-}
-
-
-void Integration_Preprocessing(CIntegration **integration_container, CGeometry **geometry, CConfig *config, unsigned short iZone) {
-
-	bool euler, ns, tne2_euler, tne2_ns, plasma_euler, plasma_ns, plasma_monatomic, plasma_diatomic, levelset, adj_plasma_euler, adj_plasma_ns,
-	adj_euler, adj_tne2_euler, lin_euler, adj_ns, adj_tne2_ns, lin_ns, turbulent, adj_turb, lin_turb, electric, wave, fea, spalart_allmaras, menter_sst, template_solver, adj_levelset, transition;
-
-	/*--- Initialize some useful booleans ---*/
-	euler = false;		ns = false; tne2_euler = false; tne2_ns = false; turbulent = false;	electric = false;	plasma_monatomic = false;
-	plasma_diatomic = false; levelset = false; plasma_euler = false; plasma_ns = false;
-	adj_euler = false;	adj_ns = false; adj_tne2_euler = false;	adj_tne2_ns = false; adj_turb = false;	wave = false; fea = false; adj_levelset = false;	spalart_allmaras = false;
-	lin_euler = false;	lin_ns = false;			lin_turb = false;	menter_sst = false; adj_plasma_euler = false; adj_plasma_ns = false; transition = false;
-	template_solver = false;
-
-	/*--- Assign booleans ---*/
-	switch (config->GetKind_Solver()) {
-        case TEMPLATE_SOLVER: template_solver = true; break;
-        case EULER : euler = true; break;
-        case NAVIER_STOKES: ns = true; break;
-        case TNE2_EULER : tne2_euler = true; break;
-        case TNE2_NAVIER_STOKES: tne2_ns = true; break;
-        case RANS : ns = true; turbulent = true; if (config->GetKind_Trans_Model() == LM) transition = true; break;
-        case FREE_SURFACE_EULER: euler = true; levelset = true; break;
-        case FREE_SURFACE_NAVIER_STOKES: ns = true; levelset = true; break;
-        case FREE_SURFACE_RANS: ns = true; turbulent = true; levelset = true; break;
-        case FLUID_STRUCTURE_EULER: euler = true; fea = true; break;
-        case FLUID_STRUCTURE_NAVIER_STOKES: ns = true; fea = true; break;
-        case FLUID_STRUCTURE_RANS: ns = true; turbulent = true; fea = true; break;
-        case AEROACOUSTIC_NAVIER_STOKES: ns = true; wave = true; break;
-        case AEROACOUSTIC_RANS: ns = true; turbulent = true; wave = true; break;
-        case ELECTRIC_POTENTIAL: electric = true; break;
-        case WAVE_EQUATION: wave = true; break;
-        case LINEAR_ELASTICITY: fea = true; break;
-        case ADJ_EULER : euler = true; adj_euler = true; break;
-        case ADJ_NAVIER_STOKES : ns = true; turbulent = (config->GetKind_Turb_Model() != NONE); adj_ns = true; break;
-        case ADJ_TNE2_EULER : tne2_euler = true; adj_tne2_euler = true; break;
-        case ADJ_TNE2_NAVIER_STOKES : tne2_ns = true; adj_tne2_ns = true; break;
-        case ADJ_RANS : ns = true; turbulent = true; adj_ns = true; adj_turb = ( ((config->GetKind_Adjoint() == CONTINUOUS) && (!config->GetFrozen_Visc())) || (config->GetKind_Adjoint() == HYBRID) ); break;
-        case ADJ_PLASMA_EULER : plasma_euler = true; adj_plasma_euler = true; break;
-        case ADJ_PLASMA_NAVIER_STOKES : plasma_ns = true; adj_plasma_ns = true; break;
-        case ADJ_FREE_SURFACE_EULER: euler = true; levelset = true; adj_euler = true; adj_levelset = true; break;
-        case ADJ_FREE_SURFACE_NAVIER_STOKES: ns = true; levelset = true; adj_ns = true; adj_levelset = true; break;
-        case ADJ_FREE_SURFACE_RANS : ns = true; turbulent = true; levelset = true; adj_ns = true; adj_turb = (((config->GetKind_Adjoint() != HYBRID) && (!config->GetFrozen_Visc())) || (config->GetKind_Adjoint() == HYBRID)); adj_levelset = true; break;
-        case LIN_EULER: euler = true; lin_euler = true; break;
-            
-            /*--- Specify by zone for the aeroacoustic problem ---*/
-        case AEROACOUSTIC_EULER:
-            if (iZone == ZONE_0) {
-                euler = true;
-            } else if (iZone == ZONE_1) {
-                wave = true;
-            }
-            break;
-        case ADJ_AEROACOUSTIC_EULER:
-            if (iZone == ZONE_0) {
-                euler = true; adj_euler = true;
-            } else if (iZone == ZONE_1) {
-                wave = true;
-            }
-            break;
-        case PLASMA_EULER:
-            if (iZone == ZONE_0) {
-                plasma_euler = true;
-            } else if (iZone == ZONE_1) {
-                electric = true;
-            }
-            break;
-        case PLASMA_NAVIER_STOKES:
-            if (iZone == ZONE_0) {
-                plasma_ns = true;
-            } else if (iZone == ZONE_1) {
-                electric = true;
-            }
-            break;
-	}
-    
-	/*--- Assign turbulence model booleans --- */
-	if (turbulent) {
-		switch (config->GetKind_Turb_Model()) {
-      case SA: spalart_allmaras = true; break;
-      case SST: menter_sst = true; break;
-      default: cout << "Specified turbulence model unavailable or none selected" << endl; cin.get(); break;
-		}
-  }
-  
-	if (plasma_euler || plasma_ns) {
-		switch (config->GetKind_GasModel()) {
-      case AIR7: plasma_diatomic = true; break;
-      case O2: plasma_diatomic = true; break;
-      case N2: plasma_diatomic = true; break;
-      case AIR5: plasma_diatomic = true; break;
-      case ARGON: plasma_monatomic = true; break;
-      case AIR21: plasma_diatomic = true; break;
-      case ARGON_SID: plasma_diatomic = true; break;
-      default: cout << "Specified plasma model unavailable or none selected" << endl; cin.get(); break;
-		}
-	}
-
-	/*--- Allocate solution for a template problem ---*/
-	if (template_solver) integration_container[TEMPLATE_SOL] = new CSingleGridIntegration(config);
-
-	/*--- Allocate solution for direct problem ---*/
-	if (euler) integration_container[FLOW_SOL] = new CMultiGridIntegration(config);
-	if (ns) integration_container[FLOW_SOL] = new CMultiGridIntegration(config);
-  if (tne2_euler) integration_container[TNE2_SOL] = new CMultiGridIntegration(config);
-	if (tne2_ns) integration_container[TNE2_SOL] = new CMultiGridIntegration(config);
-	if (turbulent) integration_container[TURB_SOL] = new CSingleGridIntegration(config);
-	if (transition) integration_container[TRANS_SOL] = new CSingleGridIntegration(config);
-	if (electric) integration_container[ELEC_SOL] = new CPotentialIntegration(config);
-	if (plasma_euler) integration_container[PLASMA_SOL] = new CMultiGridIntegration(config);
-	if (plasma_ns) integration_container[PLASMA_SOL] = new CMultiGridIntegration(config);
-	if (levelset) integration_container[LEVELSET_SOL] = new CSingleGridIntegration(config);
-	if (wave) integration_container[WAVE_SOL] = new CSingleGridIntegration(config);
-	if (fea) integration_container[FEA_SOL] = new CSingleGridIntegration(config);
-
-	/*--- Allocate solution for adjoint problem ---*/
-	if (adj_euler) integration_container[ADJFLOW_SOL] = new CMultiGridIntegration(config);
-	if (adj_ns) integration_container[ADJFLOW_SOL] = new CMultiGridIntegration(config);
-  if (adj_tne2_euler) integration_container[ADJTNE2_SOL] = new CMultiGridIntegration(config);
-	if (adj_tne2_ns) integration_container[ADJTNE2_SOL] = new CMultiGridIntegration(config);
-	if (adj_turb) integration_container[ADJTURB_SOL] = new CSingleGridIntegration(config);
-	if (adj_plasma_euler) integration_container[ADJPLASMA_SOL] = new CMultiGridIntegration(config);
-	if (adj_plasma_ns) integration_container[ADJPLASMA_SOL] = new CMultiGridIntegration(config);
-	if (adj_levelset) integration_container[ADJLEVELSET_SOL] = new CSingleGridIntegration(config);
-
-	/*--- Allocate solution for linear problem (at the moment we use the same scheme as the adjoint problem) ---*/
-	if (lin_euler) integration_container[LINFLOW_SOL] = new CMultiGridIntegration(config);
-	if (lin_ns) { cout <<"Equation not implemented." << endl; cin.get(); }
-
-}
-
-
-void Numerics_Preprocessing(CNumerics ****numerics_container, CSolver ***solver_container, CGeometry **geometry, 
-		CConfig *config, unsigned short iZone) {
-
-	unsigned short iMGlevel, iSol, nDim, nVar_Template = 0, nVar_Flow = 0, nVar_TNE2 = 0,nVar_Trans = 0, nVar_Adj_Flow = 0, nVar_Adj_TNE2 = 0, nVar_Plasma = 0, nVar_LevelSet = 0, nVar_Turb = 0, nVar_Adj_Turb = 0, nVar_Elec = 0, nVar_FEA = 0, nVar_Wave = 0, nVar_Lin_Flow = 0,
-			nVar_Adj_LevelSet = 0, nVar_Adj_Plasma = 0, nSpecies = 0, nDiatomics = 0, nMonatomics = 0;
-
-	double *constants = NULL;
-
-	bool euler, ns, tne2_euler, tne2_ns, plasma_euler, plasma_ns, plasma_monatomic, plasma_diatomic,
-	levelset, adj_plasma_euler, adj_plasma_ns, adj_levelset, adj_euler, adj_tne2_euler, lin_euler, adj_ns, adj_tne2_ns, lin_ns, turbulent,
-	adj_turb, lin_turb, electric, wave, fea, spalart_allmaras, menter_sst, template_solver, transition;
-
-	bool incompressible = config->GetIncompressible();
-
-	/*--- Initialize some useful booleans ---*/
-	euler          = false;   ns               = false;   turbulent        = false;
-	tne2_euler     = false;   tne2_ns          = false;
-	electric       = false;   plasma_monatomic = false;   plasma_diatomic  = false;  levelset         = false;   plasma_euler     = false;
-	plasma_ns      = false;   adj_euler        = false;	  adj_ns           = false;	 adj_turb         = false;
-	adj_tne2_euler = false;	  adj_tne2_ns      = false;
-	wave           = false;   fea              = false;   adj_levelset     = false;	 spalart_allmaras = false;
-	lin_euler      = false;   lin_ns           = false;   lin_turb         = false;	 menter_sst       = false;   adj_plasma_euler = false;
-	adj_plasma_ns  = false;   transition       = false;   template_solver  = false;
-
-	/*--- Assign booleans ---*/
-	switch (config->GetKind_Solver()) {
-	case TEMPLATE_SOLVER: template_solver = true; break;
-	case EULER : euler = true; break;
-	case NAVIER_STOKES: ns = true; break;
-  case TNE2_EULER : tne2_euler = true; break;
-  case TNE2_NAVIER_STOKES: tne2_ns = true; break;
-	case RANS : ns = true; turbulent = true; if (config->GetKind_Trans_Model() == LM) transition = true; break;
-	case FREE_SURFACE_EULER: euler = true; levelset = true; break;
-	case FREE_SURFACE_NAVIER_STOKES: ns = true; levelset = true; break;
-	case FREE_SURFACE_RANS: ns = true; turbulent = true; levelset = true; break;
-	case FLUID_STRUCTURE_EULER: euler = true; fea = true; break;
-	case FLUID_STRUCTURE_NAVIER_STOKES: ns = true; fea = true; break;
-	case FLUID_STRUCTURE_RANS: ns = true; turbulent = true; fea = true; break;
-	case AEROACOUSTIC_NAVIER_STOKES: ns = true; wave = true; break;
-	case AEROACOUSTIC_RANS: ns = true; turbulent = true; wave = true; break;
-	case ELECTRIC_POTENTIAL: electric = true; break;
-	case WAVE_EQUATION: wave = true; break;
-	case LINEAR_ELASTICITY: fea = true; break;
-	case ADJ_EULER : euler = true; adj_euler = true; break;
-	case ADJ_NAVIER_STOKES : ns = true; turbulent = (config->GetKind_Turb_Model() != NONE); adj_ns = true; break;
-  case ADJ_TNE2_EULER : tne2_euler = true; adj_tne2_euler = true; break;
-  case ADJ_TNE2_NAVIER_STOKES : tne2_ns = true; adj_tne2_ns = true; break;
-	case ADJ_RANS : ns = true; turbulent = true; adj_ns = true; adj_turb = ( ((config->GetKind_Adjoint() == CONTINUOUS) && (!config->GetFrozen_Visc())) || (config->GetKind_Adjoint() == HYBRID) ); break;
-	case ADJ_FREE_SURFACE_EULER: euler = true; adj_euler = true; levelset = true; adj_levelset = true; break;
-	case ADJ_FREE_SURFACE_NAVIER_STOKES: ns = true; adj_ns = true; levelset = true; adj_levelset = true; break;
-	case ADJ_FREE_SURFACE_RANS: ns = true; adj_ns = true; turbulent = true; adj_turb = (((config->GetKind_Adjoint() != HYBRID) && (!config->GetFrozen_Visc())) || (config->GetKind_Adjoint() == HYBRID)); levelset = true; adj_levelset = true; break;
-	case ADJ_PLASMA_EULER : plasma_euler = true; adj_plasma_euler = true; break;
-	case ADJ_PLASMA_NAVIER_STOKES : plasma_ns = true; adj_plasma_ns = true; break;
-	case LIN_EULER: euler = true; lin_euler = true; break;
-
-	/*--- Specify by zone for the aeroacoustic problem ---*/
-	case AEROACOUSTIC_EULER:
-		if (iZone == ZONE_0) {
-			euler = true;
-		} else if (iZone == ZONE_1) {
-			wave = true;
-		}
-		break;
-	case ADJ_AEROACOUSTIC_EULER:
-		if (iZone == ZONE_0) {
-			euler = true; adj_euler = true;
-		} else if (iZone == ZONE_1) {
-			wave = true;
-		}
-		break;
-	case PLASMA_EULER:
-		if (iZone == ZONE_0) {
-			plasma_euler = true;
-		} else if (iZone == ZONE_1) {
-			electric = true;
-		}
-		break;
-	case PLASMA_NAVIER_STOKES:
-		if (iZone == ZONE_0) {
-			plasma_ns = true;
-		} else if (iZone == ZONE_1) {
-			electric = true;
-		}
-		break;
-	}
-
-	/*--- Assign turbulence model booleans --- */
-	if (turbulent)
-		switch (config->GetKind_Turb_Model()){
-		case SA: spalart_allmaras = true; break;
-		case SST: menter_sst = true; constants = solver_container[MESH_0][TURB_SOL]->GetConstants(); break;
-		default: cout << "Specified turbulence model unavailable or none selected" << endl; cin.get(); break;
-		}
-
-	if (plasma_euler || plasma_ns) {
-		switch (config->GetKind_GasModel()){
-		case AIR7: plasma_diatomic = true; break;
-		case O2: plasma_diatomic = true; break;
-		case N2: plasma_diatomic = true; break;
-		case AIR5: plasma_diatomic = true; break;
-		case ARGON: plasma_monatomic = true; break;
-		case AIR21: plasma_diatomic = true; break;
-		case ARGON_SID: plasma_diatomic = true; break;
-		default: cout << "Specified plasma model unavailable or none selected" << endl; cin.get(); break;
-		}
-		//if (config->GetElectricSolver()) electric  = true;
-	}
-
-	/*--- Number of variables for the template ---*/
-	if (template_solver) nVar_Flow = solver_container[MESH_0][FLOW_SOL]->GetnVar();
-
-	/*--- Number of variables for direct problem ---*/
-<<<<<<< HEAD
-	if (euler)				nVar_Flow = solution_container[MESH_0][FLOW_SOL]->GetnVar();
-	if (ns)	nVar_Flow = solution_container[MESH_0][FLOW_SOL]->GetnVar();
-  if (tne2_euler)	  nVar_TNE2 = solution_container[MESH_0][TNE2_SOL]->GetnVar();
-	if (tne2_ns)	    nVar_TNE2 = solution_container[MESH_0][TNE2_SOL]->GetnVar();
-	if (turbulent)		nVar_Turb = solution_container[MESH_0][TURB_SOL]->GetnVar();
-	if (transition)		nVar_Trans = solution_container[MESH_0][TRANS_SOL]->GetnVar();
-	if (electric)			nVar_Elec = solution_container[MESH_0][ELEC_SOL]->GetnVar();
-=======
-	if (euler)				nVar_Flow = solver_container[MESH_0][FLOW_SOL]->GetnVar();
-	if (ns)	nVar_Flow = solver_container[MESH_0][FLOW_SOL]->GetnVar();
-	if (turbulent)		nVar_Turb = solver_container[MESH_0][TURB_SOL]->GetnVar();
-	if (transition)		nVar_Trans = solver_container[MESH_0][TRANS_SOL]->GetnVar();
-	if (electric)			nVar_Elec = solver_container[MESH_0][ELEC_SOL]->GetnVar();
->>>>>>> 5317e2bb
-	if (plasma_euler || plasma_ns)	{ 
-		nVar_Plasma = solver_container[MESH_0][PLASMA_SOL]->GetnVar();
-		nSpecies    = solver_container[MESH_0][PLASMA_SOL]->GetnSpecies();
-		nDiatomics  = solver_container[MESH_0][PLASMA_SOL]->GetnDiatomics();
-		nMonatomics = solver_container[MESH_0][PLASMA_SOL]->GetnMonatomics();
-	}
-	if (levelset)		nVar_LevelSet = solver_container[MESH_0][LEVELSET_SOL]->GetnVar();
-	if (wave)				nVar_Wave = solver_container[MESH_0][WAVE_SOL]->GetnVar();
-	if (fea)				nVar_FEA = solver_container[MESH_0][FEA_SOL]->GetnVar();
-
-	/*--- Number of variables for adjoint problem ---*/
-<<<<<<< HEAD
-	if (adj_euler)  	nVar_Adj_Flow = solution_container[MESH_0][ADJFLOW_SOL]->GetnVar();
-	if (adj_ns)			  nVar_Adj_Flow = solution_container[MESH_0][ADJFLOW_SOL]->GetnVar();
-	if (adj_tne2_euler)  	nVar_Adj_TNE2 = solution_container[MESH_0][ADJTNE2_SOL]->GetnVar();
-	if (adj_tne2_ns)			  nVar_Adj_TNE2 = solution_container[MESH_0][ADJTNE2_SOL]->GetnVar();
-	if (adj_turb)		  nVar_Adj_Turb = solution_container[MESH_0][ADJTURB_SOL]->GetnVar();
-	if (adj_levelset)	nVar_Adj_LevelSet = solution_container[MESH_0][ADJLEVELSET_SOL]->GetnVar();
-	if (adj_plasma_euler || adj_plasma_ns)		nVar_Adj_Plasma = solution_container[MESH_0][ADJPLASMA_SOL]->GetnVar();
-=======
-	if (adj_euler)  	nVar_Adj_Flow = solver_container[MESH_0][ADJFLOW_SOL]->GetnVar();
-	if (adj_ns)			  nVar_Adj_Flow = solver_container[MESH_0][ADJFLOW_SOL]->GetnVar();
-	if (adj_turb)		  nVar_Adj_Turb = solver_container[MESH_0][ADJTURB_SOL]->GetnVar();
-	if (adj_levelset)	nVar_Adj_LevelSet = solver_container[MESH_0][ADJLEVELSET_SOL]->GetnVar();
-	if (adj_plasma_euler || adj_plasma_ns)		nVar_Adj_Plasma = solver_container[MESH_0][ADJPLASMA_SOL]->GetnVar();
->>>>>>> 5317e2bb
-
-	/*--- Number of variables for the linear problem ---*/
-	if (lin_euler)	nVar_Lin_Flow = solver_container[MESH_0][LINFLOW_SOL]->GetnVar();
-
-	/*--- Number of dimensions ---*/
-	nDim = geometry[MESH_0]->GetnDim();
-
-	/*--- Definition of the Class for the numerical method: numerics_container[MESH_LEVEL][EQUATION][EQ_TERM] ---*/
-	for (iMGlevel = 0; iMGlevel <= config->GetMGLevels(); iMGlevel++) {
-		numerics_container[iMGlevel] = new CNumerics** [MAX_SOLS];
-		for (iSol = 0; iSol < MAX_SOLS; iSol++)
-			numerics_container[iMGlevel][iSol] = new CNumerics* [MAX_TERMS];
-	}
-
-	/*--- Solver definition for the template problem ---*/
-	if (template_solver) {
-
-		/*--- Definition of the convective scheme for each equation and mesh level ---*/
-		switch (config->GetKind_ConvNumScheme_Template()) {
-		case SPACE_CENTERED : case SPACE_UPWIND :
-			for (iMGlevel = 0; iMGlevel <= config->GetMGLevels(); iMGlevel++)
-				numerics_container[iMGlevel][TEMPLATE_SOL][CONV_TERM] = new CConvective_Template(nDim, nVar_Template, config);
-			break;
-		default : cout << "Convective scheme not implemented (template_solver)." << endl; cin.get(); break;
-		}
-
-		/*--- Definition of the viscous scheme for each equation and mesh level ---*/
-		switch (config->GetKind_ViscNumScheme_Template()) {
-		case AVG_GRAD : case AVG_GRAD_CORRECTED : case GALERKIN :
-			for (iMGlevel = 0; iMGlevel <= config->GetMGLevels(); iMGlevel++)
-				numerics_container[iMGlevel][TEMPLATE_SOL][VISC_TERM] = new CViscous_Template(nDim, nVar_Template, config);
-			break;
-		default : cout << "Viscous scheme not implemented." << endl; cin.get(); break;
-		}
-
-		/*--- Definition of the source term integration scheme for each equation and mesh level ---*/
-		switch (config->GetKind_SourNumScheme_Template()) {
-		case PIECEWISE_CONSTANT :
-			for (iMGlevel = 0; iMGlevel <= config->GetMGLevels(); iMGlevel++)
-				numerics_container[iMGlevel][TEMPLATE_SOL][SOURCE_FIRST_TERM] = new CSource_Template(nDim, nVar_Template, config);
-			break;
-		default : cout << "Source term not implemented." << endl; cin.get(); break;
-		}
-
-		/*--- Definition of the boundary condition method ---*/
-		for (iMGlevel = 0; iMGlevel <= config->GetMGLevels(); iMGlevel++) {
-			numerics_container[iMGlevel][TEMPLATE_SOL][CONV_BOUND_TERM] = new CConvective_Template(nDim, nVar_Template, config);	
-		}
-
-	}
-
-	/*--- Solver definition for the Potential, Euler, Navier-Stokes problems ---*/
-	if ((euler) || (ns)) {
-
-		/*--- Definition of the convective scheme for each equation and mesh level ---*/
-		switch (config->GetKind_ConvNumScheme_Flow()) {
-		case NO_CONVECTIVE :
-			cout << "No convective scheme." << endl; cin.get();
-			break;
-
-		case SPACE_CENTERED :
-			if (incompressible) {
-				/*--- Incompressible flow, use artificial compressibility method ---*/
-				switch (config->GetKind_Centered_Flow()) {
-				case NO_CENTERED : cout << "No centered scheme." << endl; break;
-				case LAX : numerics_container[MESH_0][FLOW_SOL][CONV_TERM] = new CCentLaxArtComp_Flow(nDim, nVar_Flow, config); break;
-				case JST : numerics_container[MESH_0][FLOW_SOL][CONV_TERM] = new CCentJSTArtComp_Flow(nDim, nVar_Flow, config); break;
-				default : cout << "Centered scheme not implemented." << endl; cin.get(); break;
-				}
-				for (iMGlevel = 1; iMGlevel <= config->GetMGLevels(); iMGlevel++)
-					numerics_container[iMGlevel][FLOW_SOL][CONV_TERM] = new CCentLaxArtComp_Flow(nDim,nVar_Flow, config);
-
-				/*--- Definition of the boundary condition method ---*/
-				for (iMGlevel = 0; iMGlevel <= config->GetMGLevels(); iMGlevel++)
-					numerics_container[iMGlevel][FLOW_SOL][CONV_BOUND_TERM] = new CUpwRoeArtComp_Flow(nDim, nVar_Flow, config);
-
-			}
-			else {
-				/*--- Compressible flow ---*/
-				switch (config->GetKind_Centered_Flow()) {
-				case NO_CENTERED : cout << "No centered scheme." << endl; break;
-				case LAX : numerics_container[MESH_0][FLOW_SOL][CONV_TERM] = new CCentLax_Flow(nDim,nVar_Flow, config); break;
-				case JST : numerics_container[MESH_0][FLOW_SOL][CONV_TERM] = new CCentJST_Flow(nDim,nVar_Flow, config); break;
-				default : cout << "Centered scheme not implemented." << endl; cin.get(); break;
-				}
-
-        if (!config->GetLowFidelitySim()) {
-          for (iMGlevel = 1; iMGlevel <= config->GetMGLevels(); iMGlevel++)
-            numerics_container[iMGlevel][FLOW_SOL][CONV_TERM] = new CCentLax_Flow(nDim, nVar_Flow, config);
-        }
-        else {
-          numerics_container[MESH_1][FLOW_SOL][CONV_TERM] = new CCentJST_Flow(nDim, nVar_Flow, config);
-          for (iMGlevel = 2; iMGlevel <= config->GetMGLevels(); iMGlevel++)
-            numerics_container[iMGlevel][FLOW_SOL][CONV_TERM] = new CCentLax_Flow(nDim, nVar_Flow, config);
-        }
-
-				/*--- Definition of the boundary condition method ---*/
-				for (iMGlevel = 0; iMGlevel <= config->GetMGLevels(); iMGlevel++)
-					numerics_container[iMGlevel][FLOW_SOL][CONV_BOUND_TERM] = new CUpwRoe_Flow(nDim, nVar_Flow, config);
-
-			}
-			break;
-		case SPACE_UPWIND :
-			if (incompressible) {
-				/*--- Incompressible flow, use artificial compressibility method ---*/
-				switch (config->GetKind_Upwind_Flow()) {
-				case NO_UPWIND : cout << "No upwind scheme." << endl; break;
-				case ROE_1ST : case ROE_2ND :
-					for (iMGlevel = 0; iMGlevel <= config->GetMGLevels(); iMGlevel++) {
-						numerics_container[iMGlevel][FLOW_SOL][CONV_TERM] = new CUpwRoeArtComp_Flow(nDim, nVar_Flow, config);
-						numerics_container[iMGlevel][FLOW_SOL][CONV_BOUND_TERM] = new CUpwRoeArtComp_Flow(nDim, nVar_Flow, config);
-					}
-					break;
-				default : cout << "Upwind scheme not implemented." << endl; cin.get(); break;
-				}					
-
-			}
-			else {
-				/*--- Compressible flow ---*/
-				switch (config->GetKind_Upwind_Flow()) {
-				case NO_UPWIND : cout << "No upwind scheme." << endl; break;
-				case ROE_1ST : case ROE_2ND :
-					for (iMGlevel = 0; iMGlevel <= config->GetMGLevels(); iMGlevel++) {
-						numerics_container[iMGlevel][FLOW_SOL][CONV_TERM] = new CUpwRoe_Flow(nDim, nVar_Flow, config);
-						numerics_container[iMGlevel][FLOW_SOL][CONV_BOUND_TERM] = new CUpwRoe_Flow(nDim, nVar_Flow, config);
-					}
-					break;
-
-				case AUSM_1ST : case AUSM_2ND :
-					for (iMGlevel = 0; iMGlevel <= config->GetMGLevels(); iMGlevel++) {
-						numerics_container[iMGlevel][FLOW_SOL][CONV_TERM] = new CUpwAUSM_Flow(nDim, nVar_Flow, config);
-						numerics_container[iMGlevel][FLOW_SOL][CONV_BOUND_TERM] = new CUpwAUSM_Flow(nDim, nVar_Flow, config);
-					}
-					break;
-
-				case ROE_TURKEL_1ST : case ROE_TURKEL_2ND :
-					for (iMGlevel = 0; iMGlevel <= config->GetMGLevels(); iMGlevel++) {
-						numerics_container[iMGlevel][FLOW_SOL][CONV_TERM] = new CUpwRoe_Turkel_Flow(nDim, nVar_Flow, config);
-						numerics_container[iMGlevel][FLOW_SOL][CONV_BOUND_TERM] = new CUpwRoe_Turkel_Flow(nDim, nVar_Flow, config);
-					}
-					break;
-
-				case HLLC_1ST : case HLLC_2ND :
-					for (iMGlevel = 0; iMGlevel <= config->GetMGLevels(); iMGlevel++) {
-						numerics_container[iMGlevel][FLOW_SOL][CONV_TERM] = new CUpwHLLC_Flow(nDim, nVar_Flow, config);
-						numerics_container[iMGlevel][FLOW_SOL][CONV_BOUND_TERM] = new CUpwHLLC_Flow(nDim, nVar_Flow, config);
-					}
-					break;
-
-				default : cout << "Upwind scheme not implemented." << endl; cin.get(); break;
-				}
-
-			}
-			break;
-
-		default :
-			cout << "Convective scheme not implemented (euler and ns)." << endl; cin.get();
-			break;
-		}
-
-		/*--- Definition of the viscous scheme for each equation and mesh level ---*/
-		switch (config->GetKind_ViscNumScheme_Flow()) {
-		case NONE :
-			break;
-		case AVG_GRAD :
-			if (incompressible) {
-				/*--- Incompressible flow, use artificial compressibility method ---*/
-				for (iMGlevel = 0; iMGlevel <= config->GetMGLevels(); iMGlevel++) {
-					numerics_container[iMGlevel][FLOW_SOL][VISC_TERM] = new CAvgGradArtComp_Flow(nDim, nVar_Flow, config);
-          numerics_container[iMGlevel][FLOW_SOL][VISC_BOUND_TERM] = new CAvgGradArtComp_Flow(nDim, nVar_Flow, config);
-        }
-			}
-			else {
-				/*--- Compressible flow ---*/
-				for (iMGlevel = 0; iMGlevel <= config->GetMGLevels(); iMGlevel++) {
-					numerics_container[iMGlevel][FLOW_SOL][VISC_TERM] = new CAvgGrad_Flow(nDim, nVar_Flow, config);
-          numerics_container[iMGlevel][FLOW_SOL][VISC_BOUND_TERM] = new CAvgGrad_Flow(nDim, nVar_Flow, config);
-        }
-			}
-			break;
-		case AVG_GRAD_CORRECTED :
-			if (incompressible) {
-				/*--- Incompressible flow, use artificial compressibility method ---*/
-				numerics_container[MESH_0][FLOW_SOL][VISC_TERM] = new CAvgGradCorrectedArtComp_Flow(nDim, nVar_Flow, config);
-				for (iMGlevel = 1; iMGlevel <= config->GetMGLevels(); iMGlevel++)
-					numerics_container[iMGlevel][FLOW_SOL][VISC_TERM] = new CAvgGradArtComp_Flow(nDim, nVar_Flow, config);
-        
-        /*--- Definition of the boundary condition method ---*/
-				for (iMGlevel = 0; iMGlevel <= config->GetMGLevels(); iMGlevel++)
-					numerics_container[iMGlevel][FLOW_SOL][VISC_BOUND_TERM] = new CAvgGradArtComp_Flow(nDim, nVar_Flow, config);
-			}
-			else {
-				/*--- Compressible flow ---*/
-				numerics_container[MESH_0][FLOW_SOL][VISC_TERM] = new CAvgGradCorrected_Flow(nDim, nVar_Flow, config);
-				for (iMGlevel = 1; iMGlevel <= config->GetMGLevels(); iMGlevel++)
-					numerics_container[iMGlevel][FLOW_SOL][VISC_TERM] = new CAvgGrad_Flow(nDim, nVar_Flow, config);
-        
-        /*--- Definition of the boundary condition method ---*/
-				for (iMGlevel = 0; iMGlevel <= config->GetMGLevels(); iMGlevel++)
-					numerics_container[iMGlevel][FLOW_SOL][VISC_BOUND_TERM] = new CAvgGrad_Flow(nDim, nVar_Flow, config);
-			}
-			break;
-		case GALERKIN :
-			cout << "Galerkin viscous scheme not implemented." << endl; cin.get(); exit(1);
-			break;
-		default :
-			cout << "Numerical viscous scheme not recognized." << endl; cin.get(); exit(1);
-			break;
-		}
-
-		/*--- Definition of the source term integration scheme for each equation and mesh level ---*/
-		switch (config->GetKind_SourNumScheme_Flow()) {
-		case NONE :
-			break;
-		case PIECEWISE_CONSTANT :
-
-			for (iMGlevel = 0; iMGlevel <= config->GetMGLevels(); iMGlevel++) {
-
-				if (config->GetRotating_Frame() == YES)
-					numerics_container[iMGlevel][FLOW_SOL][SOURCE_FIRST_TERM] = new CSourceRotatingFrame_Flow(nDim, nVar_Flow, config);
-				else if (config->GetAxisymmetric() == YES)
-					numerics_container[iMGlevel][FLOW_SOL][SOURCE_FIRST_TERM] = new CSourceAxisymmetric_Flow(nDim,nVar_Flow, config);
-				else if (config->GetGravityForce() == YES)
-					numerics_container[iMGlevel][FLOW_SOL][SOURCE_FIRST_TERM] = new CSourcePieceWise_Gravity(nDim, nVar_Flow, config);
-				else if (config->GetMagnetic_Force() == YES)
-					numerics_container[iMGlevel][FLOW_SOL][SOURCE_FIRST_TERM] = new CSource_Magnet(nDim, nVar_Flow, config);
-				else if (config->GetJouleHeating() == YES)
-					numerics_container[iMGlevel][FLOW_SOL][SOURCE_FIRST_TERM] = new CSource_JouleHeating(nDim, nVar_Flow, config);
-				else
-					numerics_container[iMGlevel][FLOW_SOL][SOURCE_FIRST_TERM] = new CSourceNothing(nDim, nVar_Flow, config);
-
-				numerics_container[iMGlevel][FLOW_SOL][SOURCE_SECOND_TERM] = new CSourceNothing(nDim, nVar_Flow, config);
-			}
-
-			break;
-		default :
-			cout << "Source term not implemented." << endl; cin.get();
-			break;
-		}
-
-	}
-  
-  /*--- Solver definition for the Potential, Euler, Navier-Stokes problems ---*/
-	if ((tne2_euler) || (tne2_ns)) {
-    
-		/*--- Definition of the convective scheme for each equation and mesh level ---*/
-		switch (config->GetKind_ConvNumScheme_TNE2()) {
-      case NO_CONVECTIVE :
-        cout << "No convective scheme." << endl; cin.get();
-        break;
-        
-      case SPACE_CENTERED :
-        /*--- Compressible two-temperature flow ---*/
-        switch (config->GetKind_Centered_Flow()) {
-          case NO_CENTERED : cout << "No centered scheme." << endl; break;
-          case LAX :
-            for (iMGlevel = 0; iMGlevel <= config->GetMGLevels(); iMGlevel++) {
-              solver_container[iMGlevel][TNE2_SOL][CONV_TERM] = new CCentLax_TNE2(nDim,nVar_Flow, config); break;
-              solver_container[iMGlevel][TNE2_SOL][CONV_BOUND_TERM] = new CCentLax_TNE2(nDim, nVar_Flow, config);
-            }
-          default : cout << "Centered scheme not implemented." << endl; cin.get(); break;
-        }
-        break;
-        
-      case SPACE_UPWIND :
-          /*--- Compressible two-temperature flow ---*/
-          switch (config->GetKind_Upwind_TNE2()) {
-            case NO_UPWIND : cout << "No upwind scheme." << endl; break;
-            case ROE_1ST : case ROE_2ND :
-              for (iMGlevel = 0; iMGlevel <= config->GetMGLevels(); iMGlevel++) {
-                solver_container[iMGlevel][TNE2_SOL][CONV_TERM] = new CUpwRoe_TNE2(nDim, nVar_TNE2, config);
-                solver_container[iMGlevel][TNE2_SOL][CONV_BOUND_TERM] = new CUpwRoe_TNE2(nDim, nVar_TNE2, config);
-              }
-              break;
-              
-            case AUSM_1ST : case AUSM_2ND :
-              for (iMGlevel = 0; iMGlevel <= config->GetMGLevels(); iMGlevel++) {
-                solver_container[iMGlevel][TNE2_SOL][CONV_TERM] = new CUpwAUSM_TNE2(nDim, nVar_TNE2, config);
-                solver_container[iMGlevel][TNE2_SOL][CONV_BOUND_TERM] = new CUpwAUSM_TNE2(nDim, nVar_TNE2, config);
-              }
-              break;
-              
-            case ROE_TURKEL_1ST : case ROE_TURKEL_2ND :
-              for (iMGlevel = 0; iMGlevel <= config->GetMGLevels(); iMGlevel++) {
-//                solver_container[iMGlevel][TNE2_SOL][CONV_TERM] = new CUpwRoe_Turkel_TNE2(nDim, nVar_TNE2, config);
-//                solver_container[iMGlevel][TNE2_SOL][CONV_BOUND_TERM] = new CUpwRoe_Turkel_TNE2(nDim, nVar_TNE2, config);
-              }
-              break;
-              
-            case HLLC_1ST : case HLLC_2ND :
-              for (iMGlevel = 0; iMGlevel <= config->GetMGLevels(); iMGlevel++) {
-//                solver_container[iMGlevel][TNE2_SOL][CONV_TERM] = new CUpwHLLC_TNE2(nDim, nVar_TNE2, config);
-//                solver_container[iMGlevel][TNE2_SOL][CONV_BOUND_TERM] = new CUpwHLLC_TNE2(nDim, nVar_TNE2, config);
-              }
-              break;
-              
-            default : cout << "Upwind scheme not implemented." << endl; cin.get(); break;          
-        }
-        break;
-        
-      default :
-        cout << "Convective scheme not implemented (euler and ns)." << endl; cin.get();
-        break;
-		}
-    
-		/*--- Definition of the viscous scheme for each equation and mesh level ---*/
-		switch (config->GetKind_ViscNumScheme_TNE2()) {
-      case NONE :
-        break;
-      case AVG_GRAD :
-          /*--- Compressible TNE2 ---*/
-          for (iMGlevel = 0; iMGlevel <= config->GetMGLevels(); iMGlevel++) {
-//            solver_container[iMGlevel][TNE2_SOL][VISC_TERM] = new CAvgGrad_TNE2(nDim, nVar_TNE2, config);
-//            solver_container[iMGlevel][TNE2_SOL][VISC_BOUND_TERM] = new CAvgGrad_TNE2(nDim, nVar_TNE2, config);
-          }
-        break;
-      case AVG_GRAD_CORRECTED :
-          /*--- Compressible TNE2 ---*/
-//          solver_container[MESH_0][TNE2_SOL][VISC_TERM] = new CAvgGradCorrected_TNE2(nDim, nVar_TNE2, config);
-          for (iMGlevel = 1; iMGlevel <= config->GetMGLevels(); iMGlevel++) {
-//              solver_container[iMGlevel][TNE2_SOL][VISC_TERM] = new CAvgGrad_TNE2(nDim, nVar_TNE2, config);
-          }
-          /*--- Definition of the boundary condition method ---*/
-          for (iMGlevel = 0; iMGlevel <= config->GetMGLevels(); iMGlevel++) {
-//              solver_container[iMGlevel][TNE2_SOL][VISC_BOUND_TERM] = new CAvgGrad_TNE2(nDim, nVar_TNE2, config);
-          }
-        break;
-      case GALERKIN :
-        cout << "Galerkin viscous scheme not implemented." << endl; cin.get(); exit(1);
-        break;
-      default :
-        cout << "Numerical viscous scheme not recognized." << endl; cin.get(); exit(1);
-        break;
-		}
-    
-		/*--- Definition of the source term integration scheme for each equation and mesh level ---*/
-		switch (config->GetKind_SourNumScheme_TNE2()) {
-      case NONE :
-        break;
-      case PIECEWISE_CONSTANT :
-        
-        for (iMGlevel = 0; iMGlevel <= config->GetMGLevels(); iMGlevel++) {
-          solver_container[iMGlevel][TNE2_SOL][SOURCE_FIRST_TERM] = new CSourceNothing(nDim, nVar_TNE2, config);
-          solver_container[iMGlevel][TNE2_SOL][SOURCE_SECOND_TERM] = new CSourceNothing(nDim, nVar_TNE2, config);
-        }
-        
-        break;
-      default :
-        cout << "Source term not implemented." << endl; cin.get();
-        break;
-		}
-    
-	}
-  
-	/*--- Solver definition for the turbulent model problem ---*/
-	if (turbulent) {
-
-		/*--- Definition of the convective scheme for each equation and mesh level ---*/
-		switch (config->GetKind_ConvNumScheme_Turb()) {
-		case NONE :
-			break;
-		case SPACE_UPWIND :
-			for (iMGlevel = 0; iMGlevel <= config->GetMGLevels(); iMGlevel++){
-				if (spalart_allmaras) numerics_container[iMGlevel][TURB_SOL][CONV_TERM] = new CUpwSca_TurbSA(nDim, nVar_Turb, config);
-				else if (menter_sst) numerics_container[iMGlevel][TURB_SOL][CONV_TERM] = new CUpwSca_TurbSST(nDim, nVar_Turb, config);
-			}
-			break;
-		default :
-			cout << "Convective scheme not implemented (turbulent)." << endl; cin.get();
-			break;
-		}
-
-		/*--- Definition of the viscous scheme for each equation and mesh level ---*/
-		switch (config->GetKind_ViscNumScheme_Turb()) {	
-		case NONE :
-			break;
-		case AVG_GRAD :
-			for (iMGlevel = 0; iMGlevel <= config->GetMGLevels(); iMGlevel++){
-				if (spalart_allmaras) numerics_container[iMGlevel][TURB_SOL][VISC_TERM] = new CAvgGrad_TurbSA(nDim, nVar_Turb, config);
-				else if (menter_sst) numerics_container[iMGlevel][TURB_SOL][VISC_TERM] = new CAvgGrad_TurbSST(nDim, nVar_Turb, config);
-			}
-			break;
-		case AVG_GRAD_CORRECTED :
-			for (iMGlevel = 0; iMGlevel <= config->GetMGLevels(); iMGlevel++){
-				if (spalart_allmaras) numerics_container[iMGlevel][TURB_SOL][VISC_TERM] = new CAvgGradCorrected_TurbSA(nDim, nVar_Turb, config);
-				else if (menter_sst) numerics_container[iMGlevel][TURB_SOL][VISC_TERM] = new CAvgGradCorrected_TurbSST(nDim, nVar_Turb, constants, config);
-			}
-			break;
-		case GALERKIN :
-			cout << "Viscous scheme not implemented." << endl;
-			cin.get(); break;
-		default :
-			cout << "Viscous scheme not implemented." << endl; cin.get();
-			break;
-		}
-
-		/*--- Definition of the source term integration scheme for each equation and mesh level ---*/
-		switch (config->GetKind_SourNumScheme_Turb()) {
-		case NONE :
-			break;
-		case PIECEWISE_CONSTANT :
-			for (iMGlevel = 0; iMGlevel <= config->GetMGLevels(); iMGlevel++) {
-				if (spalart_allmaras) numerics_container[iMGlevel][TURB_SOL][SOURCE_FIRST_TERM] = new CSourcePieceWise_TurbSA(nDim, nVar_Turb, config);
-				else if (menter_sst) numerics_container[iMGlevel][TURB_SOL][SOURCE_FIRST_TERM] = new CSourcePieceWise_TurbSST(nDim, nVar_Turb, constants, config);
-				numerics_container[iMGlevel][TURB_SOL][SOURCE_SECOND_TERM] = new CSourceNothing(nDim, nVar_Turb, config);
-			}
-			break;
-		default :
-			cout << "Source term not implemented." << endl; cin.get();
-			break;
-		}
-
-		/*--- Definition of the boundary condition method ---*/
-		for (iMGlevel = 0; iMGlevel <= config->GetMGLevels(); iMGlevel++){
-			if (spalart_allmaras) {
-        numerics_container[iMGlevel][TURB_SOL][CONV_BOUND_TERM] = new CUpwSca_TurbSA(nDim, nVar_Turb, config);
-        numerics_container[iMGlevel][TURB_SOL][VISC_BOUND_TERM] = new CAvgGrad_TurbSA(nDim, nVar_Turb, config);
-      }
-			else if (menter_sst) {
-        numerics_container[iMGlevel][TURB_SOL][CONV_BOUND_TERM] = new CUpwSca_TurbSST(nDim, nVar_Turb, config);
-        numerics_container[iMGlevel][TURB_SOL][VISC_BOUND_TERM] = new CAvgGrad_TurbSST(nDim, nVar_Turb, config);
-      }
-		}
-	}
-
-	/*--- Solver definition for the transition model problem ---*/
-	if (transition) {
-
-		/*--- Definition of the convective scheme for each equation and mesh level ---*/
-		switch (config->GetKind_ConvNumScheme_Turb()) {
-		case NONE :
-			break;
-		case SPACE_UPWIND :
-			for (iMGlevel = 0; iMGlevel <= config->GetMGLevels(); iMGlevel++){
-				numerics_container[iMGlevel][TRANS_SOL][CONV_TERM] = new CUpwSca_TransLM(nDim, nVar_Trans, config);
-			}
-			break;
-		default :
-			cout << "Convective scheme not implemented (transition)." << endl; cin.get();
-			break;
-		}
-
-		/*--- Definition of the viscous scheme for each equation and mesh level ---*/
-		switch (config->GetKind_ViscNumScheme_Turb()) {	
-		case NONE :
-			break;
-		case AVG_GRAD :
-			for (iMGlevel = 0; iMGlevel <= config->GetMGLevels(); iMGlevel++){
-				numerics_container[iMGlevel][TRANS_SOL][VISC_TERM] = new CAvgGrad_TransLM(nDim, nVar_Trans, config);
-			}
-			break;
-		case AVG_GRAD_CORRECTED :
-			for (iMGlevel = 0; iMGlevel <= config->GetMGLevels(); iMGlevel++){
-				numerics_container[iMGlevel][TRANS_SOL][VISC_TERM] = new CAvgGradCorrected_TransLM(nDim, nVar_Trans, config);
-			}
-			break;
-		case GALERKIN :
-			cout << "Viscous scheme not implemented." << endl;
-			cin.get(); break;
-		default :
-			cout << "Viscous scheme not implemented." << endl; cin.get();
-			break;
-		}
-
-		/*--- Definition of the source term integration scheme for each equation and mesh level ---*/
-		switch (config->GetKind_SourNumScheme_Turb()) {
-		case NONE :
-			break;
-		case PIECEWISE_CONSTANT :
-			for (iMGlevel = 0; iMGlevel <= config->GetMGLevels(); iMGlevel++) {
-				numerics_container[iMGlevel][TRANS_SOL][SOURCE_FIRST_TERM] = new CSourcePieceWise_TransLM(nDim, nVar_Trans, config);
-				numerics_container[iMGlevel][TRANS_SOL][SOURCE_SECOND_TERM] = new CSourceNothing(nDim, nVar_Trans, config);
-			}
-			break;
-		default :
-			cout << "Source term not implemented." << endl; cin.get();
-			break;
-		}
-
-		/*--- Definition of the boundary condition method ---*/
-		for (iMGlevel = 0; iMGlevel <= config->GetMGLevels(); iMGlevel++){
-			numerics_container[iMGlevel][TRANS_SOL][CONV_BOUND_TERM] = new CUpwLin_TransLM(nDim, nVar_Trans, config);
-		}
-	}
-
-	/*--- Solver definition for the multi species plasma model problem ---*/
-	if (plasma_euler || plasma_ns) {
-
-		/*--- Definition of the convective scheme for each equation and mesh level ---*/
-		switch (config->GetKind_ConvNumScheme_Plasma()) {
-		case NONE :
-			break;
-		case SPACE_UPWIND :
-
-			switch (config->GetKind_Upwind_Plasma()) {
-			case NO_UPWIND : cout << "No upwind scheme." << endl; break;
-			case ROE_1ST : case ROE_2ND :
-				for (iMGlevel = 0; iMGlevel <= config->GetMGLevels(); iMGlevel++) {
-					switch (config->GetKind_GasModel()) {
-					case ARGON:
-						numerics_container[iMGlevel][PLASMA_SOL][CONV_TERM]  = new CUpwRoe_Plasma(nDim, nVar_Plasma, nSpecies, nDiatomics, nMonatomics, config);
-						numerics_container[iMGlevel][PLASMA_SOL][CONV_BOUND_TERM] = new CUpwRoe_Plasma(nDim, nVar_Plasma, nSpecies, nDiatomics, nMonatomics, config);
-						break;
-					case O2: case N2:	case AIR5:	case AIR7: case ARGON_SID:
-						numerics_container[iMGlevel][PLASMA_SOL][CONV_TERM]  = new CUpwRoe_PlasmaDiatomic(nDim, nVar_Plasma, nSpecies, nDiatomics, nMonatomics, config);
-						numerics_container[iMGlevel][PLASMA_SOL][CONV_BOUND_TERM] = new CUpwRoe_PlasmaDiatomic(nDim, nVar_Plasma, nSpecies, nDiatomics, nMonatomics, config);
-						break;
-					}
-				}
-				break;
-			case HLLC_1ST :
-				for (iMGlevel = 0; iMGlevel <= config->GetMGLevels(); iMGlevel++) {
-					switch (config->GetKind_GasModel()) {
-					case O2 : case N2 : case AIR5 : case AIR7 : case ARGON_SID:
-						numerics_container[iMGlevel][PLASMA_SOL][CONV_TERM]  = new CUpwHLLC_PlasmaDiatomic(nDim, nVar_Flow, config);
-						numerics_container[iMGlevel][PLASMA_SOL][CONV_BOUND_TERM] = new CUpwHLLC_PlasmaDiatomic(nDim, nVar_Flow, config);
-						break;
-					default:
-						cout << "HLLC Upwind scheme not implemented for the selected gas chemistry model..." << endl; cin.get(); break;
-					}
-				}
-				break;
-			case ROE_TURKEL_1ST : case ROE_TURKEL_2ND :
-				for (iMGlevel = 0; iMGlevel <= config->GetMGLevels(); iMGlevel++) {
-					numerics_container[iMGlevel][PLASMA_SOL][CONV_TERM]  = new CUpwRoe_Turkel_Plasma(nDim, nVar_Plasma, nSpecies, nDiatomics, nMonatomics, config);
-					numerics_container[iMGlevel][PLASMA_SOL][CONV_BOUND_TERM] = new CUpwRoe_Turkel_Plasma(nDim, nVar_Plasma, nSpecies, nDiatomics, nMonatomics, config);
-				}
-				break;
-			case SW_1ST : case SW_2ND :
-				for (iMGlevel = 0; iMGlevel <= config->GetMGLevels(); iMGlevel++) {
-					switch (config->GetKind_GasModel()) {
-					case O2 : case N2 : case AIR5 : case AIR7 : case ARGON_SID:
-						numerics_container[iMGlevel][PLASMA_SOL][CONV_TERM]  = new CUpwSW_PlasmaDiatomic(nDim, nVar_Plasma, nSpecies, nDiatomics, nMonatomics, config);
-						numerics_container[iMGlevel][PLASMA_SOL][CONV_BOUND_TERM] = new CUpwSW_PlasmaDiatomic(nDim, nVar_Plasma, nSpecies, nDiatomics, nMonatomics, config);
-						break;
-					default:
-						cout << "Steger-Warming Upwind scheme not implemented for the selected gas chemistry model..." << endl; cin.get(); break;
-					}
-				}
-				break;
-      case MSW_1ST : case MSW_2ND :
-          for (iMGlevel = 0; iMGlevel <= config->GetMGLevels(); iMGlevel++) {
-            switch (config->GetKind_GasModel()) {
-              case O2 : case N2 : case AIR5 : case AIR7 : case ARGON_SID:
-                numerics_container[iMGlevel][PLASMA_SOL][CONV_TERM]  = new CUpwMSW_PlasmaDiatomic(nDim, nVar_Plasma, nSpecies, nDiatomics, nMonatomics, config);
-                numerics_container[iMGlevel][PLASMA_SOL][CONV_BOUND_TERM] = new CUpwMSW_PlasmaDiatomic(nDim, nVar_Plasma, nSpecies, nDiatomics, nMonatomics, config);
-                break;
-              default:
-                cout << "Modified Steger-Warming Upwind scheme not implemented for the selected gas chemistry model..." << endl; cin.get(); break;
-            }
-          }
-          break;
-			default : cout << "Upwind scheme not implemented." << endl; cin.get(); break;
-			}
-			break;
-
-			case SPACE_CENTERED :
-				for (iMGlevel = 0; iMGlevel <= config->GetMGLevels(); iMGlevel++) {
-					switch (config->GetKind_Centered_Plasma()) {
-					case JST:
-						switch (config->GetKind_GasModel()) {
-						case ARGON:
-							numerics_container[iMGlevel][PLASMA_SOL][CONV_TERM] = new CCentJST_Plasma(nDim, nVar_Plasma, nSpecies, nDiatomics, nMonatomics, config);
-							numerics_container[iMGlevel][PLASMA_SOL][CONV_BOUND_TERM] = new CUpwRoe_Plasma(nDim, nVar_Plasma, nSpecies, nDiatomics, nMonatomics, config);
-							break;
-						case O2: case N2: case AIR5: case AIR7: case ARGON_SID:
-							numerics_container[iMGlevel][PLASMA_SOL][CONV_TERM] = new CCentJST_PlasmaDiatomic(nDim, nVar_Plasma, nSpecies, nDiatomics, nMonatomics, config);
-							numerics_container[iMGlevel][PLASMA_SOL][CONV_BOUND_TERM] = new CUpwRoe_PlasmaDiatomic(nDim, nVar_Plasma, nSpecies, nDiatomics, nMonatomics, config);
-							break;
-						default:
-							break;
-						}
-						break;
-
-						case LAX:
-							switch (config->GetKind_GasModel()) {
-							case ARGON:
-								cout << "Not implemented..." << endl; cin.get();
-								break;
-							case O2: case N2: case AIR5: case AIR7: case ARGON_SID:
-								numerics_container[iMGlevel][PLASMA_SOL][CONV_TERM] = new CCentLax_PlasmaDiatomic(nDim, nVar_Plasma, nSpecies, nDiatomics, nMonatomics, config);
-								numerics_container[iMGlevel][PLASMA_SOL][CONV_BOUND_TERM] = new CUpwRoe_PlasmaDiatomic(nDim, nVar_Plasma, nSpecies, nDiatomics, nMonatomics, config);
-								break;
-							default:
-								break;
-							}
-							break;
-					}
-				}
-				break;
-		}
-
-		/*--- Definition of the viscous scheme for each equation and mesh level ---*/
-		if (plasma_ns) {
-			switch (config->GetKind_ViscNumScheme_Plasma()) {
-			case NONE :
-				break;
-			case AVG_GRAD :
-          for (iMGlevel = 0; iMGlevel <= config->GetMGLevels(); iMGlevel++) {
-            numerics_container[iMGlevel][PLASMA_SOL][VISC_TERM] = new CAvgGrad_Plasma(nDim, nVar_Plasma, nSpecies, nDiatomics, nMonatomics,config);
-            numerics_container[iMGlevel][PLASMA_SOL][VISC_BOUND_TERM] = new CAvgGrad_Plasma(nDim, nVar_Plasma, nSpecies, nDiatomics, nMonatomics,config);
-          }
-				break;
-			case AVG_GRAD_CORRECTED :
-          for (iMGlevel = 0; iMGlevel <= config->GetMGLevels(); iMGlevel++) {
-            numerics_container[iMGlevel][PLASMA_SOL][VISC_TERM] = new CAvgGradCorrected_Plasma(nDim, nVar_Plasma, nSpecies, nDiatomics, nMonatomics,config);
-            numerics_container[iMGlevel][PLASMA_SOL][VISC_BOUND_TERM] = new CAvgGrad_Plasma(nDim, nVar_Plasma, nSpecies, nDiatomics, nMonatomics,config);
-          }
-				break;
-			default :
-				cout << "Viscous scheme not implemented." << endl; cin.get();
-				break;
-			}
-		}
-
-		/*--- Definition of the source term integration scheme for each equation and mesh level ---*/
-		switch (config->GetKind_SourNumScheme_Plasma()) {
-		case NONE :
-			break;
-		case PIECEWISE_CONSTANT :
-			for (iMGlevel = 0; iMGlevel <= config->GetMGLevels(); iMGlevel++) {
-				if (config->GetKind_GasModel() == ARGON)
-					numerics_container[iMGlevel][PLASMA_SOL][SOURCE_FIRST_TERM] = new CSourcePieceWise_Plasma(nDim, nVar_Plasma, nSpecies, nDiatomics, nMonatomics, config);
-				if (config->GetKind_GasModel() == AIR7) {
-					numerics_container[iMGlevel][PLASMA_SOL][SOURCE_FIRST_TERM] = new CSourcePieceWise_Plasma(nDim, nVar_Plasma, nSpecies, nDiatomics, nMonatomics, config);
-				}
-				if (config->GetKind_GasModel() == AIR21)
-					cout << "ERROR: 21 Species air gas chemistry model not implemented!!!" << endl;
-				if (config->GetKind_GasModel() == O2)
-					numerics_container[iMGlevel][PLASMA_SOL][SOURCE_FIRST_TERM] = new CSourcePieceWise_Plasma(nDim, nVar_Plasma, nSpecies, nDiatomics, nMonatomics, config);
-				if (config->GetKind_GasModel() == N2)
-					numerics_container[iMGlevel][PLASMA_SOL][SOURCE_FIRST_TERM] = new CSourcePieceWise_Plasma(nDim, nVar_Plasma, nSpecies, nDiatomics, nMonatomics, config);
-				if (config->GetKind_GasModel() == AIR5) 
-					numerics_container[iMGlevel][PLASMA_SOL][SOURCE_FIRST_TERM] = new CSourcePieceWise_Plasma(nDim, nVar_Plasma, nSpecies, nDiatomics, nMonatomics, config);
-				if (config->GetKind_GasModel() == ARGON_SID)
-					numerics_container[iMGlevel][PLASMA_SOL][SOURCE_FIRST_TERM] = new CSourcePieceWise_Plasma(nDim, nVar_Plasma, nSpecies, nDiatomics, nMonatomics, config);
-
-
-
-				numerics_container[iMGlevel][PLASMA_SOL][SOURCE_SECOND_TERM] = new CSourceNothing(nDim, nVar_Plasma, config);
-			}
-			break;
-		default :
-			cout << "Source term not implemented." << endl; cin.get();
-			break;
-		}
-	}
-
-	/*--- Solver definition for the electric potential problem ---*/
-	if (electric) {
-
-		/*--- Definition of the viscous scheme for each equation and mesh level ---*/
-		switch (config->GetKind_ViscNumScheme_Elec()) {
-		case GALERKIN :
-			numerics_container[MESH_0][ELEC_SOL][VISC_TERM] = new CGalerkin_Flow(nDim, nVar_Elec, config);
-			break;
-		default : cout << "Viscous scheme not implemented." << endl; cin.get(); break;
-		}
-
-		/*--- Definition of the source term integration scheme for each equation and mesh level ---*/
-		switch (config->GetKind_SourNumScheme_Elec()) {
-		case NONE :
-			break;
-		case PIECEWISE_CONSTANT :
-			numerics_container[MESH_0][ELEC_SOL][SOURCE_FIRST_TERM] = new CSourcePieceWise_Elec(nDim, nVar_Elec, config);
-			numerics_container[MESH_0][ELEC_SOL][SOURCE_SECOND_TERM] = new CSourceNothing(nDim, nVar_Elec, config);
-			break;
-		default :
-			cout << "Source term not implemented." << endl; cin.get();
-			break;
-		}
-	}
-
-	/*--- Solver definition for the level set model problem ---*/
-	if (levelset) {
-    
-		/*--- Definition of the convective scheme for each equation and mesh level ---*/
-		switch (config->GetKind_ConvNumScheme_LevelSet()) {
-      case NONE :
-        break;
-			case SPACE_UPWIND :
-				switch (config->GetKind_Upwind_LevelSet()) {
-          case SCALAR_UPWIND_1ST : case SCALAR_UPWIND_2ND :
-            for (iMGlevel = 0; iMGlevel <= config->GetMGLevels(); iMGlevel++) {
-              numerics_container[iMGlevel][LEVELSET_SOL][CONV_TERM] = new CUpwLin_LevelSet(nDim, nVar_LevelSet, config);
-            }
-            break;
-          default :
-            cout << "Upwind scheme not implemented." << endl; cin.get();
-            break;
-				}
-				break;
-      default : cout << "Convective scheme not implemented (levelset)." << endl; cin.get(); break;
-		}
-    
-		/*--- Definition of the boundary condition method ---*/
-		for (iMGlevel = 0; iMGlevel <= config->GetMGLevels(); iMGlevel++) {
-			numerics_container[iMGlevel][LEVELSET_SOL][CONV_BOUND_TERM] = new CUpwLin_LevelSet(nDim, nVar_LevelSet, config);
-		}
-    
-		/*--- Definition of the source term integration scheme for each equation and mesh level ---*/
-		switch (config->GetKind_SourNumScheme_LevelSet()) {
-      case NONE :
-        break;
-      case PIECEWISE_CONSTANT :
-        for (iMGlevel = 0; iMGlevel <= config->GetMGLevels(); iMGlevel++)
-          numerics_container[iMGlevel][LEVELSET_SOL][SOURCE_FIRST_TERM] = new CSourcePieceWise_LevelSet(nDim, nVar_LevelSet, config);
-        break;
-      default :
-        cout << "Source term not implemented." << endl; cin.get();
-        break;
-		}
-	}
-
-	/*--- Solver definition for the flow adjoint problem ---*/
-	if (adj_euler || adj_ns) {
-    
-		/*--- Definition of the convective scheme for each equation and mesh level ---*/
-		switch (config->GetKind_ConvNumScheme_AdjFlow()) {
-      case NO_CONVECTIVE :
-        cout << "No convective scheme." << endl; cin.get();
-        break;
-      case SPACE_CENTERED :
-        if (incompressible) {
-          /*--- Incompressible flow, use artificial compressibility method ---*/
-          switch (config->GetKind_Centered_AdjFlow()) {
-            case NO_CENTERED : cout << "No centered scheme." << endl; break;
-            case LAX : numerics_container[MESH_0][ADJFLOW_SOL][CONV_TERM] = new CCentLaxArtComp_AdjFlow(nDim, nVar_Adj_Flow, config); break;
-            case JST : cout << "Centered scheme not implemented." << endl; cin.get(); break;
-            default : cout << "Centered scheme not implemented." << endl; cin.get(); break;
-          }
-          for (iMGlevel = 1; iMGlevel <= config->GetMGLevels(); iMGlevel++)
-            numerics_container[iMGlevel][ADJFLOW_SOL][CONV_TERM] = new CCentLaxArtComp_AdjFlow(nDim, nVar_Adj_Flow, config);
-          
-          /*--- Definition of the boundary condition method ---*/
-          for (iMGlevel = 0; iMGlevel <= config->GetMGLevels(); iMGlevel++)
-            numerics_container[iMGlevel][ADJFLOW_SOL][CONV_BOUND_TERM] = new CUpwRoeArtComp_AdjFlow(nDim, nVar_Adj_Flow, config);
-          
-        }
-        else {
-          /*--- Compressible flow ---*/
-          switch (config->GetKind_Centered_AdjFlow()) {
-            case NO_CENTERED : cout << "No centered scheme." << endl; break;
-            case LAX : numerics_container[MESH_0][ADJFLOW_SOL][CONV_TERM] = new CCentLax_AdjFlow(nDim, nVar_Adj_Flow, config); break;
-            case JST : numerics_container[MESH_0][ADJFLOW_SOL][CONV_TERM] = new CCentJST_AdjFlow(nDim, nVar_Adj_Flow, config); break;
-            default : cout << "Centered scheme not implemented." << endl; cin.get(); break;
-          }
-          for (iMGlevel = 1; iMGlevel <= config->GetMGLevels(); iMGlevel++)
-            numerics_container[iMGlevel][ADJFLOW_SOL][CONV_TERM] = new CCentLax_AdjFlow(nDim, nVar_Adj_Flow, config);
-          
-          /*--- Definition of the boundary condition method ---*/
-          for (iMGlevel = 0; iMGlevel <= config->GetMGLevels(); iMGlevel++)
-            numerics_container[iMGlevel][ADJFLOW_SOL][CONV_BOUND_TERM] = new CUpwRoe_AdjFlow(nDim, nVar_Adj_Flow, config);
-        }
-        break;
-      case SPACE_UPWIND :
-        if (incompressible) {
-          /*--- Incompressible flow, use artificial compressibility method ---*/
-          switch (config->GetKind_Upwind_AdjFlow()) {
-            case NO_UPWIND : cout << "No upwind scheme." << endl; break;
-            case ROE_1ST : case ROE_2ND :
-              for (iMGlevel = 0; iMGlevel <= config->GetMGLevels(); iMGlevel++) {
-                numerics_container[iMGlevel][ADJFLOW_SOL][CONV_TERM] = new CUpwRoeArtComp_AdjFlow(nDim, nVar_Adj_Flow, config);
-                numerics_container[iMGlevel][ADJFLOW_SOL][CONV_BOUND_TERM] = new CUpwRoeArtComp_AdjFlow(nDim, nVar_Adj_Flow, config);
-              }
-              break;
-            default : cout << "Upwind scheme not implemented." << endl; cin.get(); break;
-          }
-        }
-        else {
-          /*--- Compressible flow ---*/
-          switch (config->GetKind_Upwind_AdjFlow()) {
-            case NO_UPWIND : cout << "No upwind scheme." << endl; break;
-            case ROE_1ST : case ROE_2ND :
-              for (iMGlevel = 0; iMGlevel <= config->GetMGLevels(); iMGlevel++) {
-                  numerics_container[iMGlevel][ADJFLOW_SOL][CONV_TERM] = new CUpwRoe_AdjFlow(nDim, nVar_Adj_Flow, config);
-                  numerics_container[iMGlevel][ADJFLOW_SOL][CONV_BOUND_TERM] = new CUpwRoe_AdjFlow(nDim, nVar_Adj_Flow, config);
-              }
-              break;
-            default : cout << "Upwind scheme not implemented." << endl; cin.get(); break;
-          }
-        }
-        break;
-        
-      default :
-        cout << "Convective scheme not implemented (adj_euler and adj_ns)." << endl; cin.get();
-        break;
-		}
-    
-		/*--- Definition of the viscous scheme for each equation and mesh level ---*/
-		switch (config->GetKind_ViscNumScheme_AdjFlow()) {
-      case NONE :
-        break;
-      case AVG_GRAD :
-        if (incompressible) {
-          /*--- Incompressible flow, use artificial compressibility method ---*/
-          for (iMGlevel = 0; iMGlevel <= config->GetMGLevels(); iMGlevel++)
-            numerics_container[iMGlevel][ADJFLOW_SOL][VISC_TERM] = new CAvgGradArtComp_AdjFlow(nDim, nVar_Adj_Flow, config);
-        }
-        else {
-          /*--- Compressible flow ---*/
-          for (iMGlevel = 0; iMGlevel <= config->GetMGLevels(); iMGlevel++) {
-            numerics_container[iMGlevel][ADJFLOW_SOL][VISC_TERM] = new CAvgGrad_AdjFlow(nDim, nVar_Adj_Flow, config);
-            numerics_container[iMGlevel][ADJFLOW_SOL][VISC_BOUND_TERM] = new CAvgGrad_AdjFlow(nDim, nVar_Adj_Flow, config);
-          }
-        }
-        break;
-      case AVG_GRAD_CORRECTED :
-        if (incompressible) {
-          /*--- Incompressible flow, use artificial compressibility method ---*/
-          numerics_container[MESH_0][ADJFLOW_SOL][VISC_TERM] = new CAvgGradCorrectedArtComp_AdjFlow(nDim, nVar_Adj_Flow, config);
-          for (iMGlevel = 1; iMGlevel <= config->GetMGLevels(); iMGlevel++)
-            numerics_container[iMGlevel][ADJFLOW_SOL][VISC_TERM] = new CAvgGradArtComp_AdjFlow(nDim, nVar_Adj_Flow, config);
-        }
-        else {
-          /*--- Compressible flow ---*/
-          numerics_container[MESH_0][ADJFLOW_SOL][VISC_TERM] = new CAvgGradCorrected_AdjFlow(nDim, nVar_Adj_Flow, config);
-          numerics_container[MESH_0][ADJFLOW_SOL][VISC_BOUND_TERM] = new CAvgGrad_AdjFlow(nDim, nVar_Adj_Flow, config);
-          for (iMGlevel = 1; iMGlevel <= config->GetMGLevels(); iMGlevel++) {
-            numerics_container[iMGlevel][ADJFLOW_SOL][VISC_TERM] = new CAvgGrad_AdjFlow(nDim, nVar_Adj_Flow, config);
-            numerics_container[iMGlevel][ADJFLOW_SOL][VISC_BOUND_TERM] = new CAvgGrad_AdjFlow(nDim, nVar_Adj_Flow, config);
-          }
-          
-        }
-        break;
-      default :
-        cout << "Viscous scheme not implemented." << endl; cin.get();
-        break;
-		}
-    
-		/*--- Definition of the source term integration scheme for each equation and mesh level ---*/
-		switch (config->GetKind_SourNumScheme_AdjFlow()) {
-      case NONE :
-        break;
-      case PIECEWISE_CONSTANT :
-        for (iMGlevel = 0; iMGlevel <= config->GetMGLevels(); iMGlevel++) {
-          
-          /*--- Note that RANS is incompatible with Axisymmetric or Rotational (Fix it!) ---*/ 
-          if ((adj_ns) && (!incompressible)) {
-            numerics_container[iMGlevel][ADJFLOW_SOL][SOURCE_FIRST_TERM] = new CSourceViscous_AdjFlow(nDim, nVar_Adj_Flow, config);
-            if (config->GetRotating_Frame() == YES)
-              numerics_container[iMGlevel][ADJFLOW_SOL][SOURCE_SECOND_TERM] = new CSourceRotatingFrame_AdjFlow(nDim, nVar_Adj_Flow, config);
-            else
-              numerics_container[iMGlevel][ADJFLOW_SOL][SOURCE_SECOND_TERM] = new CSourceConservative_AdjFlow(nDim, nVar_Adj_Flow, config);
-
-          }
-          else {
-            if (config->GetRotating_Frame() == YES)
-              numerics_container[iMGlevel][ADJFLOW_SOL][SOURCE_FIRST_TERM] = new CSourceRotatingFrame_AdjFlow(nDim, nVar_Adj_Flow, config);
-            else
-              numerics_container[iMGlevel][ADJFLOW_SOL][SOURCE_FIRST_TERM] = new CSourceNothing(nDim, nVar_Adj_Flow, config);
-
-            if (config->GetAxisymmetric() == YES)
-              numerics_container[iMGlevel][ADJFLOW_SOL][SOURCE_FIRST_TERM] = new CSourceAxisymmetric_AdjFlow(nDim, nVar_Adj_Flow, config);
-            else
-              numerics_container[iMGlevel][ADJFLOW_SOL][SOURCE_FIRST_TERM] = new CSourceNothing(nDim, nVar_Adj_Flow, config);
-            
-            numerics_container[iMGlevel][ADJFLOW_SOL][SOURCE_SECOND_TERM] = new CSourceNothing(nDim, nVar_Adj_Flow, config);
-          }
-        
-        }
-        break;
-      default :
-        cout << "Source term not implemented." << endl; cin.get();
-        break;
-		}
-	}
-
-	/*--- Solver definition for the multi species plasma model problem ---*/
-	if (adj_plasma_euler || adj_plasma_ns) {
-
-		/*--- Definition of the convective scheme for each equation and mesh level ---*/
-		switch (config->GetKind_ConvNumScheme_AdjPlasma()) {
-		case NONE :
-			break;
-		case SPACE_UPWIND :
-
-			switch (config->GetKind_Upwind_AdjPlasma()) {
-			case NO_UPWIND : cout << "No upwind scheme." << endl; break;
-			case ROE_1ST :
-				for (iMGlevel = 0; iMGlevel <= config->GetMGLevels(); iMGlevel++) {
-					numerics_container[iMGlevel][ADJPLASMA_SOL][CONV_TERM] = new CUpwRoe_AdjPlasmaDiatomic(nDim, nVar_Adj_Plasma, nSpecies, nDiatomics, nMonatomics, config);
-					numerics_container[iMGlevel][ADJPLASMA_SOL][CONV_BOUND_TERM] = new CUpwRoe_AdjPlasmaDiatomic(nDim, nVar_Adj_Plasma, nSpecies, nDiatomics, nMonatomics, config);
-				}
-				break;
-			case SW_1ST:
-				for (iMGlevel = 0; iMGlevel <= config->GetMGLevels(); iMGlevel++) {
-					numerics_container[iMGlevel][ADJPLASMA_SOL][CONV_TERM] = new CUpwSW_AdjPlasmaDiatomic(nDim, nVar_Adj_Plasma, nSpecies, nDiatomics, nMonatomics, config);
-					numerics_container[iMGlevel][ADJPLASMA_SOL][CONV_BOUND_TERM] = new CUpwSW_AdjPlasmaDiatomic(nDim, nVar_Adj_Plasma, nSpecies, nDiatomics, nMonatomics, config);
-				}
-				break;
-			}
-			break;
-			case SPACE_CENTERED :
-				for (iMGlevel = 0; iMGlevel <= config->GetMGLevels(); iMGlevel++) {
-					numerics_container[iMGlevel][ADJPLASMA_SOL][CONV_TERM] = new CCentLax_AdjPlasmaDiatomic(nDim, nVar_Adj_Plasma, nSpecies, nDiatomics, nMonatomics, config);
-					numerics_container[iMGlevel][ADJPLASMA_SOL][CONV_BOUND_TERM] = new CUpwRoe_AdjPlasmaDiatomic(nDim, nVar_Adj_Plasma, nSpecies, nDiatomics, nMonatomics, config);
-				}
-				break;
-			default :
-				cout << "Convective scheme not implemented (adj_plasma_euler and adj_plasma_ns)." << endl; cin.get();
-				break;
-		}
-
-
-		/*--- Definition of the source term integration scheme for each equation and mesh level ---*/
-		switch (config->GetKind_SourNumScheme_AdjPlasma()) {
-		case NONE :
-			break;
-		case PIECEWISE_CONSTANT :
-			for (iMGlevel = 0; iMGlevel <= config->GetMGLevels(); iMGlevel++) {
-				numerics_container[iMGlevel][ADJPLASMA_SOL][SOURCE_FIRST_TERM] = new CSourcePieceWise_Plasma(nDim, nVar_Adj_Plasma, nSpecies, nDiatomics, nMonatomics, config);
-			}
-			break;
-		default :
-			cout << "Source term not implemented." << endl; cin.get();
-			break;
-		}
-	}
-
-	/*--- Solver definition for the linearized flow problem ---*/
-	if (lin_euler) {
-
-		/*--- Definition of the convective scheme for each equation and mesh level ---*/
-		switch (config->GetKind_ConvNumScheme_LinFlow()) {
-		case NONE :
-			break;
-		case SPACE_CENTERED :
-			switch (config->GetKind_Centered_LinFlow()) {
-			case LAX : numerics_container[MESH_0][LINFLOW_SOL][CONV_TERM] = new CCentLax_LinFlow(nDim, nVar_Lin_Flow, config); break;
-			case JST : numerics_container[MESH_0][LINFLOW_SOL][CONV_TERM] = new CCentJST_LinFlow(nDim, nVar_Lin_Flow, config); break;
-			default : cout << "Centered scheme not implemented." << endl; cin.get(); break;
-			}
-			for (iMGlevel = 1; iMGlevel <= config->GetMGLevels(); iMGlevel++)
-				numerics_container[iMGlevel][LINFLOW_SOL][CONV_TERM] = new CCentLax_LinFlow(nDim, nVar_Lin_Flow, config);
-			break;
-			default :
-				cout << "Convective scheme not implemented (lin_euler)." << endl; cin.get();
-				break;
-		}
-
-		/*--- Definition of the boundary condition method ---*/
-		for (iMGlevel = 0; iMGlevel <= config->GetMGLevels(); iMGlevel++)
-			numerics_container[iMGlevel][LINFLOW_SOL][CONV_BOUND_TERM] = new CCentLax_LinFlow(nDim, nVar_Lin_Flow, config);
-	}
-
-	/*--- Solver definition for the turbulent adjoint problem ---*/
-	if (adj_turb) {
-		/*--- Definition of the convective scheme for each equation and mesh level ---*/
-		switch (config->GetKind_ConvNumScheme_AdjTurb()) {
-		case NONE :
-			break;
-		case SPACE_UPWIND :
-			for (iMGlevel = 0; iMGlevel <= config->GetMGLevels(); iMGlevel++)
-				if (spalart_allmaras) {
-						numerics_container[iMGlevel][ADJTURB_SOL][CONV_TERM] = new CUpwSca_AdjTurb(nDim, nVar_Adj_Turb, config);
-				}
-				else if (menter_sst) {cout << "Adjoint SST turbulence model not implemented." << endl; cin.get();}
-			break;
-		default :
-			cout << "Convective scheme not implemented (adj_turb)." << endl; cin.get();
-			break;
-		}
-
-		/*--- Definition of the viscous scheme for each equation and mesh level ---*/
-		switch (config->GetKind_ViscNumScheme_AdjTurb()) {
-		case NONE :
-			break;
-		case AVG_GRAD :
-			for (iMGlevel = 0; iMGlevel <= config->GetMGLevels(); iMGlevel++)
-			if (spalart_allmaras){
-				cout << "Viscous scheme not implemented." << endl; cin.get();
-			}
-			else if (menter_sst) {cout << "Adjoint SST turbulence model not implemented." << endl; cin.get();}
-			break;
-		case AVG_GRAD_CORRECTED :
-			for (iMGlevel = 0; iMGlevel <= config->GetMGLevels(); iMGlevel++)
-				if (spalart_allmaras){
-					numerics_container[iMGlevel][ADJTURB_SOL][VISC_TERM] = new CAvgGradCorrected_AdjTurb(nDim, nVar_Adj_Turb, config);
-				}
-				else if (menter_sst) {cout << "Adjoint SST turbulence model not implemented." << endl; cin.get();}
-			break;
-		default :
-			cout << "Viscous scheme not implemented." << endl; cin.get();
-			break;
-		}
-
-		/*--- Definition of the source term integration scheme for each equation and mesh level ---*/
-		switch (config->GetKind_SourNumScheme_AdjTurb()) {
-		case NONE :
-			break;
-		case PIECEWISE_CONSTANT :
-			for (iMGlevel = 0; iMGlevel <= config->GetMGLevels(); iMGlevel++) {
-				if (spalart_allmaras) {
-						numerics_container[iMGlevel][ADJTURB_SOL][SOURCE_FIRST_TERM] = new CSourcePieceWise_AdjTurb(nDim, nVar_Adj_Turb, config);
-						numerics_container[iMGlevel][ADJTURB_SOL][SOURCE_SECOND_TERM] = new CSourceConservative_AdjTurb(nDim, nVar_Adj_Turb, config);
-				}
-				else if (menter_sst) {cout << "Adjoint SST turbulence model not implemented." << endl; cin.get();}
-			}
-			break;
-		default :
-			cout << "Source term not implemented." << endl; cin.get();
-			break;
-		}
-
-		/*--- Definition of the boundary condition method ---*/
-		for (iMGlevel = 0; iMGlevel <= config->GetMGLevels(); iMGlevel++) {
-			if (spalart_allmaras) numerics_container[iMGlevel][ADJTURB_SOL][CONV_BOUND_TERM] = new CUpwLin_AdjTurb(nDim, nVar_Adj_Turb, config);
-			else if (menter_sst) {cout << "Adjoint SST turbulence model not implemented." << endl; cin.get();}
-		}
-
-	}
-
-	/*--- Solver definition for the level set model problem ---*/
-	if (adj_levelset) {
-
-		/*--- Definition of the convective scheme for each equation and mesh level ---*/
-		switch (config->GetKind_ConvNumScheme_AdjLevelSet()) {
-		case NO_CONVECTIVE : cout << "No convective scheme." << endl; cin.get(); break;
-		case SPACE_CENTERED :
-			switch (config->GetKind_Centered_AdjLevelSet()) {
-			case NO_UPWIND : cout << "No centered scheme." << endl; cin.get(); break;
-			default : cout << "Centered scheme not implemented." << endl; cin.get(); break;
-			}
-			break;
-			case SPACE_UPWIND :
-				switch (config->GetKind_Upwind_AdjLevelSet()) {
-				case NO_UPWIND : cout << "No upwind scheme." << endl; cin.get(); break;
-				case SCALAR_UPWIND_1ST : case SCALAR_UPWIND_2ND :
-					for (iMGlevel = 0; iMGlevel <= config->GetMGLevels(); iMGlevel++) {
-						numerics_container[iMGlevel][ADJLEVELSET_SOL][CONV_TERM] = new CUpwLin_AdjLevelSet(nDim, nVar_Adj_LevelSet, config);
-						numerics_container[iMGlevel][ADJLEVELSET_SOL][CONV_BOUND_TERM] = new CUpwLin_AdjLevelSet(nDim, nVar_Adj_LevelSet, config);
-					}
-					break;
-				default : cout << "Upwind scheme not implemented." << endl; cin.get(); break;
-				}
-				break;
-				default : cout << "Convective scheme not implemented (adj_levelset)." << endl; cin.get(); break;
-		}
-
-		/*--- Definition of the source term integration scheme for each equation and mesh level ---*/
-		switch (config->GetKind_SourNumScheme_AdjLevelSet()) {
-		case NONE :
-			break;
-		case PIECEWISE_CONSTANT :
-			for (iMGlevel = 0; iMGlevel <= config->GetMGLevels(); iMGlevel++)
-				numerics_container[iMGlevel][ADJLEVELSET_SOL][SOURCE_FIRST_TERM] = new CSourcePieceWise_AdjLevelSet(nDim, nVar_Turb, config);
-			break;
-		default :
-			cout << "Source term not implemented." << endl; cin.get();
-			break;
-		}
-	}
-
-	/*--- Solver definition for the wave problem ---*/
-	if (wave) {
-
-		/*--- Definition of the viscous scheme for each equation and mesh level ---*/
-		switch (config->GetKind_ViscNumScheme_Wave()) {
-		case NONE :
-			break;
-		case AVG_GRAD :
-			cout << "Viscous scheme not implemented." << endl; cin.get();
-			break;
-		case AVG_GRAD_CORRECTED :
-			cout << "Viscous scheme not implemented." << endl; cin.get();
-			break;
-		case GALERKIN :
-			numerics_container[MESH_0][WAVE_SOL][VISC_TERM] = new CGalerkin_Flow(nDim, nVar_Wave, config);
-			break;
-		default :
-			cout << "Viscous scheme not implemented." << endl; cin.get();
-			break;
-		}
-
-		/*--- Definition of the source term integration scheme for each equation and mesh level ---*/
-		switch (config->GetKind_SourNumScheme_Wave()) {
-		case NONE : break;
-		case PIECEWISE_CONSTANT :
-			break;
-		default : break;
-		}
-	}
-
-	/*--- Solver definition for the FEA problem ---*/
-	if (fea) {
-
-		/*--- Definition of the viscous scheme for each equation and mesh level ---*/
-		switch (config->GetKind_ViscNumScheme_FEA()) {
-		case NONE :
-			break;
-		case AVG_GRAD :
-			cout << "Viscous scheme not implemented." << endl; cin.get();
-			break;
-		case AVG_GRAD_CORRECTED :
-			cout << "Viscous scheme not implemented." << endl; cin.get();
-			break;
-		case GALERKIN :
-			numerics_container[MESH_0][FEA_SOL][VISC_TERM] = new CGalerkin_FEA(nDim, nVar_Wave, config);
-			break;
-		default :
-			cout << "Viscous scheme not implemented." << endl; cin.get();
-			break;
-		}
-
-		/*--- Definition of the source term integration scheme for each equation and mesh level ---*/
-		switch (config->GetKind_SourNumScheme_Wave()) {
-		case NONE : break;
-		case PIECEWISE_CONSTANT :
-			break;
-		default : break;
-		}
-	}
-
-}
+/*!
+ * \file definition_structure.cpp
+ * \brief Main subroutines used by SU2_CFD.
+ * \author Aerospace Design Laboratory (Stanford University) <http://su2.stanford.edu>.
+ * \version 2.0.6
+ *
+ * Stanford University Unstructured (SU2) Code
+ * Copyright (C) 2012 Aerospace Design Laboratory
+ *
+ * This program is free software: you can redistribute it and/or modify
+ * it under the terms of the GNU General Public License as published by
+ * the Free Software Foundation, either version 3 of the License, or
+ * (at your option) any later version.
+ *
+ * This program is distributed in the hope that it will be useful,
+ * but WITHOUT ANY WARRANTY; without even the implied warranty of
+ * MERCHANTABILITY or FITNESS FOR A PARTICULAR PURPOSE.  See the
+ * GNU General Public License for more details.
+ *
+ * You should have received a copy of the GNU General Public License
+ * along with this program.  If not, see <http://www.gnu.org/licenses/>.
+ */
+
+#include "../include/definition_structure.hpp"
+
+
+unsigned short GetnZone(string val_mesh_filename, unsigned short val_format, CConfig *config) {
+	string text_line, Marker_Tag;
+	ifstream mesh_file;
+	short nZone = 1;
+	bool isFound = false;
+	char cstr[200];
+	string::size_type position;
+	int rank = MASTER_NODE;
+
+#ifndef NO_MPI
+	rank = MPI::COMM_WORLD.Get_rank();
+	if (MPI::COMM_WORLD.Get_size() != 1) {
+		val_mesh_filename.erase (val_mesh_filename.end()-4, val_mesh_filename.end());
+		val_mesh_filename = val_mesh_filename + "_1.su2";
+	}
+#endif
+
+	/*--- Search the mesh file for the 'NZONE' keyword. ---*/
+	switch (val_format) {
+	case SU2:
+
+		/*--- Open grid file ---*/
+		strcpy (cstr, val_mesh_filename.c_str());
+		mesh_file.open(cstr, ios::in);
+		if (mesh_file.fail()) {
+			cout << "cstr=" << cstr << endl;
+			cout << "There is no geometry file (GetnZone))!" << endl;
+			cout << "Press any key to exit..." << endl;
+			cin.get();
+#ifdef NO_MPI
+			exit(1);
+#else
+			MPI::COMM_WORLD.Abort(1);
+			MPI::Finalize();
+#endif
+		}
+
+		/*--- Open the SU2 mesh file ---*/
+		while (getline (mesh_file,text_line)) {
+
+			/*--- Search for the "NZONE" keyword to see if there are multiple Zones ---*/
+			position = text_line.find ("NZONE=",0);
+			if (position != string::npos) {
+				text_line.erase (0,6); nZone = atoi(text_line.c_str()); isFound = true;
+				if (rank == MASTER_NODE) {
+					//					if (nZone == 1) cout << "SU2 mesh file format with a single zone." << endl;
+					//					else if (nZone >  1) cout << "SU2 mesh file format with " << nZone << " zones." << endl;
+					//					else
+					if (nZone <= 0) {
+						cout << "Error: Number of mesh zones is less than 1 !!!" << endl;
+						cout << "Press any key to exit..." << endl;
+						cin.get();
+#ifdef NO_MPI
+						exit(1);
+#else
+						MPI::COMM_WORLD.Abort(1);
+						MPI::Finalize();
+#endif
+					}
+				}
+			}
+		}
+		/*--- If the "NZONE" keyword was not found, assume this is an ordinary
+       simulation on a single Zone ---*/
+		if (!isFound) {
+			nZone = 1;
+			//			if (rank == MASTER_NODE) cout << "SU2 mesh file format with a single zone." << endl;
+		}
+		break;
+
+	case CGNS:
+
+		nZone = 1;
+		//		if (rank == MASTER_NODE) cout << "CGNS mesh file format with a single zone." << endl;
+		break;
+
+	case NETCDF_ASCII:
+
+		nZone = 1;
+		//		if (rank == MASTER_NODE) cout << "NETCDF mesh file format with a single zone." << endl;
+		break;
+
+	}
+
+	/*--- For time spectral integration, nZones = nTimeInstances. ---*/
+	if (config->GetUnsteady_Simulation() == TIME_SPECTRAL) {
+		nZone = config->GetnTimeInstances();
+	}
+
+	return (unsigned short) nZone;
+}
+
+unsigned short GetnDim(string val_mesh_filename, unsigned short val_format) {
+
+	string text_line, Marker_Tag;
+	ifstream mesh_file;
+	short nDim = 3;
+	bool isFound = false;
+	char cstr[200];
+	string::size_type position;
+
+#ifndef NO_MPI
+	if (MPI::COMM_WORLD.Get_size() != 1) {
+		val_mesh_filename.erase (val_mesh_filename.end()-4, val_mesh_filename.end());
+		val_mesh_filename = val_mesh_filename + "_1.su2";
+	}
+#endif
+
+	switch (val_format) {
+	case SU2:
+
+		/*--- Open grid file ---*/
+		strcpy (cstr, val_mesh_filename.c_str());
+		mesh_file.open(cstr, ios::in);
+
+		/*--- Read SU2 mesh file ---*/
+		while (getline (mesh_file,text_line)) {
+			/*--- Search for the "NDIM" keyword to see if there are multiple Zones ---*/
+			position = text_line.find ("NDIME=",0);
+			if (position != string::npos) {
+				text_line.erase (0,6); nDim = atoi(text_line.c_str()); isFound = true;
+			}
+		}
+		break;
+
+	case CGNS:
+		nDim = 3;
+		break;
+
+	case NETCDF_ASCII:
+		nDim = 3;
+		break;
+	}
+	return (unsigned short) nDim;
+}
+
+
+
+void Geometrical_Preprocessing(CGeometry ***geometry, CConfig **config, unsigned short val_nZone) {
+
+
+	unsigned short iMGlevel, iZone;
+	unsigned long iPoint;
+	int rank = MASTER_NODE;
+#ifndef NO_MPI
+	rank = MPI::COMM_WORLD.Get_rank();
+#endif
+
+	for (iZone = 0; iZone < val_nZone; iZone++) {
+
+		/*--- Compute elements surrounding points, points surrounding points,
+     and elements surrounding elements ---*/
+		if (rank == MASTER_NODE) cout << "Setting local point and element connectivity." <<endl;
+		geometry[iZone][MESH_0]->SetEsuP();
+		geometry[iZone][MESH_0]->SetPsuP();
+		geometry[iZone][MESH_0]->SetEsuE();
+        
+		/*--- Check the orientation before computing geometrical quantities ---*/
+		if (rank == MASTER_NODE) cout << "Checking the numerical grid orientation." <<endl;
+		geometry[iZone][MESH_0]->SetBoundVolume();
+		geometry[iZone][MESH_0]->Check_Orientation(config[iZone]);
+
+		/*--- Create the edge structure ---*/
+		if (rank == MASTER_NODE) cout << "Identifying edges and vertices." <<endl;
+		geometry[iZone][MESH_0]->SetEdges();
+		geometry[iZone][MESH_0]->SetVertex(config[iZone]);
+
+		/*--- Compute center of gravity ---*/
+		if (rank == MASTER_NODE) cout << "Computing centers of gravity." << endl;
+		geometry[iZone][MESH_0]->SetCG();
+
+		/*--- Create the control volume structures ---*/
+		if (rank == MASTER_NODE) cout << "Setting the control volume structure." << endl;
+		geometry[iZone][MESH_0]->SetControlVolume(config[iZone], ALLOCATE);
+		geometry[iZone][MESH_0]->SetBoundControlVolume(config[iZone], ALLOCATE);
+
+		/*--- Identify closest normal neighbor ---*/
+		if (rank == MASTER_NODE) cout << "Searching for closest normal neighbor on the surface." << endl;
+		geometry[iZone][MESH_0]->FindNormal_Neighbor(config[iZone]);
+
+		/*--- For a rotating frame, set the velocity due to rotation at each mesh point ---*/
+		if (config[iZone]->GetRotating_Frame())
+			geometry[iZone][MESH_0]->SetRotationalVelocity(config[iZone]);
+
+		if ((config[iZone]->GetMGLevels() != 0) && (rank == MASTER_NODE))
+			cout << "Setting the multigrid structure." <<endl;
+
+	}
+
+#ifndef NO_MPI
+	/*--- Synchronization point after the multigrid stuff ---*/
+	MPI::COMM_WORLD.Barrier();
+#endif
+
+	/*--- Loop over all the new grid ---*/
+	for (iMGlevel = 1; iMGlevel <= config[ZONE_0]->GetMGLevels(); iMGlevel++) {
+
+		/*--- Loop over all zones at each grid level. ---*/
+		for (iZone = 0; iZone < val_nZone; iZone++) {
+
+			/*--- Create main aglomeration structure (ingluding MPI stuff) ---*/
+			geometry[iZone][iMGlevel] = new CMultiGridGeometry(geometry, config, iMGlevel, iZone);
+
+			/*--- Compute points surrounding points. ---*/
+			geometry[iZone][iMGlevel]->SetPsuP(geometry[iZone][iMGlevel-1]);
+
+			/*--- Create the edge structure ---*/
+			geometry[iZone][iMGlevel]->SetEdges();
+			geometry[iZone][iMGlevel]->SetVertex(geometry[iZone][iMGlevel-1], config[iZone]);
+
+			/*--- Create the control volume structures ---*/
+			geometry[iZone][iMGlevel]->SetControlVolume(config[iZone],geometry[iZone][iMGlevel-1], ALLOCATE);
+			geometry[iZone][iMGlevel]->SetBoundControlVolume(config[iZone],geometry[iZone][iMGlevel-1], ALLOCATE);
+			geometry[iZone][iMGlevel]->SetCoord(geometry[iZone][iMGlevel-1]);
+
+			/*--- Find closest neighbor to a surface point ---*/
+			geometry[iZone][iMGlevel]->FindNormal_Neighbor(config[iZone]);
+
+			/*--- For a rotating frame, set the velocity due to rotation at each mesh point ---*/
+			if (config[iZone]->GetRotating_Frame())
+				geometry[iZone][iMGlevel]->SetRotationalVelocity(config[iZone]);
+
+		}
+	}
+
+	/*--- For unsteady simulations, initialize the grid volumes
+   and coordinates for previous solutions. Loop over all zones/grids. ---*/
+	for (iZone = 0; iZone < val_nZone; iZone++) {
+		if (config[iZone]->GetGrid_Movement()) {
+			for (iMGlevel = 0; iMGlevel <= config[iZone]->GetMGLevels(); iMGlevel++) {
+				for (iPoint = 0; iPoint < geometry[iZone][iMGlevel]->GetnPoint(); iPoint++) {
+					geometry[iZone][iMGlevel]->node[iPoint]->SetVolume_n();
+					geometry[iZone][iMGlevel]->node[iPoint]->SetVolume_nM1();
+
+					geometry[iZone][iMGlevel]->node[iPoint]->SetCoord_n();
+					geometry[iZone][iMGlevel]->node[iPoint]->SetCoord_n1();
+				}
+			}
+		}
+	}
+
+}
+
+void Solver_Preprocessing(CSolver ***solver_container, CGeometry **geometry, CConfig *config, unsigned short iZone) {
+
+	unsigned short iMGlevel;
+	bool tne2_euler, tne2_ns, euler, ns, plasma_euler, plasma_ns,
+	plasma_monatomic, plasma_diatomic, levelset, adj_euler, adj_tne2_euler,
+	lin_euler, adj_ns, adj_tne2_ns, lin_ns, turbulent, adj_turb, lin_turb, electric, wave, fea, adj_levelset,
+	adj_plasma_euler, adj_plasma_ns, spalart_allmaras, menter_sst, template_solver, transition;
+
+
+	/*--- Initialize some useful booleans ---*/
+	euler = false;		ns = false; turbulent = false;	electric = false;	plasma_monatomic = false;
+	plasma_diatomic = false; levelset = false; plasma_euler = false; plasma_ns = false; transition = false;
+	adj_euler = false;	adj_ns = false;			adj_turb = false;	wave = false; fea = false; 	adj_levelset = false;	 spalart_allmaras = false;
+	lin_euler = false;	lin_ns = false;			lin_turb = false;	menter_sst = false; adj_plasma_euler = false;	adj_plasma_ns = false;
+  tne2_euler = false; tne2_ns = false;
+	template_solver = false;
+
+	/*--- Assign booleans ---*/
+	switch (config->GetKind_Solver()) {
+	case TEMPLATE_SOLVER: template_solver = true; break;
+	case EULER : euler = true; break;
+	case NAVIER_STOKES: ns = true; break;
+	case RANS : ns = true; turbulent = true; if (config->GetKind_Trans_Model() == LM) transition = true; break;
+  case TNE2_EULER : tne2_euler = true; break;
+  case TNE2_NAVIER_STOKES: tne2_ns = true; break;
+	case FREE_SURFACE_EULER: euler = true; levelset = true; break;
+	case FREE_SURFACE_NAVIER_STOKES: ns = true; levelset = true; break;
+	case FREE_SURFACE_RANS: ns = true; turbulent = true; levelset = true; break;
+	case FLUID_STRUCTURE_EULER: euler = true; fea = true; break;
+	case FLUID_STRUCTURE_NAVIER_STOKES: ns = true; fea = true; break;
+	case FLUID_STRUCTURE_RANS: ns = true; turbulent = true; fea = true; break;
+	case AEROACOUSTIC_NAVIER_STOKES: ns = true; wave = true; break;
+	case AEROACOUSTIC_RANS: ns = true; turbulent = true; wave = true; break;
+	case ELECTRIC_POTENTIAL: electric = true; break;
+	case WAVE_EQUATION: wave = true; break;
+	case LINEAR_ELASTICITY: fea = true; break;
+	case ADJ_EULER : euler = true; adj_euler = true; break;
+	case ADJ_NAVIER_STOKES : ns = true; turbulent = (config->GetKind_Turb_Model() != NONE); adj_ns = true; break;
+  case ADJ_TNE2_EULER : tne2_euler = true; adj_tne2_euler = true; break;
+  case ADJ_TNE2_NAVIER_STOKES : tne2_ns = true; adj_tne2_ns = true; break;
+	case ADJ_RANS : ns = true; turbulent = true; adj_ns = true; adj_turb = ( ((config->GetKind_Adjoint() == CONTINUOUS) && (!config->GetFrozen_Visc())) || (config->GetKind_Adjoint() == HYBRID) ); break;
+	case ADJ_FREE_SURFACE_EULER: euler = true; adj_euler = true; levelset = true; adj_levelset = true; break;
+	case ADJ_FREE_SURFACE_NAVIER_STOKES: ns = true; adj_ns = true; levelset = true; adj_levelset = true; break;
+	case ADJ_FREE_SURFACE_RANS: ns = true; adj_ns = true; turbulent = true; adj_turb = (((config->GetKind_Adjoint() != HYBRID) && (!config->GetFrozen_Visc())) || (config->GetKind_Adjoint() == HYBRID)); levelset = true; adj_levelset = true; break;
+	case ADJ_PLASMA_EULER : plasma_euler = true; adj_plasma_euler = true; break;
+	case ADJ_PLASMA_NAVIER_STOKES : plasma_ns = true; adj_plasma_ns = true; break;
+	case LIN_EULER: euler = true; lin_euler = true; break;
+
+	/*--- Specify by zone for the aeroacoustic problem ---*/
+	case AEROACOUSTIC_EULER:
+		if (iZone == ZONE_0) {
+			euler = true;
+		} else if (iZone == ZONE_1) {
+			wave = true;
+		}
+		break;
+	case ADJ_AEROACOUSTIC_EULER:
+		if (iZone == ZONE_0) {
+			euler = true; adj_euler = true;
+		} else if (iZone == ZONE_1) {
+			wave = true;
+		}
+		break;
+	case PLASMA_EULER:
+		if (iZone == ZONE_0) {
+			plasma_euler = true;
+		} else if (iZone == ZONE_1) {
+			electric = true;
+		}
+		break;
+	case PLASMA_NAVIER_STOKES:
+		if (iZone == ZONE_0) {
+			plasma_ns = true;
+		} else if (iZone == ZONE_1) {
+			electric = true;
+		}
+		break;
+	}
+	/*--- Assign turbulence model booleans --- */
+	if (turbulent)
+		switch (config->GetKind_Turb_Model()){
+		case SA: spalart_allmaras = true; break;
+		case SST: menter_sst = true; break;
+		default: cout << "Specified turbulence model unavailable or none selected" << endl; cin.get(); break;
+		}
+
+	if (plasma_euler || plasma_ns) {
+		switch (config->GetKind_GasModel()){
+		case AIR7: plasma_diatomic = true; break;
+		case O2: plasma_diatomic = true; break;
+		case N2: plasma_diatomic = true; break;
+		case AIR5: plasma_diatomic = true; break;
+		case ARGON: plasma_monatomic = true; break;
+		case ARGON_SID: plasma_diatomic = true; break;
+		default: cout << "Specified plasma model unavailable or none selected" << endl; cin.get(); break;
+		}
+	}
+
+	/*--- Definition of the Class for the solution: solver_container[DOMAIN][MESH_LEVEL][EQUATION]. Note that euler, ns
+   and potential are incompatible, they use the same position in sol container ---*/
+	for (iMGlevel = 0; iMGlevel <= config->GetMGLevels(); iMGlevel++) {
+
+		/*--- Allocate solution for a template problem ---*/
+		if (template_solver) {
+			solver_container[iMGlevel][TEMPLATE_SOL] = new CTemplateSolver(geometry[iMGlevel], config);
+		}
+
+		/*--- Allocate solution for direct problem, and run the preprocessing and postprocessing ---*/
+		if (euler) {
+			solver_container[iMGlevel][FLOW_SOL] = new CEulerSolver(geometry[iMGlevel], config, iMGlevel);
+		}
+		if (ns) {
+			solver_container[iMGlevel][FLOW_SOL] = new CNSSolver(geometry[iMGlevel], config, iMGlevel);
+		}
+    if (tne2_euler) {
+			solver_container[iMGlevel][TNE2_SOL] = new CTNE2EulerSolver(geometry[iMGlevel], config, iMGlevel);
+		}
+		if (tne2_ns) {
+			solver_container[iMGlevel][TNE2_SOL] = new CTNE2NSSolver(geometry[iMGlevel], config, iMGlevel);
+		}
+		if (turbulent) {
+			if (spalart_allmaras) {
+        solver_container[iMGlevel][TURB_SOL] = new CTurbSASolver(geometry[iMGlevel], config, iMGlevel);
+        solver_container[iMGlevel][FLOW_SOL]->Preprocessing(geometry[iMGlevel], solver_container[iMGlevel], config, iMGlevel, NO_RK_ITER, RUNTIME_FLOW_SYS);
+        solver_container[iMGlevel][TURB_SOL]->Postprocessing(geometry[iMGlevel], solver_container[iMGlevel], config, iMGlevel);
+      }
+			else if (menter_sst) {
+        solver_container[iMGlevel][TURB_SOL] = new CTurbSSTSolver(geometry[iMGlevel], config, iMGlevel);
+        solver_container[iMGlevel][FLOW_SOL]->Preprocessing(geometry[iMGlevel], solver_container[iMGlevel], config, iMGlevel, NO_RK_ITER, RUNTIME_FLOW_SYS);
+        solver_container[iMGlevel][TURB_SOL]->Postprocessing(geometry[iMGlevel], solver_container[iMGlevel], config, iMGlevel);
+      }
+			if (transition) {
+        solver_container[iMGlevel][TRANS_SOL] = new CTransLMSolver(geometry[iMGlevel], config, iMGlevel);
+      }
+		}
+		if (electric) {
+			solver_container[iMGlevel][ELEC_SOL] = new CElectricSolver(geometry[iMGlevel], config);
+		}
+		if (plasma_euler || plasma_ns) {
+			solver_container[iMGlevel][PLASMA_SOL] = new CPlasmaSolver(geometry[iMGlevel], config);
+		}
+		if (levelset) {
+			solver_container[iMGlevel][LEVELSET_SOL] = new CLevelSetSolver(geometry[iMGlevel], config, iMGlevel);
+		}		
+		if (wave) {
+			solver_container[iMGlevel][WAVE_SOL] = new CWaveSolver(geometry[iMGlevel], config);
+		}
+		if (fea) {
+			solver_container[iMGlevel][FEA_SOL] = new CFEASolver(geometry[iMGlevel], config);
+		}
+
+		/*--- Allocate solution for adjoint problem ---*/
+		if (adj_euler) {
+			solver_container[iMGlevel][ADJFLOW_SOL] = new CAdjEulerSolver(geometry[iMGlevel], config, iMGlevel);
+		}
+		if (adj_ns) {
+			solver_container[iMGlevel][ADJFLOW_SOL] = new CAdjNSSolver(geometry[iMGlevel], config, iMGlevel);
+		}
+    if (adj_tne2_euler) {
+//			solution_container[iMGlevel][ADJFLOW_SOL] = new CAdjTNE2EulerSolution(geometry[iMGlevel], config, iMGlevel);
+		}
+		if (adj_tne2_ns) {
+//			solution_container[iMGlevel][ADJFLOW_SOL] = new CAdjTNE2NSSolution(geometry[iMGlevel], config, iMGlevel);
+		}
+		if (adj_turb) {
+			solver_container[iMGlevel][ADJTURB_SOL] = new CAdjTurbSolver(geometry[iMGlevel], config);
+		}
+		if (adj_levelset) {
+			solver_container[iMGlevel][ADJLEVELSET_SOL] = new CAdjLevelSetSolver(geometry[iMGlevel], config, iMGlevel);
+		}
+		if (adj_plasma_euler || adj_plasma_ns) {
+			solver_container[iMGlevel][ADJPLASMA_SOL] = new CAdjPlasmaSolver(geometry[iMGlevel], config);
+		}
+
+		/*--- Allocate solution for linear problem (at the moment we use the same scheme as the adjoint problem) ---*/
+		if (lin_euler) {
+			solver_container[iMGlevel][LINFLOW_SOL] = new CLinEulerSolver(geometry[iMGlevel], config);
+		}
+		if (lin_ns) {
+			cout <<"Equation not implemented." << endl; cin.get(); break;
+		}
+
+	}
+
+}
+
+
+void Integration_Preprocessing(CIntegration **integration_container, CGeometry **geometry, CConfig *config, unsigned short iZone) {
+
+	bool euler, ns, tne2_euler, tne2_ns, plasma_euler, plasma_ns, plasma_monatomic, plasma_diatomic, levelset, adj_plasma_euler, adj_plasma_ns,
+	adj_euler, adj_tne2_euler, lin_euler, adj_ns, adj_tne2_ns, lin_ns, turbulent, adj_turb, lin_turb, electric, wave, fea, spalart_allmaras, menter_sst, template_solver, adj_levelset, transition;
+
+	/*--- Initialize some useful booleans ---*/
+	euler = false;		ns = false; tne2_euler = false; tne2_ns = false; turbulent = false;	electric = false;	plasma_monatomic = false;
+	plasma_diatomic = false; levelset = false; plasma_euler = false; plasma_ns = false;
+	adj_euler = false;	adj_ns = false; adj_tne2_euler = false;	adj_tne2_ns = false; adj_turb = false;	wave = false; fea = false; adj_levelset = false;	spalart_allmaras = false;
+	lin_euler = false;	lin_ns = false;			lin_turb = false;	menter_sst = false; adj_plasma_euler = false; adj_plasma_ns = false; transition = false;
+	template_solver = false;
+
+	/*--- Assign booleans ---*/
+	switch (config->GetKind_Solver()) {
+        case TEMPLATE_SOLVER: template_solver = true; break;
+        case EULER : euler = true; break;
+        case NAVIER_STOKES: ns = true; break;
+        case TNE2_EULER : tne2_euler = true; break;
+        case TNE2_NAVIER_STOKES: tne2_ns = true; break;
+        case RANS : ns = true; turbulent = true; if (config->GetKind_Trans_Model() == LM) transition = true; break;
+        case FREE_SURFACE_EULER: euler = true; levelset = true; break;
+        case FREE_SURFACE_NAVIER_STOKES: ns = true; levelset = true; break;
+        case FREE_SURFACE_RANS: ns = true; turbulent = true; levelset = true; break;
+        case FLUID_STRUCTURE_EULER: euler = true; fea = true; break;
+        case FLUID_STRUCTURE_NAVIER_STOKES: ns = true; fea = true; break;
+        case FLUID_STRUCTURE_RANS: ns = true; turbulent = true; fea = true; break;
+        case AEROACOUSTIC_NAVIER_STOKES: ns = true; wave = true; break;
+        case AEROACOUSTIC_RANS: ns = true; turbulent = true; wave = true; break;
+        case ELECTRIC_POTENTIAL: electric = true; break;
+        case WAVE_EQUATION: wave = true; break;
+        case LINEAR_ELASTICITY: fea = true; break;
+        case ADJ_EULER : euler = true; adj_euler = true; break;
+        case ADJ_NAVIER_STOKES : ns = true; turbulent = (config->GetKind_Turb_Model() != NONE); adj_ns = true; break;
+        case ADJ_TNE2_EULER : tne2_euler = true; adj_tne2_euler = true; break;
+        case ADJ_TNE2_NAVIER_STOKES : tne2_ns = true; adj_tne2_ns = true; break;
+        case ADJ_RANS : ns = true; turbulent = true; adj_ns = true; adj_turb = ( ((config->GetKind_Adjoint() == CONTINUOUS) && (!config->GetFrozen_Visc())) || (config->GetKind_Adjoint() == HYBRID) ); break;
+        case ADJ_PLASMA_EULER : plasma_euler = true; adj_plasma_euler = true; break;
+        case ADJ_PLASMA_NAVIER_STOKES : plasma_ns = true; adj_plasma_ns = true; break;
+        case ADJ_FREE_SURFACE_EULER: euler = true; levelset = true; adj_euler = true; adj_levelset = true; break;
+        case ADJ_FREE_SURFACE_NAVIER_STOKES: ns = true; levelset = true; adj_ns = true; adj_levelset = true; break;
+        case ADJ_FREE_SURFACE_RANS : ns = true; turbulent = true; levelset = true; adj_ns = true; adj_turb = (((config->GetKind_Adjoint() != HYBRID) && (!config->GetFrozen_Visc())) || (config->GetKind_Adjoint() == HYBRID)); adj_levelset = true; break;
+        case LIN_EULER: euler = true; lin_euler = true; break;
+            
+            /*--- Specify by zone for the aeroacoustic problem ---*/
+        case AEROACOUSTIC_EULER:
+            if (iZone == ZONE_0) {
+                euler = true;
+            } else if (iZone == ZONE_1) {
+                wave = true;
+            }
+            break;
+        case ADJ_AEROACOUSTIC_EULER:
+            if (iZone == ZONE_0) {
+                euler = true; adj_euler = true;
+            } else if (iZone == ZONE_1) {
+                wave = true;
+            }
+            break;
+        case PLASMA_EULER:
+            if (iZone == ZONE_0) {
+                plasma_euler = true;
+            } else if (iZone == ZONE_1) {
+                electric = true;
+            }
+            break;
+        case PLASMA_NAVIER_STOKES:
+            if (iZone == ZONE_0) {
+                plasma_ns = true;
+            } else if (iZone == ZONE_1) {
+                electric = true;
+            }
+            break;
+	}
+    
+	/*--- Assign turbulence model booleans --- */
+	if (turbulent) {
+		switch (config->GetKind_Turb_Model()) {
+      case SA: spalart_allmaras = true; break;
+      case SST: menter_sst = true; break;
+      default: cout << "Specified turbulence model unavailable or none selected" << endl; cin.get(); break;
+		}
+  }
+  
+	if (plasma_euler || plasma_ns) {
+		switch (config->GetKind_GasModel()) {
+      case AIR7: plasma_diatomic = true; break;
+      case O2: plasma_diatomic = true; break;
+      case N2: plasma_diatomic = true; break;
+      case AIR5: plasma_diatomic = true; break;
+      case ARGON: plasma_monatomic = true; break;
+      case AIR21: plasma_diatomic = true; break;
+      case ARGON_SID: plasma_diatomic = true; break;
+      default: cout << "Specified plasma model unavailable or none selected" << endl; cin.get(); break;
+		}
+	}
+
+	/*--- Allocate solution for a template problem ---*/
+	if (template_solver) integration_container[TEMPLATE_SOL] = new CSingleGridIntegration(config);
+
+	/*--- Allocate solution for direct problem ---*/
+	if (euler) integration_container[FLOW_SOL] = new CMultiGridIntegration(config);
+	if (ns) integration_container[FLOW_SOL] = new CMultiGridIntegration(config);
+  if (tne2_euler) integration_container[TNE2_SOL] = new CMultiGridIntegration(config);
+	if (tne2_ns) integration_container[TNE2_SOL] = new CMultiGridIntegration(config);
+	if (turbulent) integration_container[TURB_SOL] = new CSingleGridIntegration(config);
+	if (transition) integration_container[TRANS_SOL] = new CSingleGridIntegration(config);
+	if (electric) integration_container[ELEC_SOL] = new CPotentialIntegration(config);
+	if (plasma_euler) integration_container[PLASMA_SOL] = new CMultiGridIntegration(config);
+	if (plasma_ns) integration_container[PLASMA_SOL] = new CMultiGridIntegration(config);
+	if (levelset) integration_container[LEVELSET_SOL] = new CSingleGridIntegration(config);
+	if (wave) integration_container[WAVE_SOL] = new CSingleGridIntegration(config);
+	if (fea) integration_container[FEA_SOL] = new CSingleGridIntegration(config);
+
+	/*--- Allocate solution for adjoint problem ---*/
+	if (adj_euler) integration_container[ADJFLOW_SOL] = new CMultiGridIntegration(config);
+	if (adj_ns) integration_container[ADJFLOW_SOL] = new CMultiGridIntegration(config);
+  if (adj_tne2_euler) integration_container[ADJTNE2_SOL] = new CMultiGridIntegration(config);
+	if (adj_tne2_ns) integration_container[ADJTNE2_SOL] = new CMultiGridIntegration(config);
+	if (adj_turb) integration_container[ADJTURB_SOL] = new CSingleGridIntegration(config);
+	if (adj_plasma_euler) integration_container[ADJPLASMA_SOL] = new CMultiGridIntegration(config);
+	if (adj_plasma_ns) integration_container[ADJPLASMA_SOL] = new CMultiGridIntegration(config);
+	if (adj_levelset) integration_container[ADJLEVELSET_SOL] = new CSingleGridIntegration(config);
+
+	/*--- Allocate solution for linear problem (at the moment we use the same scheme as the adjoint problem) ---*/
+	if (lin_euler) integration_container[LINFLOW_SOL] = new CMultiGridIntegration(config);
+	if (lin_ns) { cout <<"Equation not implemented." << endl; cin.get(); }
+
+}
+
+
+void Numerics_Preprocessing(CNumerics ****numerics_container, CSolver ***solver_container, CGeometry **geometry, 
+		CConfig *config, unsigned short iZone) {
+
+	unsigned short iMGlevel, iSol, nDim, nVar_Template = 0, nVar_Flow = 0, nVar_TNE2 = 0,nVar_Trans = 0, nVar_Adj_Flow = 0, nVar_Adj_TNE2 = 0, nVar_Plasma = 0, nVar_LevelSet = 0, nVar_Turb = 0, nVar_Adj_Turb = 0, nVar_Elec = 0, nVar_FEA = 0, nVar_Wave = 0, nVar_Lin_Flow = 0,
+			nVar_Adj_LevelSet = 0, nVar_Adj_Plasma = 0, nSpecies = 0, nDiatomics = 0, nMonatomics = 0;
+
+	double *constants = NULL;
+
+	bool euler, ns, tne2_euler, tne2_ns, plasma_euler, plasma_ns, plasma_monatomic, plasma_diatomic,
+	levelset, adj_plasma_euler, adj_plasma_ns, adj_levelset, adj_euler, adj_tne2_euler, lin_euler, adj_ns, adj_tne2_ns, lin_ns, turbulent,
+	adj_turb, lin_turb, electric, wave, fea, spalart_allmaras, menter_sst, template_solver, transition;
+
+	bool incompressible = config->GetIncompressible();
+
+	/*--- Initialize some useful booleans ---*/
+	euler          = false;   ns               = false;   turbulent        = false;
+	tne2_euler     = false;   tne2_ns          = false;
+	electric       = false;   plasma_monatomic = false;   plasma_diatomic  = false;  levelset         = false;   plasma_euler     = false;
+	plasma_ns      = false;   adj_euler        = false;	  adj_ns           = false;	 adj_turb         = false;
+	adj_tne2_euler = false;	  adj_tne2_ns      = false;
+	wave           = false;   fea              = false;   adj_levelset     = false;	 spalart_allmaras = false;
+	lin_euler      = false;   lin_ns           = false;   lin_turb         = false;	 menter_sst       = false;   adj_plasma_euler = false;
+	adj_plasma_ns  = false;   transition       = false;   template_solver  = false;
+
+	/*--- Assign booleans ---*/
+	switch (config->GetKind_Solver()) {
+	case TEMPLATE_SOLVER: template_solver = true; break;
+	case EULER : euler = true; break;
+	case NAVIER_STOKES: ns = true; break;
+  case TNE2_EULER : tne2_euler = true; break;
+  case TNE2_NAVIER_STOKES: tne2_ns = true; break;
+	case RANS : ns = true; turbulent = true; if (config->GetKind_Trans_Model() == LM) transition = true; break;
+	case FREE_SURFACE_EULER: euler = true; levelset = true; break;
+	case FREE_SURFACE_NAVIER_STOKES: ns = true; levelset = true; break;
+	case FREE_SURFACE_RANS: ns = true; turbulent = true; levelset = true; break;
+	case FLUID_STRUCTURE_EULER: euler = true; fea = true; break;
+	case FLUID_STRUCTURE_NAVIER_STOKES: ns = true; fea = true; break;
+	case FLUID_STRUCTURE_RANS: ns = true; turbulent = true; fea = true; break;
+	case AEROACOUSTIC_NAVIER_STOKES: ns = true; wave = true; break;
+	case AEROACOUSTIC_RANS: ns = true; turbulent = true; wave = true; break;
+	case ELECTRIC_POTENTIAL: electric = true; break;
+	case WAVE_EQUATION: wave = true; break;
+	case LINEAR_ELASTICITY: fea = true; break;
+	case ADJ_EULER : euler = true; adj_euler = true; break;
+	case ADJ_NAVIER_STOKES : ns = true; turbulent = (config->GetKind_Turb_Model() != NONE); adj_ns = true; break;
+  case ADJ_TNE2_EULER : tne2_euler = true; adj_tne2_euler = true; break;
+  case ADJ_TNE2_NAVIER_STOKES : tne2_ns = true; adj_tne2_ns = true; break;
+	case ADJ_RANS : ns = true; turbulent = true; adj_ns = true; adj_turb = ( ((config->GetKind_Adjoint() == CONTINUOUS) && (!config->GetFrozen_Visc())) || (config->GetKind_Adjoint() == HYBRID) ); break;
+	case ADJ_FREE_SURFACE_EULER: euler = true; adj_euler = true; levelset = true; adj_levelset = true; break;
+	case ADJ_FREE_SURFACE_NAVIER_STOKES: ns = true; adj_ns = true; levelset = true; adj_levelset = true; break;
+	case ADJ_FREE_SURFACE_RANS: ns = true; adj_ns = true; turbulent = true; adj_turb = (((config->GetKind_Adjoint() != HYBRID) && (!config->GetFrozen_Visc())) || (config->GetKind_Adjoint() == HYBRID)); levelset = true; adj_levelset = true; break;
+	case ADJ_PLASMA_EULER : plasma_euler = true; adj_plasma_euler = true; break;
+	case ADJ_PLASMA_NAVIER_STOKES : plasma_ns = true; adj_plasma_ns = true; break;
+	case LIN_EULER: euler = true; lin_euler = true; break;
+
+	/*--- Specify by zone for the aeroacoustic problem ---*/
+	case AEROACOUSTIC_EULER:
+		if (iZone == ZONE_0) {
+			euler = true;
+		} else if (iZone == ZONE_1) {
+			wave = true;
+		}
+		break;
+	case ADJ_AEROACOUSTIC_EULER:
+		if (iZone == ZONE_0) {
+			euler = true; adj_euler = true;
+		} else if (iZone == ZONE_1) {
+			wave = true;
+		}
+		break;
+	case PLASMA_EULER:
+		if (iZone == ZONE_0) {
+			plasma_euler = true;
+		} else if (iZone == ZONE_1) {
+			electric = true;
+		}
+		break;
+	case PLASMA_NAVIER_STOKES:
+		if (iZone == ZONE_0) {
+			plasma_ns = true;
+		} else if (iZone == ZONE_1) {
+			electric = true;
+		}
+		break;
+	}
+
+	/*--- Assign turbulence model booleans --- */
+	if (turbulent)
+		switch (config->GetKind_Turb_Model()){
+		case SA: spalart_allmaras = true; break;
+		case SST: menter_sst = true; constants = solver_container[MESH_0][TURB_SOL]->GetConstants(); break;
+		default: cout << "Specified turbulence model unavailable or none selected" << endl; cin.get(); break;
+		}
+
+	if (plasma_euler || plasma_ns) {
+		switch (config->GetKind_GasModel()){
+		case AIR7: plasma_diatomic = true; break;
+		case O2: plasma_diatomic = true; break;
+		case N2: plasma_diatomic = true; break;
+		case AIR5: plasma_diatomic = true; break;
+		case ARGON: plasma_monatomic = true; break;
+		case AIR21: plasma_diatomic = true; break;
+		case ARGON_SID: plasma_diatomic = true; break;
+		default: cout << "Specified plasma model unavailable or none selected" << endl; cin.get(); break;
+		}
+		//if (config->GetElectricSolver()) electric  = true;
+	}
+
+	/*--- Number of variables for the template ---*/
+	if (template_solver) nVar_Flow = solver_container[MESH_0][FLOW_SOL]->GetnVar();
+
+	/*--- Number of variables for direct problem ---*/
+	if (euler)				nVar_Flow = solver_container[MESH_0][FLOW_SOL]->GetnVar();
+	if (ns)	          nVar_Flow = solver_container[MESH_0][FLOW_SOL]->GetnVar();
+  if (turbulent)		nVar_Turb = solver_container[MESH_0][TURB_SOL]->GetnVar();
+  if (tne2_euler)	  nVar_TNE2 = solver_container[MESH_0][TNE2_SOL]->GetnVar();
+	if (tne2_ns)	    nVar_TNE2 = solver_container[MESH_0][TNE2_SOL]->GetnVar();
+	if (transition)		nVar_Trans = solver_container[MESH_0][TRANS_SOL]->GetnVar();
+	if (electric)			nVar_Elec = solver_container[MESH_0][ELEC_SOL]->GetnVar();
+	if (plasma_euler || plasma_ns)	{ 
+		nVar_Plasma = solver_container[MESH_0][PLASMA_SOL]->GetnVar();
+		nSpecies    = solver_container[MESH_0][PLASMA_SOL]->GetnSpecies();
+		nDiatomics  = solver_container[MESH_0][PLASMA_SOL]->GetnDiatomics();
+		nMonatomics = solver_container[MESH_0][PLASMA_SOL]->GetnMonatomics();
+	}
+	if (levelset)		nVar_LevelSet = solver_container[MESH_0][LEVELSET_SOL]->GetnVar();
+	if (wave)				nVar_Wave = solver_container[MESH_0][WAVE_SOL]->GetnVar();
+	if (fea)				nVar_FEA = solver_container[MESH_0][FEA_SOL]->GetnVar();
+
+	/*--- Number of variables for adjoint problem ---*/
+	if (adj_euler)     	nVar_Adj_Flow = solver_container[MESH_0][ADJFLOW_SOL]->GetnVar();
+	if (adj_ns)			    nVar_Adj_Flow = solver_container[MESH_0][ADJFLOW_SOL]->GetnVar();
+	if (adj_turb)		    nVar_Adj_Turb = solver_container[MESH_0][ADJTURB_SOL]->GetnVar();
+  if (adj_tne2_euler) nVar_Adj_TNE2 = solver_container[MESH_0][ADJTNE2_SOL]->GetnVar();
+	if (adj_tne2_ns)    nVar_Adj_TNE2 = solver_container[MESH_0][ADJTNE2_SOL]->GetnVar();
+	if (adj_levelset) 	nVar_Adj_LevelSet = solver_container[MESH_0][ADJLEVELSET_SOL]->GetnVar();
+	if (adj_plasma_euler || adj_plasma_ns)		nVar_Adj_Plasma = solver_container[MESH_0][ADJPLASMA_SOL]->GetnVar();
+
+	/*--- Number of variables for the linear problem ---*/
+	if (lin_euler)	nVar_Lin_Flow = solver_container[MESH_0][LINFLOW_SOL]->GetnVar();
+
+	/*--- Number of dimensions ---*/
+	nDim = geometry[MESH_0]->GetnDim();
+
+	/*--- Definition of the Class for the numerical method: numerics_container[MESH_LEVEL][EQUATION][EQ_TERM] ---*/
+	for (iMGlevel = 0; iMGlevel <= config->GetMGLevels(); iMGlevel++) {
+		numerics_container[iMGlevel] = new CNumerics** [MAX_SOLS];
+		for (iSol = 0; iSol < MAX_SOLS; iSol++)
+			numerics_container[iMGlevel][iSol] = new CNumerics* [MAX_TERMS];
+	}
+
+	/*--- Solver definition for the template problem ---*/
+	if (template_solver) {
+
+		/*--- Definition of the convective scheme for each equation and mesh level ---*/
+		switch (config->GetKind_ConvNumScheme_Template()) {
+		case SPACE_CENTERED : case SPACE_UPWIND :
+			for (iMGlevel = 0; iMGlevel <= config->GetMGLevels(); iMGlevel++)
+				numerics_container[iMGlevel][TEMPLATE_SOL][CONV_TERM] = new CConvective_Template(nDim, nVar_Template, config);
+			break;
+		default : cout << "Convective scheme not implemented (template_solver)." << endl; cin.get(); break;
+		}
+
+		/*--- Definition of the viscous scheme for each equation and mesh level ---*/
+		switch (config->GetKind_ViscNumScheme_Template()) {
+		case AVG_GRAD : case AVG_GRAD_CORRECTED : case GALERKIN :
+			for (iMGlevel = 0; iMGlevel <= config->GetMGLevels(); iMGlevel++)
+				numerics_container[iMGlevel][TEMPLATE_SOL][VISC_TERM] = new CViscous_Template(nDim, nVar_Template, config);
+			break;
+		default : cout << "Viscous scheme not implemented." << endl; cin.get(); break;
+		}
+
+		/*--- Definition of the source term integration scheme for each equation and mesh level ---*/
+		switch (config->GetKind_SourNumScheme_Template()) {
+		case PIECEWISE_CONSTANT :
+			for (iMGlevel = 0; iMGlevel <= config->GetMGLevels(); iMGlevel++)
+				numerics_container[iMGlevel][TEMPLATE_SOL][SOURCE_FIRST_TERM] = new CSource_Template(nDim, nVar_Template, config);
+			break;
+		default : cout << "Source term not implemented." << endl; cin.get(); break;
+		}
+
+		/*--- Definition of the boundary condition method ---*/
+		for (iMGlevel = 0; iMGlevel <= config->GetMGLevels(); iMGlevel++) {
+			numerics_container[iMGlevel][TEMPLATE_SOL][CONV_BOUND_TERM] = new CConvective_Template(nDim, nVar_Template, config);	
+		}
+
+	}
+
+	/*--- Solver definition for the Potential, Euler, Navier-Stokes problems ---*/
+	if ((euler) || (ns)) {
+
+		/*--- Definition of the convective scheme for each equation and mesh level ---*/
+		switch (config->GetKind_ConvNumScheme_Flow()) {
+		case NO_CONVECTIVE :
+			cout << "No convective scheme." << endl; cin.get();
+			break;
+
+		case SPACE_CENTERED :
+			if (incompressible) {
+				/*--- Incompressible flow, use artificial compressibility method ---*/
+				switch (config->GetKind_Centered_Flow()) {
+				case NO_CENTERED : cout << "No centered scheme." << endl; break;
+				case LAX : numerics_container[MESH_0][FLOW_SOL][CONV_TERM] = new CCentLaxArtComp_Flow(nDim, nVar_Flow, config); break;
+				case JST : numerics_container[MESH_0][FLOW_SOL][CONV_TERM] = new CCentJSTArtComp_Flow(nDim, nVar_Flow, config); break;
+				default : cout << "Centered scheme not implemented." << endl; cin.get(); break;
+				}
+				for (iMGlevel = 1; iMGlevel <= config->GetMGLevels(); iMGlevel++)
+					numerics_container[iMGlevel][FLOW_SOL][CONV_TERM] = new CCentLaxArtComp_Flow(nDim,nVar_Flow, config);
+
+				/*--- Definition of the boundary condition method ---*/
+				for (iMGlevel = 0; iMGlevel <= config->GetMGLevels(); iMGlevel++)
+					numerics_container[iMGlevel][FLOW_SOL][CONV_BOUND_TERM] = new CUpwRoeArtComp_Flow(nDim, nVar_Flow, config);
+
+			}
+			else {
+				/*--- Compressible flow ---*/
+				switch (config->GetKind_Centered_Flow()) {
+				case NO_CENTERED : cout << "No centered scheme." << endl; break;
+				case LAX : numerics_container[MESH_0][FLOW_SOL][CONV_TERM] = new CCentLax_Flow(nDim,nVar_Flow, config); break;
+				case JST : numerics_container[MESH_0][FLOW_SOL][CONV_TERM] = new CCentJST_Flow(nDim,nVar_Flow, config); break;
+				default : cout << "Centered scheme not implemented." << endl; cin.get(); break;
+				}
+
+        if (!config->GetLowFidelitySim()) {
+          for (iMGlevel = 1; iMGlevel <= config->GetMGLevels(); iMGlevel++)
+            numerics_container[iMGlevel][FLOW_SOL][CONV_TERM] = new CCentLax_Flow(nDim, nVar_Flow, config);
+        }
+        else {
+          numerics_container[MESH_1][FLOW_SOL][CONV_TERM] = new CCentJST_Flow(nDim, nVar_Flow, config);
+          for (iMGlevel = 2; iMGlevel <= config->GetMGLevels(); iMGlevel++)
+            numerics_container[iMGlevel][FLOW_SOL][CONV_TERM] = new CCentLax_Flow(nDim, nVar_Flow, config);
+        }
+
+				/*--- Definition of the boundary condition method ---*/
+				for (iMGlevel = 0; iMGlevel <= config->GetMGLevels(); iMGlevel++)
+					numerics_container[iMGlevel][FLOW_SOL][CONV_BOUND_TERM] = new CUpwRoe_Flow(nDim, nVar_Flow, config);
+
+			}
+			break;
+		case SPACE_UPWIND :
+			if (incompressible) {
+				/*--- Incompressible flow, use artificial compressibility method ---*/
+				switch (config->GetKind_Upwind_Flow()) {
+				case NO_UPWIND : cout << "No upwind scheme." << endl; break;
+				case ROE_1ST : case ROE_2ND :
+					for (iMGlevel = 0; iMGlevel <= config->GetMGLevels(); iMGlevel++) {
+						numerics_container[iMGlevel][FLOW_SOL][CONV_TERM] = new CUpwRoeArtComp_Flow(nDim, nVar_Flow, config);
+						numerics_container[iMGlevel][FLOW_SOL][CONV_BOUND_TERM] = new CUpwRoeArtComp_Flow(nDim, nVar_Flow, config);
+					}
+					break;
+				default : cout << "Upwind scheme not implemented." << endl; cin.get(); break;
+				}					
+
+			}
+			else {
+				/*--- Compressible flow ---*/
+				switch (config->GetKind_Upwind_Flow()) {
+				case NO_UPWIND : cout << "No upwind scheme." << endl; break;
+				case ROE_1ST : case ROE_2ND :
+					for (iMGlevel = 0; iMGlevel <= config->GetMGLevels(); iMGlevel++) {
+						numerics_container[iMGlevel][FLOW_SOL][CONV_TERM] = new CUpwRoe_Flow(nDim, nVar_Flow, config);
+						numerics_container[iMGlevel][FLOW_SOL][CONV_BOUND_TERM] = new CUpwRoe_Flow(nDim, nVar_Flow, config);
+					}
+					break;
+
+				case AUSM_1ST : case AUSM_2ND :
+					for (iMGlevel = 0; iMGlevel <= config->GetMGLevels(); iMGlevel++) {
+						numerics_container[iMGlevel][FLOW_SOL][CONV_TERM] = new CUpwAUSM_Flow(nDim, nVar_Flow, config);
+						numerics_container[iMGlevel][FLOW_SOL][CONV_BOUND_TERM] = new CUpwAUSM_Flow(nDim, nVar_Flow, config);
+					}
+					break;
+
+				case ROE_TURKEL_1ST : case ROE_TURKEL_2ND :
+					for (iMGlevel = 0; iMGlevel <= config->GetMGLevels(); iMGlevel++) {
+						numerics_container[iMGlevel][FLOW_SOL][CONV_TERM] = new CUpwRoe_Turkel_Flow(nDim, nVar_Flow, config);
+						numerics_container[iMGlevel][FLOW_SOL][CONV_BOUND_TERM] = new CUpwRoe_Turkel_Flow(nDim, nVar_Flow, config);
+					}
+					break;
+
+				case HLLC_1ST : case HLLC_2ND :
+					for (iMGlevel = 0; iMGlevel <= config->GetMGLevels(); iMGlevel++) {
+						numerics_container[iMGlevel][FLOW_SOL][CONV_TERM] = new CUpwHLLC_Flow(nDim, nVar_Flow, config);
+						numerics_container[iMGlevel][FLOW_SOL][CONV_BOUND_TERM] = new CUpwHLLC_Flow(nDim, nVar_Flow, config);
+					}
+					break;
+
+				default : cout << "Upwind scheme not implemented." << endl; cin.get(); break;
+				}
+
+			}
+			break;
+
+		default :
+			cout << "Convective scheme not implemented (euler and ns)." << endl; cin.get();
+			break;
+		}
+
+		/*--- Definition of the viscous scheme for each equation and mesh level ---*/
+		switch (config->GetKind_ViscNumScheme_Flow()) {
+		case NONE :
+			break;
+		case AVG_GRAD :
+			if (incompressible) {
+				/*--- Incompressible flow, use artificial compressibility method ---*/
+				for (iMGlevel = 0; iMGlevel <= config->GetMGLevels(); iMGlevel++) {
+					numerics_container[iMGlevel][FLOW_SOL][VISC_TERM] = new CAvgGradArtComp_Flow(nDim, nVar_Flow, config);
+          numerics_container[iMGlevel][FLOW_SOL][VISC_BOUND_TERM] = new CAvgGradArtComp_Flow(nDim, nVar_Flow, config);
+        }
+			}
+			else {
+				/*--- Compressible flow ---*/
+				for (iMGlevel = 0; iMGlevel <= config->GetMGLevels(); iMGlevel++) {
+					numerics_container[iMGlevel][FLOW_SOL][VISC_TERM] = new CAvgGrad_Flow(nDim, nVar_Flow, config);
+          numerics_container[iMGlevel][FLOW_SOL][VISC_BOUND_TERM] = new CAvgGrad_Flow(nDim, nVar_Flow, config);
+        }
+			}
+			break;
+		case AVG_GRAD_CORRECTED :
+			if (incompressible) {
+				/*--- Incompressible flow, use artificial compressibility method ---*/
+				numerics_container[MESH_0][FLOW_SOL][VISC_TERM] = new CAvgGradCorrectedArtComp_Flow(nDim, nVar_Flow, config);
+				for (iMGlevel = 1; iMGlevel <= config->GetMGLevels(); iMGlevel++)
+					numerics_container[iMGlevel][FLOW_SOL][VISC_TERM] = new CAvgGradArtComp_Flow(nDim, nVar_Flow, config);
+        
+        /*--- Definition of the boundary condition method ---*/
+				for (iMGlevel = 0; iMGlevel <= config->GetMGLevels(); iMGlevel++)
+					numerics_container[iMGlevel][FLOW_SOL][VISC_BOUND_TERM] = new CAvgGradArtComp_Flow(nDim, nVar_Flow, config);
+			}
+			else {
+				/*--- Compressible flow ---*/
+				numerics_container[MESH_0][FLOW_SOL][VISC_TERM] = new CAvgGradCorrected_Flow(nDim, nVar_Flow, config);
+				for (iMGlevel = 1; iMGlevel <= config->GetMGLevels(); iMGlevel++)
+					numerics_container[iMGlevel][FLOW_SOL][VISC_TERM] = new CAvgGrad_Flow(nDim, nVar_Flow, config);
+        
+        /*--- Definition of the boundary condition method ---*/
+				for (iMGlevel = 0; iMGlevel <= config->GetMGLevels(); iMGlevel++)
+					numerics_container[iMGlevel][FLOW_SOL][VISC_BOUND_TERM] = new CAvgGrad_Flow(nDim, nVar_Flow, config);
+			}
+			break;
+		case GALERKIN :
+			cout << "Galerkin viscous scheme not implemented." << endl; cin.get(); exit(1);
+			break;
+		default :
+			cout << "Numerical viscous scheme not recognized." << endl; cin.get(); exit(1);
+			break;
+		}
+
+		/*--- Definition of the source term integration scheme for each equation and mesh level ---*/
+		switch (config->GetKind_SourNumScheme_Flow()) {
+		case NONE :
+			break;
+		case PIECEWISE_CONSTANT :
+
+			for (iMGlevel = 0; iMGlevel <= config->GetMGLevels(); iMGlevel++) {
+
+				if (config->GetRotating_Frame() == YES)
+					numerics_container[iMGlevel][FLOW_SOL][SOURCE_FIRST_TERM] = new CSourceRotatingFrame_Flow(nDim, nVar_Flow, config);
+				else if (config->GetAxisymmetric() == YES)
+					numerics_container[iMGlevel][FLOW_SOL][SOURCE_FIRST_TERM] = new CSourceAxisymmetric_Flow(nDim,nVar_Flow, config);
+				else if (config->GetGravityForce() == YES)
+					numerics_container[iMGlevel][FLOW_SOL][SOURCE_FIRST_TERM] = new CSourcePieceWise_Gravity(nDim, nVar_Flow, config);
+				else if (config->GetMagnetic_Force() == YES)
+					numerics_container[iMGlevel][FLOW_SOL][SOURCE_FIRST_TERM] = new CSource_Magnet(nDim, nVar_Flow, config);
+				else if (config->GetJouleHeating() == YES)
+					numerics_container[iMGlevel][FLOW_SOL][SOURCE_FIRST_TERM] = new CSource_JouleHeating(nDim, nVar_Flow, config);
+				else
+					numerics_container[iMGlevel][FLOW_SOL][SOURCE_FIRST_TERM] = new CSourceNothing(nDim, nVar_Flow, config);
+
+				numerics_container[iMGlevel][FLOW_SOL][SOURCE_SECOND_TERM] = new CSourceNothing(nDim, nVar_Flow, config);
+			}
+
+			break;
+		default :
+			cout << "Source term not implemented." << endl; cin.get();
+			break;
+		}
+
+	}
+  
+  /*--- Solver definition for the Potential, Euler, Navier-Stokes problems ---*/
+	if ((tne2_euler) || (tne2_ns)) {
+    
+		/*--- Definition of the convective scheme for each equation and mesh level ---*/
+		switch (config->GetKind_ConvNumScheme_TNE2()) {
+      case NO_CONVECTIVE :
+        cout << "No convective scheme." << endl; cin.get();
+        break;
+        
+      case SPACE_CENTERED :
+        /*--- Compressible two-temperature flow ---*/
+        switch (config->GetKind_Centered_Flow()) {
+          case NO_CENTERED : cout << "No centered scheme." << endl; break;
+          case LAX :
+            for (iMGlevel = 0; iMGlevel <= config->GetMGLevels(); iMGlevel++) {
+              numerics_container[iMGlevel][TNE2_SOL][CONV_TERM]       = new CCentLax_TNE2(nDim,nVar_TNE2, config); break;
+              numerics_container[iMGlevel][TNE2_SOL][CONV_BOUND_TERM] = new CCentLax_TNE2(nDim, nVar_TNE2, config);
+            }
+          default : cout << "Centered scheme not implemented." << endl; cin.get(); break;
+        }
+        break;
+        
+      case SPACE_UPWIND :
+          /*--- Compressible two-temperature flow ---*/
+          switch (config->GetKind_Upwind_TNE2()) {
+            case NO_UPWIND : cout << "No upwind scheme." << endl; break;
+            case ROE_1ST : case ROE_2ND :
+              for (iMGlevel = 0; iMGlevel <= config->GetMGLevels(); iMGlevel++) {
+                numerics_container[iMGlevel][TNE2_SOL][CONV_TERM] = new CUpwRoe_TNE2(nDim, nVar_TNE2, config);
+                numerics_container[iMGlevel][TNE2_SOL][CONV_BOUND_TERM] = new CUpwRoe_TNE2(nDim, nVar_TNE2, config);
+              }
+              break;
+              
+            case AUSM_1ST : case AUSM_2ND :
+              for (iMGlevel = 0; iMGlevel <= config->GetMGLevels(); iMGlevel++) {
+                numerics_container[iMGlevel][TNE2_SOL][CONV_TERM] = new CUpwAUSM_TNE2(nDim, nVar_TNE2, config);
+                numerics_container[iMGlevel][TNE2_SOL][CONV_BOUND_TERM] = new CUpwAUSM_TNE2(nDim, nVar_TNE2, config);
+              }
+              break;
+              
+            case ROE_TURKEL_1ST : case ROE_TURKEL_2ND :
+              for (iMGlevel = 0; iMGlevel <= config->GetMGLevels(); iMGlevel++) {
+//                numerics_container[iMGlevel][TNE2_SOL][CONV_TERM] = new CUpwRoe_Turkel_TNE2(nDim, nVar_TNE2, config);
+//                numerics_container[iMGlevel][TNE2_SOL][CONV_BOUND_TERM] = new CUpwRoe_Turkel_TNE2(nDim, nVar_TNE2, config);
+              }
+              break;
+              
+            case HLLC_1ST : case HLLC_2ND :
+              for (iMGlevel = 0; iMGlevel <= config->GetMGLevels(); iMGlevel++) {
+//                numerics_container[iMGlevel][TNE2_SOL][CONV_TERM] = new CUpwHLLC_TNE2(nDim, nVar_TNE2, config);
+//                numerics_container[iMGlevel][TNE2_SOL][CONV_BOUND_TERM] = new CUpwHLLC_TNE2(nDim, nVar_TNE2, config);
+              }
+              break;
+              
+            default : cout << "Upwind scheme not implemented." << endl; cin.get(); break;          
+        }
+        break;
+        
+      default :
+        cout << "Convective scheme not implemented (euler and ns)." << endl; cin.get();
+        break;
+		}
+    
+		/*--- Definition of the viscous scheme for each equation and mesh level ---*/
+		switch (config->GetKind_ViscNumScheme_TNE2()) {
+      case NONE :
+        break;
+      case AVG_GRAD :
+          /*--- Compressible TNE2 ---*/
+          for (iMGlevel = 0; iMGlevel <= config->GetMGLevels(); iMGlevel++) {
+//            solver_container[iMGlevel][TNE2_SOL][VISC_TERM] = new CAvgGrad_TNE2(nDim, nVar_TNE2, config);
+//            solver_container[iMGlevel][TNE2_SOL][VISC_BOUND_TERM] = new CAvgGrad_TNE2(nDim, nVar_TNE2, config);
+          }
+        break;
+      case AVG_GRAD_CORRECTED :
+          /*--- Compressible TNE2 ---*/
+//          solver_container[MESH_0][TNE2_SOL][VISC_TERM] = new CAvgGradCorrected_TNE2(nDim, nVar_TNE2, config);
+          for (iMGlevel = 1; iMGlevel <= config->GetMGLevels(); iMGlevel++) {
+//              solver_container[iMGlevel][TNE2_SOL][VISC_TERM] = new CAvgGrad_TNE2(nDim, nVar_TNE2, config);
+          }
+          /*--- Definition of the boundary condition method ---*/
+          for (iMGlevel = 0; iMGlevel <= config->GetMGLevels(); iMGlevel++) {
+//              solver_container[iMGlevel][TNE2_SOL][VISC_BOUND_TERM] = new CAvgGrad_TNE2(nDim, nVar_TNE2, config);
+          }
+        break;
+      case GALERKIN :
+        cout << "Galerkin viscous scheme not implemented." << endl; cin.get(); exit(1);
+        break;
+      default :
+        cout << "Numerical viscous scheme not recognized." << endl; cin.get(); exit(1);
+        break;
+		}
+    
+		/*--- Definition of the source term integration scheme for each equation and mesh level ---*/
+		switch (config->GetKind_SourNumScheme_TNE2()) {
+      case NONE :
+        break;
+      case PIECEWISE_CONSTANT :
+        
+        for (iMGlevel = 0; iMGlevel <= config->GetMGLevels(); iMGlevel++) {
+          numerics_container[iMGlevel][TNE2_SOL][SOURCE_FIRST_TERM] = new CSourceNothing(nDim, nVar_TNE2, config);
+          numerics_container[iMGlevel][TNE2_SOL][SOURCE_SECOND_TERM] = new CSourceNothing(nDim, nVar_TNE2, config);
+        }
+        
+        break;
+      default :
+        cout << "Source term not implemented." << endl; cin.get();
+        break;
+		}
+    
+	}
+  
+	/*--- Solver definition for the turbulent model problem ---*/
+	if (turbulent) {
+
+		/*--- Definition of the convective scheme for each equation and mesh level ---*/
+		switch (config->GetKind_ConvNumScheme_Turb()) {
+		case NONE :
+			break;
+		case SPACE_UPWIND :
+			for (iMGlevel = 0; iMGlevel <= config->GetMGLevels(); iMGlevel++){
+				if (spalart_allmaras) numerics_container[iMGlevel][TURB_SOL][CONV_TERM] = new CUpwSca_TurbSA(nDim, nVar_Turb, config);
+				else if (menter_sst) numerics_container[iMGlevel][TURB_SOL][CONV_TERM] = new CUpwSca_TurbSST(nDim, nVar_Turb, config);
+			}
+			break;
+		default :
+			cout << "Convective scheme not implemented (turbulent)." << endl; cin.get();
+			break;
+		}
+
+		/*--- Definition of the viscous scheme for each equation and mesh level ---*/
+		switch (config->GetKind_ViscNumScheme_Turb()) {	
+		case NONE :
+			break;
+		case AVG_GRAD :
+			for (iMGlevel = 0; iMGlevel <= config->GetMGLevels(); iMGlevel++){
+				if (spalart_allmaras) numerics_container[iMGlevel][TURB_SOL][VISC_TERM] = new CAvgGrad_TurbSA(nDim, nVar_Turb, config);
+				else if (menter_sst) numerics_container[iMGlevel][TURB_SOL][VISC_TERM] = new CAvgGrad_TurbSST(nDim, nVar_Turb, config);
+			}
+			break;
+		case AVG_GRAD_CORRECTED :
+			for (iMGlevel = 0; iMGlevel <= config->GetMGLevels(); iMGlevel++){
+				if (spalart_allmaras) numerics_container[iMGlevel][TURB_SOL][VISC_TERM] = new CAvgGradCorrected_TurbSA(nDim, nVar_Turb, config);
+				else if (menter_sst) numerics_container[iMGlevel][TURB_SOL][VISC_TERM] = new CAvgGradCorrected_TurbSST(nDim, nVar_Turb, constants, config);
+			}
+			break;
+		case GALERKIN :
+			cout << "Viscous scheme not implemented." << endl;
+			cin.get(); break;
+		default :
+			cout << "Viscous scheme not implemented." << endl; cin.get();
+			break;
+		}
+
+		/*--- Definition of the source term integration scheme for each equation and mesh level ---*/
+		switch (config->GetKind_SourNumScheme_Turb()) {
+		case NONE :
+			break;
+		case PIECEWISE_CONSTANT :
+			for (iMGlevel = 0; iMGlevel <= config->GetMGLevels(); iMGlevel++) {
+				if (spalart_allmaras) numerics_container[iMGlevel][TURB_SOL][SOURCE_FIRST_TERM] = new CSourcePieceWise_TurbSA(nDim, nVar_Turb, config);
+				else if (menter_sst) numerics_container[iMGlevel][TURB_SOL][SOURCE_FIRST_TERM] = new CSourcePieceWise_TurbSST(nDim, nVar_Turb, constants, config);
+				numerics_container[iMGlevel][TURB_SOL][SOURCE_SECOND_TERM] = new CSourceNothing(nDim, nVar_Turb, config);
+			}
+			break;
+		default :
+			cout << "Source term not implemented." << endl; cin.get();
+			break;
+		}
+
+		/*--- Definition of the boundary condition method ---*/
+		for (iMGlevel = 0; iMGlevel <= config->GetMGLevels(); iMGlevel++){
+			if (spalart_allmaras) {
+        numerics_container[iMGlevel][TURB_SOL][CONV_BOUND_TERM] = new CUpwSca_TurbSA(nDim, nVar_Turb, config);
+        numerics_container[iMGlevel][TURB_SOL][VISC_BOUND_TERM] = new CAvgGrad_TurbSA(nDim, nVar_Turb, config);
+      }
+			else if (menter_sst) {
+        numerics_container[iMGlevel][TURB_SOL][CONV_BOUND_TERM] = new CUpwSca_TurbSST(nDim, nVar_Turb, config);
+        numerics_container[iMGlevel][TURB_SOL][VISC_BOUND_TERM] = new CAvgGrad_TurbSST(nDim, nVar_Turb, config);
+      }
+		}
+	}
+
+	/*--- Solver definition for the transition model problem ---*/
+	if (transition) {
+
+		/*--- Definition of the convective scheme for each equation and mesh level ---*/
+		switch (config->GetKind_ConvNumScheme_Turb()) {
+		case NONE :
+			break;
+		case SPACE_UPWIND :
+			for (iMGlevel = 0; iMGlevel <= config->GetMGLevels(); iMGlevel++){
+				numerics_container[iMGlevel][TRANS_SOL][CONV_TERM] = new CUpwSca_TransLM(nDim, nVar_Trans, config);
+			}
+			break;
+		default :
+			cout << "Convective scheme not implemented (transition)." << endl; cin.get();
+			break;
+		}
+
+		/*--- Definition of the viscous scheme for each equation and mesh level ---*/
+		switch (config->GetKind_ViscNumScheme_Turb()) {	
+		case NONE :
+			break;
+		case AVG_GRAD :
+			for (iMGlevel = 0; iMGlevel <= config->GetMGLevels(); iMGlevel++){
+				numerics_container[iMGlevel][TRANS_SOL][VISC_TERM] = new CAvgGrad_TransLM(nDim, nVar_Trans, config);
+			}
+			break;
+		case AVG_GRAD_CORRECTED :
+			for (iMGlevel = 0; iMGlevel <= config->GetMGLevels(); iMGlevel++){
+				numerics_container[iMGlevel][TRANS_SOL][VISC_TERM] = new CAvgGradCorrected_TransLM(nDim, nVar_Trans, config);
+			}
+			break;
+		case GALERKIN :
+			cout << "Viscous scheme not implemented." << endl;
+			cin.get(); break;
+		default :
+			cout << "Viscous scheme not implemented." << endl; cin.get();
+			break;
+		}
+
+		/*--- Definition of the source term integration scheme for each equation and mesh level ---*/
+		switch (config->GetKind_SourNumScheme_Turb()) {
+		case NONE :
+			break;
+		case PIECEWISE_CONSTANT :
+			for (iMGlevel = 0; iMGlevel <= config->GetMGLevels(); iMGlevel++) {
+				numerics_container[iMGlevel][TRANS_SOL][SOURCE_FIRST_TERM] = new CSourcePieceWise_TransLM(nDim, nVar_Trans, config);
+				numerics_container[iMGlevel][TRANS_SOL][SOURCE_SECOND_TERM] = new CSourceNothing(nDim, nVar_Trans, config);
+			}
+			break;
+		default :
+			cout << "Source term not implemented." << endl; cin.get();
+			break;
+		}
+
+		/*--- Definition of the boundary condition method ---*/
+		for (iMGlevel = 0; iMGlevel <= config->GetMGLevels(); iMGlevel++){
+			numerics_container[iMGlevel][TRANS_SOL][CONV_BOUND_TERM] = new CUpwLin_TransLM(nDim, nVar_Trans, config);
+		}
+	}
+
+	/*--- Solver definition for the multi species plasma model problem ---*/
+	if (plasma_euler || plasma_ns) {
+
+		/*--- Definition of the convective scheme for each equation and mesh level ---*/
+		switch (config->GetKind_ConvNumScheme_Plasma()) {
+		case NONE :
+			break;
+		case SPACE_UPWIND :
+
+			switch (config->GetKind_Upwind_Plasma()) {
+			case NO_UPWIND : cout << "No upwind scheme." << endl; break;
+			case ROE_1ST : case ROE_2ND :
+				for (iMGlevel = 0; iMGlevel <= config->GetMGLevels(); iMGlevel++) {
+					switch (config->GetKind_GasModel()) {
+					case ARGON:
+						numerics_container[iMGlevel][PLASMA_SOL][CONV_TERM]  = new CUpwRoe_Plasma(nDim, nVar_Plasma, nSpecies, nDiatomics, nMonatomics, config);
+						numerics_container[iMGlevel][PLASMA_SOL][CONV_BOUND_TERM] = new CUpwRoe_Plasma(nDim, nVar_Plasma, nSpecies, nDiatomics, nMonatomics, config);
+						break;
+					case O2: case N2:	case AIR5:	case AIR7: case ARGON_SID:
+						numerics_container[iMGlevel][PLASMA_SOL][CONV_TERM]  = new CUpwRoe_PlasmaDiatomic(nDim, nVar_Plasma, nSpecies, nDiatomics, nMonatomics, config);
+						numerics_container[iMGlevel][PLASMA_SOL][CONV_BOUND_TERM] = new CUpwRoe_PlasmaDiatomic(nDim, nVar_Plasma, nSpecies, nDiatomics, nMonatomics, config);
+						break;
+					}
+				}
+				break;
+			case HLLC_1ST :
+				for (iMGlevel = 0; iMGlevel <= config->GetMGLevels(); iMGlevel++) {
+					switch (config->GetKind_GasModel()) {
+					case O2 : case N2 : case AIR5 : case AIR7 : case ARGON_SID:
+						numerics_container[iMGlevel][PLASMA_SOL][CONV_TERM]  = new CUpwHLLC_PlasmaDiatomic(nDim, nVar_Flow, config);
+						numerics_container[iMGlevel][PLASMA_SOL][CONV_BOUND_TERM] = new CUpwHLLC_PlasmaDiatomic(nDim, nVar_Flow, config);
+						break;
+					default:
+						cout << "HLLC Upwind scheme not implemented for the selected gas chemistry model..." << endl; cin.get(); break;
+					}
+				}
+				break;
+			case ROE_TURKEL_1ST : case ROE_TURKEL_2ND :
+				for (iMGlevel = 0; iMGlevel <= config->GetMGLevels(); iMGlevel++) {
+					numerics_container[iMGlevel][PLASMA_SOL][CONV_TERM]  = new CUpwRoe_Turkel_Plasma(nDim, nVar_Plasma, nSpecies, nDiatomics, nMonatomics, config);
+					numerics_container[iMGlevel][PLASMA_SOL][CONV_BOUND_TERM] = new CUpwRoe_Turkel_Plasma(nDim, nVar_Plasma, nSpecies, nDiatomics, nMonatomics, config);
+				}
+				break;
+			case SW_1ST : case SW_2ND :
+				for (iMGlevel = 0; iMGlevel <= config->GetMGLevels(); iMGlevel++) {
+					switch (config->GetKind_GasModel()) {
+					case O2 : case N2 : case AIR5 : case AIR7 : case ARGON_SID:
+						numerics_container[iMGlevel][PLASMA_SOL][CONV_TERM]  = new CUpwSW_PlasmaDiatomic(nDim, nVar_Plasma, nSpecies, nDiatomics, nMonatomics, config);
+						numerics_container[iMGlevel][PLASMA_SOL][CONV_BOUND_TERM] = new CUpwSW_PlasmaDiatomic(nDim, nVar_Plasma, nSpecies, nDiatomics, nMonatomics, config);
+						break;
+					default:
+						cout << "Steger-Warming Upwind scheme not implemented for the selected gas chemistry model..." << endl; cin.get(); break;
+					}
+				}
+				break;
+      case MSW_1ST : case MSW_2ND :
+          for (iMGlevel = 0; iMGlevel <= config->GetMGLevels(); iMGlevel++) {
+            switch (config->GetKind_GasModel()) {
+              case O2 : case N2 : case AIR5 : case AIR7 : case ARGON_SID:
+                numerics_container[iMGlevel][PLASMA_SOL][CONV_TERM]  = new CUpwMSW_PlasmaDiatomic(nDim, nVar_Plasma, nSpecies, nDiatomics, nMonatomics, config);
+                numerics_container[iMGlevel][PLASMA_SOL][CONV_BOUND_TERM] = new CUpwMSW_PlasmaDiatomic(nDim, nVar_Plasma, nSpecies, nDiatomics, nMonatomics, config);
+                break;
+              default:
+                cout << "Modified Steger-Warming Upwind scheme not implemented for the selected gas chemistry model..." << endl; cin.get(); break;
+            }
+          }
+          break;
+			default : cout << "Upwind scheme not implemented." << endl; cin.get(); break;
+			}
+			break;
+
+			case SPACE_CENTERED :
+				for (iMGlevel = 0; iMGlevel <= config->GetMGLevels(); iMGlevel++) {
+					switch (config->GetKind_Centered_Plasma()) {
+					case JST:
+						switch (config->GetKind_GasModel()) {
+						case ARGON:
+							numerics_container[iMGlevel][PLASMA_SOL][CONV_TERM] = new CCentJST_Plasma(nDim, nVar_Plasma, nSpecies, nDiatomics, nMonatomics, config);
+							numerics_container[iMGlevel][PLASMA_SOL][CONV_BOUND_TERM] = new CUpwRoe_Plasma(nDim, nVar_Plasma, nSpecies, nDiatomics, nMonatomics, config);
+							break;
+						case O2: case N2: case AIR5: case AIR7: case ARGON_SID:
+							numerics_container[iMGlevel][PLASMA_SOL][CONV_TERM] = new CCentJST_PlasmaDiatomic(nDim, nVar_Plasma, nSpecies, nDiatomics, nMonatomics, config);
+							numerics_container[iMGlevel][PLASMA_SOL][CONV_BOUND_TERM] = new CUpwRoe_PlasmaDiatomic(nDim, nVar_Plasma, nSpecies, nDiatomics, nMonatomics, config);
+							break;
+						default:
+							break;
+						}
+						break;
+
+						case LAX:
+							switch (config->GetKind_GasModel()) {
+							case ARGON:
+								cout << "Not implemented..." << endl; cin.get();
+								break;
+							case O2: case N2: case AIR5: case AIR7: case ARGON_SID:
+								numerics_container[iMGlevel][PLASMA_SOL][CONV_TERM] = new CCentLax_PlasmaDiatomic(nDim, nVar_Plasma, nSpecies, nDiatomics, nMonatomics, config);
+								numerics_container[iMGlevel][PLASMA_SOL][CONV_BOUND_TERM] = new CUpwRoe_PlasmaDiatomic(nDim, nVar_Plasma, nSpecies, nDiatomics, nMonatomics, config);
+								break;
+							default:
+								break;
+							}
+							break;
+					}
+				}
+				break;
+		}
+
+		/*--- Definition of the viscous scheme for each equation and mesh level ---*/
+		if (plasma_ns) {
+			switch (config->GetKind_ViscNumScheme_Plasma()) {
+			case NONE :
+				break;
+			case AVG_GRAD :
+          for (iMGlevel = 0; iMGlevel <= config->GetMGLevels(); iMGlevel++) {
+            numerics_container[iMGlevel][PLASMA_SOL][VISC_TERM] = new CAvgGrad_Plasma(nDim, nVar_Plasma, nSpecies, nDiatomics, nMonatomics,config);
+            numerics_container[iMGlevel][PLASMA_SOL][VISC_BOUND_TERM] = new CAvgGrad_Plasma(nDim, nVar_Plasma, nSpecies, nDiatomics, nMonatomics,config);
+          }
+				break;
+			case AVG_GRAD_CORRECTED :
+          for (iMGlevel = 0; iMGlevel <= config->GetMGLevels(); iMGlevel++) {
+            numerics_container[iMGlevel][PLASMA_SOL][VISC_TERM] = new CAvgGradCorrected_Plasma(nDim, nVar_Plasma, nSpecies, nDiatomics, nMonatomics,config);
+            numerics_container[iMGlevel][PLASMA_SOL][VISC_BOUND_TERM] = new CAvgGrad_Plasma(nDim, nVar_Plasma, nSpecies, nDiatomics, nMonatomics,config);
+          }
+				break;
+			default :
+				cout << "Viscous scheme not implemented." << endl; cin.get();
+				break;
+			}
+		}
+
+		/*--- Definition of the source term integration scheme for each equation and mesh level ---*/
+		switch (config->GetKind_SourNumScheme_Plasma()) {
+		case NONE :
+			break;
+		case PIECEWISE_CONSTANT :
+			for (iMGlevel = 0; iMGlevel <= config->GetMGLevels(); iMGlevel++) {
+				if (config->GetKind_GasModel() == ARGON)
+					numerics_container[iMGlevel][PLASMA_SOL][SOURCE_FIRST_TERM] = new CSourcePieceWise_Plasma(nDim, nVar_Plasma, nSpecies, nDiatomics, nMonatomics, config);
+				if (config->GetKind_GasModel() == AIR7) {
+					numerics_container[iMGlevel][PLASMA_SOL][SOURCE_FIRST_TERM] = new CSourcePieceWise_Plasma(nDim, nVar_Plasma, nSpecies, nDiatomics, nMonatomics, config);
+				}
+				if (config->GetKind_GasModel() == AIR21)
+					cout << "ERROR: 21 Species air gas chemistry model not implemented!!!" << endl;
+				if (config->GetKind_GasModel() == O2)
+					numerics_container[iMGlevel][PLASMA_SOL][SOURCE_FIRST_TERM] = new CSourcePieceWise_Plasma(nDim, nVar_Plasma, nSpecies, nDiatomics, nMonatomics, config);
+				if (config->GetKind_GasModel() == N2)
+					numerics_container[iMGlevel][PLASMA_SOL][SOURCE_FIRST_TERM] = new CSourcePieceWise_Plasma(nDim, nVar_Plasma, nSpecies, nDiatomics, nMonatomics, config);
+				if (config->GetKind_GasModel() == AIR5) 
+					numerics_container[iMGlevel][PLASMA_SOL][SOURCE_FIRST_TERM] = new CSourcePieceWise_Plasma(nDim, nVar_Plasma, nSpecies, nDiatomics, nMonatomics, config);
+				if (config->GetKind_GasModel() == ARGON_SID)
+					numerics_container[iMGlevel][PLASMA_SOL][SOURCE_FIRST_TERM] = new CSourcePieceWise_Plasma(nDim, nVar_Plasma, nSpecies, nDiatomics, nMonatomics, config);
+
+
+
+				numerics_container[iMGlevel][PLASMA_SOL][SOURCE_SECOND_TERM] = new CSourceNothing(nDim, nVar_Plasma, config);
+			}
+			break;
+		default :
+			cout << "Source term not implemented." << endl; cin.get();
+			break;
+		}
+	}
+
+	/*--- Solver definition for the electric potential problem ---*/
+	if (electric) {
+
+		/*--- Definition of the viscous scheme for each equation and mesh level ---*/
+		switch (config->GetKind_ViscNumScheme_Elec()) {
+		case GALERKIN :
+			numerics_container[MESH_0][ELEC_SOL][VISC_TERM] = new CGalerkin_Flow(nDim, nVar_Elec, config);
+			break;
+		default : cout << "Viscous scheme not implemented." << endl; cin.get(); break;
+		}
+
+		/*--- Definition of the source term integration scheme for each equation and mesh level ---*/
+		switch (config->GetKind_SourNumScheme_Elec()) {
+		case NONE :
+			break;
+		case PIECEWISE_CONSTANT :
+			numerics_container[MESH_0][ELEC_SOL][SOURCE_FIRST_TERM] = new CSourcePieceWise_Elec(nDim, nVar_Elec, config);
+			numerics_container[MESH_0][ELEC_SOL][SOURCE_SECOND_TERM] = new CSourceNothing(nDim, nVar_Elec, config);
+			break;
+		default :
+			cout << "Source term not implemented." << endl; cin.get();
+			break;
+		}
+	}
+
+	/*--- Solver definition for the level set model problem ---*/
+	if (levelset) {
+    
+		/*--- Definition of the convective scheme for each equation and mesh level ---*/
+		switch (config->GetKind_ConvNumScheme_LevelSet()) {
+      case NONE :
+        break;
+			case SPACE_UPWIND :
+				switch (config->GetKind_Upwind_LevelSet()) {
+          case SCALAR_UPWIND_1ST : case SCALAR_UPWIND_2ND :
+            for (iMGlevel = 0; iMGlevel <= config->GetMGLevels(); iMGlevel++) {
+              numerics_container[iMGlevel][LEVELSET_SOL][CONV_TERM] = new CUpwLin_LevelSet(nDim, nVar_LevelSet, config);
+            }
+            break;
+          default :
+            cout << "Upwind scheme not implemented." << endl; cin.get();
+            break;
+				}
+				break;
+      default : cout << "Convective scheme not implemented (levelset)." << endl; cin.get(); break;
+		}
+    
+		/*--- Definition of the boundary condition method ---*/
+		for (iMGlevel = 0; iMGlevel <= config->GetMGLevels(); iMGlevel++) {
+			numerics_container[iMGlevel][LEVELSET_SOL][CONV_BOUND_TERM] = new CUpwLin_LevelSet(nDim, nVar_LevelSet, config);
+		}
+    
+		/*--- Definition of the source term integration scheme for each equation and mesh level ---*/
+		switch (config->GetKind_SourNumScheme_LevelSet()) {
+      case NONE :
+        break;
+      case PIECEWISE_CONSTANT :
+        for (iMGlevel = 0; iMGlevel <= config->GetMGLevels(); iMGlevel++)
+          numerics_container[iMGlevel][LEVELSET_SOL][SOURCE_FIRST_TERM] = new CSourcePieceWise_LevelSet(nDim, nVar_LevelSet, config);
+        break;
+      default :
+        cout << "Source term not implemented." << endl; cin.get();
+        break;
+		}
+	}
+
+	/*--- Solver definition for the flow adjoint problem ---*/
+	if (adj_euler || adj_ns) {
+    
+		/*--- Definition of the convective scheme for each equation and mesh level ---*/
+		switch (config->GetKind_ConvNumScheme_AdjFlow()) {
+      case NO_CONVECTIVE :
+        cout << "No convective scheme." << endl; cin.get();
+        break;
+      case SPACE_CENTERED :
+        if (incompressible) {
+          /*--- Incompressible flow, use artificial compressibility method ---*/
+          switch (config->GetKind_Centered_AdjFlow()) {
+            case NO_CENTERED : cout << "No centered scheme." << endl; break;
+            case LAX : numerics_container[MESH_0][ADJFLOW_SOL][CONV_TERM] = new CCentLaxArtComp_AdjFlow(nDim, nVar_Adj_Flow, config); break;
+            case JST : cout << "Centered scheme not implemented." << endl; cin.get(); break;
+            default : cout << "Centered scheme not implemented." << endl; cin.get(); break;
+          }
+          for (iMGlevel = 1; iMGlevel <= config->GetMGLevels(); iMGlevel++)
+            numerics_container[iMGlevel][ADJFLOW_SOL][CONV_TERM] = new CCentLaxArtComp_AdjFlow(nDim, nVar_Adj_Flow, config);
+          
+          /*--- Definition of the boundary condition method ---*/
+          for (iMGlevel = 0; iMGlevel <= config->GetMGLevels(); iMGlevel++)
+            numerics_container[iMGlevel][ADJFLOW_SOL][CONV_BOUND_TERM] = new CUpwRoeArtComp_AdjFlow(nDim, nVar_Adj_Flow, config);
+          
+        }
+        else {
+          /*--- Compressible flow ---*/
+          switch (config->GetKind_Centered_AdjFlow()) {
+            case NO_CENTERED : cout << "No centered scheme." << endl; break;
+            case LAX : numerics_container[MESH_0][ADJFLOW_SOL][CONV_TERM] = new CCentLax_AdjFlow(nDim, nVar_Adj_Flow, config); break;
+            case JST : numerics_container[MESH_0][ADJFLOW_SOL][CONV_TERM] = new CCentJST_AdjFlow(nDim, nVar_Adj_Flow, config); break;
+            default : cout << "Centered scheme not implemented." << endl; cin.get(); break;
+          }
+          for (iMGlevel = 1; iMGlevel <= config->GetMGLevels(); iMGlevel++)
+            numerics_container[iMGlevel][ADJFLOW_SOL][CONV_TERM] = new CCentLax_AdjFlow(nDim, nVar_Adj_Flow, config);
+          
+          /*--- Definition of the boundary condition method ---*/
+          for (iMGlevel = 0; iMGlevel <= config->GetMGLevels(); iMGlevel++)
+            numerics_container[iMGlevel][ADJFLOW_SOL][CONV_BOUND_TERM] = new CUpwRoe_AdjFlow(nDim, nVar_Adj_Flow, config);
+        }
+        break;
+      case SPACE_UPWIND :
+        if (incompressible) {
+          /*--- Incompressible flow, use artificial compressibility method ---*/
+          switch (config->GetKind_Upwind_AdjFlow()) {
+            case NO_UPWIND : cout << "No upwind scheme." << endl; break;
+            case ROE_1ST : case ROE_2ND :
+              for (iMGlevel = 0; iMGlevel <= config->GetMGLevels(); iMGlevel++) {
+                numerics_container[iMGlevel][ADJFLOW_SOL][CONV_TERM] = new CUpwRoeArtComp_AdjFlow(nDim, nVar_Adj_Flow, config);
+                numerics_container[iMGlevel][ADJFLOW_SOL][CONV_BOUND_TERM] = new CUpwRoeArtComp_AdjFlow(nDim, nVar_Adj_Flow, config);
+              }
+              break;
+            default : cout << "Upwind scheme not implemented." << endl; cin.get(); break;
+          }
+        }
+        else {
+          /*--- Compressible flow ---*/
+          switch (config->GetKind_Upwind_AdjFlow()) {
+            case NO_UPWIND : cout << "No upwind scheme." << endl; break;
+            case ROE_1ST : case ROE_2ND :
+              for (iMGlevel = 0; iMGlevel <= config->GetMGLevels(); iMGlevel++) {
+                  numerics_container[iMGlevel][ADJFLOW_SOL][CONV_TERM] = new CUpwRoe_AdjFlow(nDim, nVar_Adj_Flow, config);
+                  numerics_container[iMGlevel][ADJFLOW_SOL][CONV_BOUND_TERM] = new CUpwRoe_AdjFlow(nDim, nVar_Adj_Flow, config);
+              }
+              break;
+            default : cout << "Upwind scheme not implemented." << endl; cin.get(); break;
+          }
+        }
+        break;
+        
+      default :
+        cout << "Convective scheme not implemented (adj_euler and adj_ns)." << endl; cin.get();
+        break;
+		}
+    
+		/*--- Definition of the viscous scheme for each equation and mesh level ---*/
+		switch (config->GetKind_ViscNumScheme_AdjFlow()) {
+      case NONE :
+        break;
+      case AVG_GRAD :
+        if (incompressible) {
+          /*--- Incompressible flow, use artificial compressibility method ---*/
+          for (iMGlevel = 0; iMGlevel <= config->GetMGLevels(); iMGlevel++)
+            numerics_container[iMGlevel][ADJFLOW_SOL][VISC_TERM] = new CAvgGradArtComp_AdjFlow(nDim, nVar_Adj_Flow, config);
+        }
+        else {
+          /*--- Compressible flow ---*/
+          for (iMGlevel = 0; iMGlevel <= config->GetMGLevels(); iMGlevel++) {
+            numerics_container[iMGlevel][ADJFLOW_SOL][VISC_TERM] = new CAvgGrad_AdjFlow(nDim, nVar_Adj_Flow, config);
+            numerics_container[iMGlevel][ADJFLOW_SOL][VISC_BOUND_TERM] = new CAvgGrad_AdjFlow(nDim, nVar_Adj_Flow, config);
+          }
+        }
+        break;
+      case AVG_GRAD_CORRECTED :
+        if (incompressible) {
+          /*--- Incompressible flow, use artificial compressibility method ---*/
+          numerics_container[MESH_0][ADJFLOW_SOL][VISC_TERM] = new CAvgGradCorrectedArtComp_AdjFlow(nDim, nVar_Adj_Flow, config);
+          for (iMGlevel = 1; iMGlevel <= config->GetMGLevels(); iMGlevel++)
+            numerics_container[iMGlevel][ADJFLOW_SOL][VISC_TERM] = new CAvgGradArtComp_AdjFlow(nDim, nVar_Adj_Flow, config);
+        }
+        else {
+          /*--- Compressible flow ---*/
+          numerics_container[MESH_0][ADJFLOW_SOL][VISC_TERM] = new CAvgGradCorrected_AdjFlow(nDim, nVar_Adj_Flow, config);
+          numerics_container[MESH_0][ADJFLOW_SOL][VISC_BOUND_TERM] = new CAvgGrad_AdjFlow(nDim, nVar_Adj_Flow, config);
+          for (iMGlevel = 1; iMGlevel <= config->GetMGLevels(); iMGlevel++) {
+            numerics_container[iMGlevel][ADJFLOW_SOL][VISC_TERM] = new CAvgGrad_AdjFlow(nDim, nVar_Adj_Flow, config);
+            numerics_container[iMGlevel][ADJFLOW_SOL][VISC_BOUND_TERM] = new CAvgGrad_AdjFlow(nDim, nVar_Adj_Flow, config);
+          }
+          
+        }
+        break;
+      default :
+        cout << "Viscous scheme not implemented." << endl; cin.get();
+        break;
+		}
+    
+		/*--- Definition of the source term integration scheme for each equation and mesh level ---*/
+		switch (config->GetKind_SourNumScheme_AdjFlow()) {
+      case NONE :
+        break;
+      case PIECEWISE_CONSTANT :
+        for (iMGlevel = 0; iMGlevel <= config->GetMGLevels(); iMGlevel++) {
+          
+          /*--- Note that RANS is incompatible with Axisymmetric or Rotational (Fix it!) ---*/ 
+          if ((adj_ns) && (!incompressible)) {
+            numerics_container[iMGlevel][ADJFLOW_SOL][SOURCE_FIRST_TERM] = new CSourceViscous_AdjFlow(nDim, nVar_Adj_Flow, config);
+            if (config->GetRotating_Frame() == YES)
+              numerics_container[iMGlevel][ADJFLOW_SOL][SOURCE_SECOND_TERM] = new CSourceRotatingFrame_AdjFlow(nDim, nVar_Adj_Flow, config);
+            else
+              numerics_container[iMGlevel][ADJFLOW_SOL][SOURCE_SECOND_TERM] = new CSourceConservative_AdjFlow(nDim, nVar_Adj_Flow, config);
+
+          }
+          else {
+            if (config->GetRotating_Frame() == YES)
+              numerics_container[iMGlevel][ADJFLOW_SOL][SOURCE_FIRST_TERM] = new CSourceRotatingFrame_AdjFlow(nDim, nVar_Adj_Flow, config);
+            else
+              numerics_container[iMGlevel][ADJFLOW_SOL][SOURCE_FIRST_TERM] = new CSourceNothing(nDim, nVar_Adj_Flow, config);
+
+            if (config->GetAxisymmetric() == YES)
+              numerics_container[iMGlevel][ADJFLOW_SOL][SOURCE_FIRST_TERM] = new CSourceAxisymmetric_AdjFlow(nDim, nVar_Adj_Flow, config);
+            else
+              numerics_container[iMGlevel][ADJFLOW_SOL][SOURCE_FIRST_TERM] = new CSourceNothing(nDim, nVar_Adj_Flow, config);
+            
+            numerics_container[iMGlevel][ADJFLOW_SOL][SOURCE_SECOND_TERM] = new CSourceNothing(nDim, nVar_Adj_Flow, config);
+          }
+        
+        }
+        break;
+      default :
+        cout << "Source term not implemented." << endl; cin.get();
+        break;
+		}
+	}
+
+	/*--- Solver definition for the multi species plasma model problem ---*/
+	if (adj_plasma_euler || adj_plasma_ns) {
+
+		/*--- Definition of the convective scheme for each equation and mesh level ---*/
+		switch (config->GetKind_ConvNumScheme_AdjPlasma()) {
+		case NONE :
+			break;
+		case SPACE_UPWIND :
+
+			switch (config->GetKind_Upwind_AdjPlasma()) {
+			case NO_UPWIND : cout << "No upwind scheme." << endl; break;
+			case ROE_1ST :
+				for (iMGlevel = 0; iMGlevel <= config->GetMGLevels(); iMGlevel++) {
+					numerics_container[iMGlevel][ADJPLASMA_SOL][CONV_TERM] = new CUpwRoe_AdjPlasmaDiatomic(nDim, nVar_Adj_Plasma, nSpecies, nDiatomics, nMonatomics, config);
+					numerics_container[iMGlevel][ADJPLASMA_SOL][CONV_BOUND_TERM] = new CUpwRoe_AdjPlasmaDiatomic(nDim, nVar_Adj_Plasma, nSpecies, nDiatomics, nMonatomics, config);
+				}
+				break;
+			case SW_1ST:
+				for (iMGlevel = 0; iMGlevel <= config->GetMGLevels(); iMGlevel++) {
+					numerics_container[iMGlevel][ADJPLASMA_SOL][CONV_TERM] = new CUpwSW_AdjPlasmaDiatomic(nDim, nVar_Adj_Plasma, nSpecies, nDiatomics, nMonatomics, config);
+					numerics_container[iMGlevel][ADJPLASMA_SOL][CONV_BOUND_TERM] = new CUpwSW_AdjPlasmaDiatomic(nDim, nVar_Adj_Plasma, nSpecies, nDiatomics, nMonatomics, config);
+				}
+				break;
+			}
+			break;
+			case SPACE_CENTERED :
+				for (iMGlevel = 0; iMGlevel <= config->GetMGLevels(); iMGlevel++) {
+					numerics_container[iMGlevel][ADJPLASMA_SOL][CONV_TERM] = new CCentLax_AdjPlasmaDiatomic(nDim, nVar_Adj_Plasma, nSpecies, nDiatomics, nMonatomics, config);
+					numerics_container[iMGlevel][ADJPLASMA_SOL][CONV_BOUND_TERM] = new CUpwRoe_AdjPlasmaDiatomic(nDim, nVar_Adj_Plasma, nSpecies, nDiatomics, nMonatomics, config);
+				}
+				break;
+			default :
+				cout << "Convective scheme not implemented (adj_plasma_euler and adj_plasma_ns)." << endl; cin.get();
+				break;
+		}
+
+
+		/*--- Definition of the source term integration scheme for each equation and mesh level ---*/
+		switch (config->GetKind_SourNumScheme_AdjPlasma()) {
+		case NONE :
+			break;
+		case PIECEWISE_CONSTANT :
+			for (iMGlevel = 0; iMGlevel <= config->GetMGLevels(); iMGlevel++) {
+				numerics_container[iMGlevel][ADJPLASMA_SOL][SOURCE_FIRST_TERM] = new CSourcePieceWise_Plasma(nDim, nVar_Adj_Plasma, nSpecies, nDiatomics, nMonatomics, config);
+			}
+			break;
+		default :
+			cout << "Source term not implemented." << endl; cin.get();
+			break;
+		}
+	}
+
+	/*--- Solver definition for the linearized flow problem ---*/
+	if (lin_euler) {
+
+		/*--- Definition of the convective scheme for each equation and mesh level ---*/
+		switch (config->GetKind_ConvNumScheme_LinFlow()) {
+		case NONE :
+			break;
+		case SPACE_CENTERED :
+			switch (config->GetKind_Centered_LinFlow()) {
+			case LAX : numerics_container[MESH_0][LINFLOW_SOL][CONV_TERM] = new CCentLax_LinFlow(nDim, nVar_Lin_Flow, config); break;
+			case JST : numerics_container[MESH_0][LINFLOW_SOL][CONV_TERM] = new CCentJST_LinFlow(nDim, nVar_Lin_Flow, config); break;
+			default : cout << "Centered scheme not implemented." << endl; cin.get(); break;
+			}
+			for (iMGlevel = 1; iMGlevel <= config->GetMGLevels(); iMGlevel++)
+				numerics_container[iMGlevel][LINFLOW_SOL][CONV_TERM] = new CCentLax_LinFlow(nDim, nVar_Lin_Flow, config);
+			break;
+			default :
+				cout << "Convective scheme not implemented (lin_euler)." << endl; cin.get();
+				break;
+		}
+
+		/*--- Definition of the boundary condition method ---*/
+		for (iMGlevel = 0; iMGlevel <= config->GetMGLevels(); iMGlevel++)
+			numerics_container[iMGlevel][LINFLOW_SOL][CONV_BOUND_TERM] = new CCentLax_LinFlow(nDim, nVar_Lin_Flow, config);
+	}
+
+	/*--- Solver definition for the turbulent adjoint problem ---*/
+	if (adj_turb) {
+		/*--- Definition of the convective scheme for each equation and mesh level ---*/
+		switch (config->GetKind_ConvNumScheme_AdjTurb()) {
+		case NONE :
+			break;
+		case SPACE_UPWIND :
+			for (iMGlevel = 0; iMGlevel <= config->GetMGLevels(); iMGlevel++)
+				if (spalart_allmaras) {
+						numerics_container[iMGlevel][ADJTURB_SOL][CONV_TERM] = new CUpwSca_AdjTurb(nDim, nVar_Adj_Turb, config);
+				}
+				else if (menter_sst) {cout << "Adjoint SST turbulence model not implemented." << endl; cin.get();}
+			break;
+		default :
+			cout << "Convective scheme not implemented (adj_turb)." << endl; cin.get();
+			break;
+		}
+
+		/*--- Definition of the viscous scheme for each equation and mesh level ---*/
+		switch (config->GetKind_ViscNumScheme_AdjTurb()) {
+		case NONE :
+			break;
+		case AVG_GRAD :
+			for (iMGlevel = 0; iMGlevel <= config->GetMGLevels(); iMGlevel++)
+			if (spalart_allmaras){
+				cout << "Viscous scheme not implemented." << endl; cin.get();
+			}
+			else if (menter_sst) {cout << "Adjoint SST turbulence model not implemented." << endl; cin.get();}
+			break;
+		case AVG_GRAD_CORRECTED :
+			for (iMGlevel = 0; iMGlevel <= config->GetMGLevels(); iMGlevel++)
+				if (spalart_allmaras){
+					numerics_container[iMGlevel][ADJTURB_SOL][VISC_TERM] = new CAvgGradCorrected_AdjTurb(nDim, nVar_Adj_Turb, config);
+				}
+				else if (menter_sst) {cout << "Adjoint SST turbulence model not implemented." << endl; cin.get();}
+			break;
+		default :
+			cout << "Viscous scheme not implemented." << endl; cin.get();
+			break;
+		}
+
+		/*--- Definition of the source term integration scheme for each equation and mesh level ---*/
+		switch (config->GetKind_SourNumScheme_AdjTurb()) {
+		case NONE :
+			break;
+		case PIECEWISE_CONSTANT :
+			for (iMGlevel = 0; iMGlevel <= config->GetMGLevels(); iMGlevel++) {
+				if (spalart_allmaras) {
+						numerics_container[iMGlevel][ADJTURB_SOL][SOURCE_FIRST_TERM] = new CSourcePieceWise_AdjTurb(nDim, nVar_Adj_Turb, config);
+						numerics_container[iMGlevel][ADJTURB_SOL][SOURCE_SECOND_TERM] = new CSourceConservative_AdjTurb(nDim, nVar_Adj_Turb, config);
+				}
+				else if (menter_sst) {cout << "Adjoint SST turbulence model not implemented." << endl; cin.get();}
+			}
+			break;
+		default :
+			cout << "Source term not implemented." << endl; cin.get();
+			break;
+		}
+
+		/*--- Definition of the boundary condition method ---*/
+		for (iMGlevel = 0; iMGlevel <= config->GetMGLevels(); iMGlevel++) {
+			if (spalart_allmaras) numerics_container[iMGlevel][ADJTURB_SOL][CONV_BOUND_TERM] = new CUpwLin_AdjTurb(nDim, nVar_Adj_Turb, config);
+			else if (menter_sst) {cout << "Adjoint SST turbulence model not implemented." << endl; cin.get();}
+		}
+
+	}
+
+	/*--- Solver definition for the level set model problem ---*/
+	if (adj_levelset) {
+
+		/*--- Definition of the convective scheme for each equation and mesh level ---*/
+		switch (config->GetKind_ConvNumScheme_AdjLevelSet()) {
+		case NO_CONVECTIVE : cout << "No convective scheme." << endl; cin.get(); break;
+		case SPACE_CENTERED :
+			switch (config->GetKind_Centered_AdjLevelSet()) {
+			case NO_UPWIND : cout << "No centered scheme." << endl; cin.get(); break;
+			default : cout << "Centered scheme not implemented." << endl; cin.get(); break;
+			}
+			break;
+			case SPACE_UPWIND :
+				switch (config->GetKind_Upwind_AdjLevelSet()) {
+				case NO_UPWIND : cout << "No upwind scheme." << endl; cin.get(); break;
+				case SCALAR_UPWIND_1ST : case SCALAR_UPWIND_2ND :
+					for (iMGlevel = 0; iMGlevel <= config->GetMGLevels(); iMGlevel++) {
+						numerics_container[iMGlevel][ADJLEVELSET_SOL][CONV_TERM] = new CUpwLin_AdjLevelSet(nDim, nVar_Adj_LevelSet, config);
+						numerics_container[iMGlevel][ADJLEVELSET_SOL][CONV_BOUND_TERM] = new CUpwLin_AdjLevelSet(nDim, nVar_Adj_LevelSet, config);
+					}
+					break;
+				default : cout << "Upwind scheme not implemented." << endl; cin.get(); break;
+				}
+				break;
+				default : cout << "Convective scheme not implemented (adj_levelset)." << endl; cin.get(); break;
+		}
+
+		/*--- Definition of the source term integration scheme for each equation and mesh level ---*/
+		switch (config->GetKind_SourNumScheme_AdjLevelSet()) {
+		case NONE :
+			break;
+		case PIECEWISE_CONSTANT :
+			for (iMGlevel = 0; iMGlevel <= config->GetMGLevels(); iMGlevel++)
+				numerics_container[iMGlevel][ADJLEVELSET_SOL][SOURCE_FIRST_TERM] = new CSourcePieceWise_AdjLevelSet(nDim, nVar_Turb, config);
+			break;
+		default :
+			cout << "Source term not implemented." << endl; cin.get();
+			break;
+		}
+	}
+
+	/*--- Solver definition for the wave problem ---*/
+	if (wave) {
+
+		/*--- Definition of the viscous scheme for each equation and mesh level ---*/
+		switch (config->GetKind_ViscNumScheme_Wave()) {
+		case NONE :
+			break;
+		case AVG_GRAD :
+			cout << "Viscous scheme not implemented." << endl; cin.get();
+			break;
+		case AVG_GRAD_CORRECTED :
+			cout << "Viscous scheme not implemented." << endl; cin.get();
+			break;
+		case GALERKIN :
+			numerics_container[MESH_0][WAVE_SOL][VISC_TERM] = new CGalerkin_Flow(nDim, nVar_Wave, config);
+			break;
+		default :
+			cout << "Viscous scheme not implemented." << endl; cin.get();
+			break;
+		}
+
+		/*--- Definition of the source term integration scheme for each equation and mesh level ---*/
+		switch (config->GetKind_SourNumScheme_Wave()) {
+		case NONE : break;
+		case PIECEWISE_CONSTANT :
+			break;
+		default : break;
+		}
+	}
+
+	/*--- Solver definition for the FEA problem ---*/
+	if (fea) {
+
+		/*--- Definition of the viscous scheme for each equation and mesh level ---*/
+		switch (config->GetKind_ViscNumScheme_FEA()) {
+		case NONE :
+			break;
+		case AVG_GRAD :
+			cout << "Viscous scheme not implemented." << endl; cin.get();
+			break;
+		case AVG_GRAD_CORRECTED :
+			cout << "Viscous scheme not implemented." << endl; cin.get();
+			break;
+		case GALERKIN :
+			numerics_container[MESH_0][FEA_SOL][VISC_TERM] = new CGalerkin_FEA(nDim, nVar_Wave, config);
+			break;
+		default :
+			cout << "Viscous scheme not implemented." << endl; cin.get();
+			break;
+		}
+
+		/*--- Definition of the source term integration scheme for each equation and mesh level ---*/
+		switch (config->GetKind_SourNumScheme_Wave()) {
+		case NONE : break;
+		case PIECEWISE_CONSTANT :
+			break;
+		default : break;
+		}
+	}
+
+}