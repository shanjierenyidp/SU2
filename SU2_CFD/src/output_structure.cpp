--- conflicted
+++ resolved
@@ -3648,12 +3648,7 @@
     filename= config->GetMultizone_FileName(filename, val_iZone);
 
   /*--- Unsteady problems require an iteration number to be appended. ---*/
-<<<<<<< HEAD
-  
   if (config->GetUnsteady_Simulation() == SPECTRAL_METHOD) {
-=======
-  if (config->GetUnsteady_Simulation() == TIME_SPECTRAL) {
->>>>>>> 4afdaaa5
     filename = config->GetUnsteady_FileName(filename, SU2_TYPE::Int(val_iZone));
   } else if (config->GetWrt_Unsteady()) {
     filename = config->GetUnsteady_FileName(filename, SU2_TYPE::Int(iExtIter));
