/*!
 * \file variable_structure.cpp
 * \brief Definition of the solution fields.
 * \author F. Palacios, T. Economon
 * \version 3.2.9 "eagle"
 *
 * SU2 Lead Developers: Dr. Francisco Palacios (Francisco.D.Palacios@boeing.com).
 *                      Dr. Thomas D. Economon (economon@stanford.edu).
 *
 * SU2 Developers: Prof. Juan J. Alonso's group at Stanford University.
 *                 Prof. Piero Colonna's group at Delft University of Technology.
 *                 Prof. Nicolas R. Gauger's group at Kaiserslautern University of Technology.
 *                 Prof. Alberto Guardone's group at Polytechnic University of Milan.
 *                 Prof. Rafael Palacios' group at Imperial College London.
 *
 * Copyright (C) 2012-2015 SU2, the open-source CFD code.
 *
 * SU2 is free software; you can redistribute it and/or
 * modify it under the terms of the GNU Lesser General Public
 * License as published by the Free Software Foundation; either
 * version 2.1 of the License, or (at your option) any later version.
 *
 * SU2 is distributed in the hope that it will be useful,
 * but WITHOUT ANY WARRANTY; without even the implied warranty of
 * MERCHANTABILITY or FITNESS FOR A PARTICULAR PURPOSE. See the GNU
 * Lesser General Public License for more details.
 *
 * You should have received a copy of the GNU Lesser General Public
 * License along with SU2. If not, see <http://www.gnu.org/licenses/>.
 */

#include "../include/variable_structure.hpp"

unsigned short CVariable::nDim = 0;

CVariable::CVariable(void) {

  /*--- Array initialization ---*/
  Solution = NULL;
	Solution_Old = NULL;
	Solution_time_n = NULL;
	Solution_time_n1 = NULL;
	Gradient = NULL;
	Limiter = NULL;
	Solution_Max = NULL;
	Solution_Min = NULL;
	Grad_AuxVar = NULL;
	Undivided_Laplacian = NULL;
	Res_TruncError = NULL;
  Residual_Old = NULL;
	Residual_Sum = NULL;
  
}

CVariable::CVariable(unsigned short val_nvar, CConfig *config) {

  /*--- Array initialization ---*/
  Solution = NULL;
	Solution_Old = NULL;
	Solution_time_n = NULL;
	Solution_time_n1 = NULL;
	Gradient = NULL;
	Limiter = NULL;
	Solution_Max = NULL;
	Solution_Min = NULL;
	Grad_AuxVar = NULL;
	Undivided_Laplacian = NULL;
	Res_TruncError = NULL;
  Residual_Old = NULL;
	Residual_Sum = NULL;
  
  /*--- Initialize the number of solution variables. This version
   of the constructor will be used primarily for converting the
   restart files into solution files (SU2_SOL). ---*/
	nVar = val_nvar;
  
	/*--- Allocate the solution array - here it is also possible
	 to allocate some extra flow variables that do not participate
	 in the simulation ---*/
	Solution = new su2double [nVar];
	for (unsigned short iVar = 0; iVar < nVar; iVar++)
		Solution[iVar] = 0.0;
  
}

CVariable::CVariable(unsigned short val_nDim, unsigned short val_nvar, CConfig *config) {
  
	unsigned short iVar, iDim;
	
  /*--- Array initialization ---*/
  Solution = NULL;
	Solution_Old = NULL;
	Solution_time_n = NULL;
	Solution_time_n1 = NULL;
	Gradient = NULL;
	Limiter = NULL;
	Solution_Max = NULL;
	Solution_Min = NULL;
	Grad_AuxVar = NULL;
	Undivided_Laplacian = NULL;
	Res_TruncError = NULL;
  Residual_Old = NULL;
	Residual_Sum = NULL;
  
	/*--- Initializate the number of dimension and number of variables ---*/
	nDim = val_nDim;
	nVar = val_nvar;
  
	/*--- Allocate solution, solution old, residual and gradient 
	 which is common for all the problems, here it is also possible 
	 to allocate some extra flow variables that do not participate 
	 in the simulation ---*/
	Solution = new su2double [nVar];
	
	for (iVar = 0; iVar < nVar; iVar++)
		Solution[iVar] = 0.0;

	Solution_Old = new su2double [nVar];
	
	Gradient = new su2double* [nVar];
	for (iVar = 0; iVar < nVar; iVar++) {
		Gradient[iVar] = new su2double [nDim];
		for (iDim = 0; iDim < nDim; iDim ++)
			Gradient[iVar][iDim] = 0.0;
	}
	
	if (config->GetUnsteady_Simulation() != NO) {
		Solution_time_n = new su2double [nVar];
		Solution_time_n1 = new su2double [nVar];
	}
	
}

CVariable::~CVariable(void) {
	unsigned short iVar;

  if (Solution            != NULL) delete [] Solution;
	if (Solution_Old        != NULL) delete [] Solution_Old;
	if (Solution_time_n     != NULL) delete [] Solution_time_n;
	if (Solution_time_n1    != NULL) delete [] Solution_time_n1;
	if (Limiter             != NULL) delete [] Limiter;
	if (Solution_Max        != NULL) delete [] Solution_Max;
	if (Solution_Min        != NULL) delete [] Solution_Min;
	if (Grad_AuxVar         != NULL) delete [] Grad_AuxVar;
	if (Undivided_Laplacian != NULL) delete [] Undivided_Laplacian;
	if (Res_TruncError      != NULL) delete [] Res_TruncError;
	if (Residual_Old        != NULL) delete [] Residual_Old;
	if (Residual_Sum        != NULL) delete [] Residual_Sum;
  
  if (Gradient != NULL) {
    for (iVar = 0; iVar < nVar; iVar++)
      delete Gradient[iVar];
    delete [] Gradient;
  }

}

void CVariable::AddUnd_Lapl(su2double *val_und_lapl) {
	for (unsigned short iVar = 0; iVar < nVar; iVar++)
		Undivided_Laplacian[iVar] += val_und_lapl[iVar];
}

void CVariable::SubtractUnd_Lapl(su2double *val_und_lapl) {
	for (unsigned short iVar = 0; iVar < nVar; iVar++)
		Undivided_Laplacian[iVar] -= val_und_lapl[iVar];
}

void CVariable::SubtractUnd_Lapl(unsigned short val_var, su2double val_und_lapl) {
	Undivided_Laplacian[val_var] -= val_und_lapl;
}

void CVariable::SetUnd_LaplZero(void) {
  
	for (unsigned short iVar = 0; iVar < nVar; iVar++)
		Undivided_Laplacian[iVar] = 0.0;
  
}

void CVariable::SetUnd_Lapl(unsigned short val_var, su2double val_und_lapl) {
  
		Undivided_Laplacian[val_var] = val_und_lapl;
  
}

void CVariable::SetSolution(su2double *val_solution) {
  
	for (unsigned short iVar = 0; iVar < nVar; iVar++)
		Solution[iVar] = val_solution[iVar];
  
}

void CVariable::Set_OldSolution(void) {
  
	for (unsigned short iVar = 0; iVar < nVar; iVar++)
		Solution_Old[iVar] = Solution[iVar];
  
}

void CVariable::AddSolution(unsigned short val_var, su2double val_solution) {
  
  Solution[val_var] = Solution_Old[val_var] + val_solution;
  
}

void CVariable::AddClippedSolution(unsigned short val_var, su2double val_solution,
                                   su2double lowerlimit, su2double upperlimit) {
  
	Solution[val_var] = min(max((Solution_Old[val_var] + val_solution), lowerlimit), upperlimit);
  
}

void CVariable::AddConservativeSolution(unsigned short val_var, su2double val_solution,
		su2double val_density, su2double val_density_old, su2double lowerlimit, su2double upperlimit) {
  
	Solution[val_var] = min(max((Solution_Old[val_var]*val_density_old + val_solution)/val_density,
			lowerlimit), upperlimit);
  
}

void CVariable::Set_Solution(void) {
  
	for (unsigned short iVar = 0; iVar < nVar; iVar++)
		 Solution[iVar] = Solution_Old[iVar];
  
}

void CVariable::Set_Solution_time_n(void) {
  
	for (unsigned short iVar = 0; iVar < nVar; iVar++)
		Solution_time_n[iVar] = Solution[iVar];
  
}

void CVariable::Set_Solution_time_n1(void) {
  
	for (unsigned short iVar = 0; iVar < nVar; iVar++)
		Solution_time_n1[iVar] = Solution_time_n[iVar];
  
}

void CVariable::Set_Solution_time_n(su2double *val_sol) {

  for (unsigned short iVar = 0; iVar < nVar; iVar++)
    Solution_time_n[iVar] = val_sol[iVar];

}

void CVariable::Set_Solution_time_n1(su2double *val_sol) {

  for (unsigned short iVar = 0; iVar < nVar; iVar++)
    Solution_time_n1[iVar] = val_sol[iVar];

}

void CVariable::AddRes_TruncError(su2double *val_truncation_error) {
  
	for (unsigned short iVar = 0; iVar < nVar; iVar++)
		Res_TruncError[iVar] += val_truncation_error[iVar];
  
}

void CVariable::SubtractRes_TruncError(su2double *val_truncation_error) {
  
	for (unsigned short iVar = 0; iVar < nVar; iVar++)
		Res_TruncError[iVar] -= val_truncation_error[iVar];
  
}

void CVariable::SetResidual_Old(su2double *val_residual_old) {
  
	for (unsigned short iVar = 0; iVar < nVar; iVar++)
		Residual_Old[iVar] = val_residual_old[iVar];
  
}

void CVariable::SetSolution_Old(su2double *val_solution_old) {
  
	for (unsigned short iVar = 0; iVar < nVar; iVar++)
		Solution_Old[iVar] = val_solution_old[iVar];
  
}

<<<<<<< HEAD
void CVariable::AddResidual_Sum(su2double *val_residual) {
=======
void CVariable::SetSolution_time_n(double *val_solution_time_n) {

	for (unsigned short iVar = 0; iVar < nVar; iVar++)
		Solution_time_n[iVar] = val_solution_time_n[iVar];

}

void CVariable::AddResidual_Sum(double *val_residual) {
>>>>>>> cca5334c
  
	for (unsigned short iVar = 0; iVar < nVar; iVar++)
		Residual_Sum[iVar] += val_residual[iVar];
  
}

void CVariable::SetVel_ResTruncError_Zero(void) {
  
	for (unsigned short iDim = 0; iDim < nDim; iDim++)
		Res_TruncError[iDim+1] = 0.0;
  
}

void CVariable::SetEnergy_ResTruncError_Zero(void) {
  
  Res_TruncError[nDim+1] = 0.0;
  
}

void CVariable::SetVelSolutionZero(void) {
  
	for (unsigned short iDim = 0; iDim < nDim; iDim++)
		Solution[iDim+1] = 0.0;
  
}

void CVariable::SetVelSolutionVector(su2double *val_vector) {
  
	for (unsigned short iDim = 0; iDim < nDim; iDim++)
		Solution[iDim+1] = val_vector[iDim];
  
}

void CVariable::SetVelSolutionOldZero(void) {
  
	for (unsigned short iDim = 0; iDim < nDim; iDim++)
		Solution_Old[iDim+1] = 0.0;
  
}

void CVariable::SetVelSolutionOldVector(su2double *val_vector) {
  
	for (unsigned short iDim = 0; iDim < nDim; iDim++)
		Solution_Old[iDim+1] = val_vector[iDim];
  
}

void CVariable::SetSolutionZero(void) {
  
	for (unsigned short iVar = 0; iVar < nVar; iVar++)
		Solution[iVar] = 0.0;
  
}

void CVariable::SetSolutionZero(unsigned short val_var) {
  
		Solution[val_var] = 0.0;
  
}

void CVariable::SetResidualSumZero(void) {
  
	for (unsigned short iVar = 0; iVar < nVar; iVar++)
		Residual_Sum[iVar] = 0.0;
  
}

void CVariable::SetGradientZero(void) {
  
	for (unsigned short iVar = 0; iVar < nVar; iVar++)
		for (unsigned short iDim = 0; iDim < nDim; iDim++)
		Gradient[iVar][iDim] = 0.0;
  
}

void CVariable::SetAuxVarGradientZero(void) {
  
	for (unsigned short iDim = 0; iDim < nDim; iDim++)
		Grad_AuxVar[iDim] = 0.0;
  
}

void CVariable::SetGradient(su2double **val_gradient) {
  
	for (unsigned short iVar = 0; iVar < nVar; iVar++)
		for (unsigned short iDim = 0; iDim < nDim; iDim++)
		Gradient[iVar][iDim] = val_gradient[iVar][iDim];
  
}

void CVariable::SetRes_TruncErrorZero(void) {
  
	for (unsigned short iVar = 0; iVar < nVar; iVar++)
		Res_TruncError[iVar] = 0.0;
  
}

void CVariable::SetVal_ResTruncError_Zero(unsigned short val_var) {
  
		Res_TruncError[val_var] = 0.0;
  
}

void CVariable::GetResidual_Sum(su2double *val_residual) {
  
	for (unsigned short iVar = 0; iVar < nVar; iVar++)
		val_residual[iVar] = Residual_Sum[iVar];
  
}

void CVariable::GetResTruncError(su2double *val_trunc_error) {
  
	for (unsigned short iVar = 0; iVar < nVar; iVar++)
		val_trunc_error[iVar] = Res_TruncError[iVar];
  
}

CBaselineVariable::CBaselineVariable(void) : CVariable() { }

CBaselineVariable::CBaselineVariable(su2double *val_solution, unsigned short val_nvar, CConfig *config) : CVariable(val_nvar, config) {
  
	for (unsigned short iVar = 0; iVar < nVar; iVar++)
		Solution[iVar] = val_solution[iVar];
  
}

CBaselineVariable::~CBaselineVariable(void) { }
<|MERGE_RESOLUTION|>--- conflicted
+++ resolved
@@ -280,18 +280,14 @@
   
 }
 
-<<<<<<< HEAD
+void CVariable::SetSolution_time_n(su2double *val_solution_time_n) {
+
+	for (unsigned short iVar = 0; iVar < nVar; iVar++)
+		Solution_time_n[iVar] = val_solution_time_n[iVar];
+
+}
+
 void CVariable::AddResidual_Sum(su2double *val_residual) {
-=======
-void CVariable::SetSolution_time_n(double *val_solution_time_n) {
-
-	for (unsigned short iVar = 0; iVar < nVar; iVar++)
-		Solution_time_n[iVar] = val_solution_time_n[iVar];
-
-}
-
-void CVariable::AddResidual_Sum(double *val_residual) {
->>>>>>> cca5334c
   
 	for (unsigned short iVar = 0; iVar < nVar; iVar++)
 		Residual_Sum[iVar] += val_residual[iVar];
@@ -418,4 +414,4 @@
   
 }
 
-CBaselineVariable::~CBaselineVariable(void) { }
+CBaselineVariable::~CBaselineVariable(void) { }