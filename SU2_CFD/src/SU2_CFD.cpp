--- conflicted
+++ resolved
@@ -98,43 +98,23 @@
   /*--- First, given the basic information about the number of zones and the
    solver types from the config, instantiate the appropriate driver for the problem
    and perform all the preprocessing. ---*/
-<<<<<<< HEAD
-  if (config->GetSinglezone_Driver() && config->GetUnsteady_Simulation() != HARMONIC_BALANCE && !turbo) {
-=======
-  if (config->GetSinglezone_Driver() || (nZone == 1 && config->GetDiscrete_Adjoint())) {
->>>>>>> 6fe70965
+
+  if ((config->GetSinglezone_Driver() || (nZone == 1 && config->GetDiscrete_Adjoint()))
+    && config->GetUnsteady_Simulation() != HARMONIC_BALANCE && !turbo ) {
+
 
     /*--- Single zone problem: instantiate the single zone driver class. ---*/
 
     if (nZone > 1 ) {
       SU2_MPI::Error("The required solver doesn't support multizone simulations", CURRENT_FUNCTION);
     }
-<<<<<<< HEAD
-
-    driver = new CSinglezoneDriver(config_file_name, nZone, periodic, MPICommunicator);
+    if (config->GetDiscrete_Adjoint())
+       driver = new CDiscAdjSinglezoneDriver(config_file_name, nZone, periodic, MPICommunicator);
+    else
+       driver = new CSinglezoneDriver(config_file_name, nZone, periodic, MPICommunicator);
 
   }
-  else if ( (config->GetKind_Solver() == FEM_ELASTICITY ||
-             config->GetKind_Solver() == DISC_ADJ_FEM ) ) {
-
-    /*--- Single zone problem: instantiate the single zone driver class. ---*/
-    
-    if (nZone > 1 ) {
-      SU2_MPI::Error("The required solver doesn't support multizone simulations", CURRENT_FUNCTION);
-    }
-    
-    driver = new CGeneralDriver(config_file_name, nZone, periodic, MPICommunicator);
-
-  } else if (config->GetMultizone_Problem() && !turbo) {
-=======
-    if (config->GetDiscrete_Adjoint())
-       driver = new CDiscAdjSinglezoneDriver(config_file_name, nZone, nDim, periodic, MPICommunicator);
-    else
-       driver = new CSinglezoneDriver(config_file_name, nZone, nDim, periodic, MPICommunicator);
-
-  }
-  else if (config->GetKind_Solver() == MULTIZONE) {
->>>>>>> 6fe70965
+  else if (config->GetMultizone_Problem()) {
 
     /*--- Multizone Driver. ---*/
 
@@ -172,23 +152,7 @@
     /*--- Multi-zone problem: instantiate the multi-zone driver class by default
     or a specialized driver class for a particular multi-physics problem. ---*/
 
-<<<<<<< HEAD
-    if (config->GetDiscrete_Adjoint()) {
-
       if (turbo) {
-
-        driver = new CDiscAdjTurbomachineryDriver(config_file_name, nZone, periodic, MPICommunicator);
-
-      } else {
-
-        driver = new CDiscAdjFluidDriver(config_file_name, nZone, periodic, MPICommunicator);
-        
-      }
-
-    } else if (turbo) {
-=======
-    if (turbo) {
->>>>>>> 6fe70965
 
       driver = new CTurbomachineryDriver(config_file_name, nZone, periodic, MPICommunicator);
 
