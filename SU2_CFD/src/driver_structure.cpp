--- conflicted
+++ resolved
@@ -187,7 +187,12 @@
   bool stat_fsi = ((config_container[ZONE_0]->GetDynamic_Analysis() == STATIC) && (config_container[ZONE_0]->GetUnsteady_Simulation() == STEADY));
   bool disc_adj_fsi = (config_container[ZONE_0]->GetDiscrete_Adjoint());
 
-  if ( (config_container[ZONE_0]->GetKind_Solver() == FEM_ELASTICITY || config_container[ZONE_0]->GetKind_Solver() == POISSON_EQUATION || config_container[ZONE_0]->GetKind_Solver() == WAVE_EQUATION || config_container[ZONE_0]->GetKind_Solver() == HEAT_EQUATION) ) {
+  if ( (config_container[ZONE_0]->GetKind_Solver() == FEM_ELASTICITY ||
+        config_container[ZONE_0]->GetKind_Solver() == ADJ_ELASTICITY ||
+        config_container[ZONE_0]->GetKind_Solver() == DISC_ADJ_FEM ||
+        config_container[ZONE_0]->GetKind_Solver() == POISSON_EQUATION || 
+        config_container[ZONE_0]->GetKind_Solver() == WAVE_EQUATION || 
+        config_container[ZONE_0]->GetKind_Solver() == HEAT_EQUATION) ) {
     if (rank == MASTER_NODE) cout << "A General driver has been instantiated." << endl;
   }
   else if (config_container[ZONE_0]->GetUnsteady_Simulation() == HARMONIC_BALANCE) {
@@ -339,7 +344,6 @@
           (config_container[iZone]->GetKind_Solver() == DISC_ADJ_RANS))
         geometry_container[iZone][MESH_0]->ComputeWall_Distance(config_container[iZone]);
     }
-<<<<<<< HEAD
 
     if (config_container[iZone]->GetKind_GridMovement(iZone) == FLUID_STRUCTURE_STATIC){
       if (rank == MASTER_NODE)
@@ -360,8 +364,6 @@
                                                   config_container[ZONE_1], ZONE_0, nZone);
     geometry_container[ZONE_1][MESH_0]->MatchZone(config_container[ZONE_1], geometry_container[ZONE_0][MESH_0],
                                                   config_container[ZONE_0], ZONE_1, nZone);
-=======
->>>>>>> a501cc68
   }
 
   /*--- Definition of the output class (one for all zones). The output class
@@ -2350,17 +2352,8 @@
   /*--- Initialize some useful booleans ---*/
   bool fluid_donor, structural_donor;
   bool fluid_target, structural_target;
-<<<<<<< HEAD
-  
+
   bool discrete_adjoint = config_container[ZONE_0]->GetDiscrete_Adjoint();
-
-  bool matching_mesh;
-  
-  fluid_donor  = false;  structural_donor  = false;
-  fluid_target  = false;  structural_target  = false;
-  
-=======
->>>>>>> a501cc68
 
   int markDonor, markTarget, Donor_check, Target_check, iMarkerInt, nMarkerInt;
 
@@ -2387,35 +2380,6 @@
 		
     for (donorZone = 0; donorZone < nZone; donorZone++){
   
-<<<<<<< HEAD
-  /*--- Coupling between zones (limited to two zones at the moment) ---*/
-  for (targetZone = 0; targetZone < nZone; targetZone++) {
-    
-    /*--- Initialize target booleans ---*/
-    fluid_target  = false;  structural_target  = false;
-    
-    /*--- Set the target boolean: as of now, only Fluid-Structure Interaction considered ---*/
-    switch (config_container[targetZone]->GetKind_Solver()) {
-      case EULER : case NAVIER_STOKES: case RANS:
-      case DISC_ADJ_EULER: case DISC_ADJ_NAVIER_STOKES: case DISC_ADJ_RANS:
-        fluid_target  = true;     break;
-      case FEM_ELASTICITY: case ADJ_ELASTICITY: case DISC_ADJ_FEM:
-        structural_target = true;   break;
-    }
-    
-    for (donorZone = 0; donorZone < nZone; donorZone++) {
-      /*--- Initialize donor booleans ---*/
-      fluid_donor  = false;  structural_donor  = false;
-      matching_mesh = config_container[donorZone]->GetMatchingMesh();
-      
-      /*--- Set the donor boolean: as of now, only Fluid-Structure Interaction considered ---*/
-      switch (config_container[donorZone]->GetKind_Solver()) {
-        case EULER : case NAVIER_STOKES: case RANS:
-        case DISC_ADJ_EULER: case DISC_ADJ_NAVIER_STOKES: case DISC_ADJ_RANS:
-          fluid_donor  = true;    break;
-        case FEM_ELASTICITY:  case ADJ_ELASTICITY: case DISC_ADJ_FEM:
-          structural_donor = true;  break;
-=======
       if ( donorZone == targetZone ) // We're processing the same zone, so skip the following
         continue;
 
@@ -2454,7 +2418,6 @@
           
           break;
         } 
->>>>>>> a501cc68
       }
 
       #ifdef HAVE_MPI
@@ -2512,11 +2475,12 @@
       switch ( config_container[targetZone]->GetKind_Solver() ) {
 
         case EULER : case NAVIER_STOKES: case RANS: 
+        case DISC_ADJ_EULER: case DISC_ADJ_NAVIER_STOKES: case DISC_ADJ_RANS:
           fluid_target  = true;   
             		
           break;
 
-        case FEM_ELASTICITY:            
+        case FEM_ELASTICITY: case ADJ_ELASTICITY: case DISC_ADJ_FEM:
           structural_target = true;   
           
           break;
@@ -2525,12 +2489,13 @@
 
       switch ( config_container[donorZone]->GetKind_Solver() ) {
 
-      case EULER : case NAVIER_STOKES: case RANS: 
+      case EULER : case NAVIER_STOKES: case RANS:
+      case DISC_ADJ_EULER: case DISC_ADJ_NAVIER_STOKES: case DISC_ADJ_RANS:
         fluid_donor  = true;   
          
         break;
 
-      case FEM_ELASTICITY:            
+      case FEM_ELASTICITY: case ADJ_ELASTICITY: case DISC_ADJ_FEM:
         structural_donor = true;  
         
         break;
@@ -2580,52 +2545,6 @@
             else{
               interpolator_container[donorZone][targetZone] = new CIsoparametric(geometry_container, config_container, donorZone, targetZone);
               if (rank == MASTER_NODE) cout << "using an isoparametric approach." << endl;
-<<<<<<< HEAD
-              break;
-            case CONSISTCONSERVE:
-              if (targetZone>0 && structural_target) {
-                interpolator_container[donorZone][targetZone] = new CMirror(geometry_container, config_container, donorZone, targetZone);
-                if (rank == MASTER_NODE) cout << "using a mirror approach: matching coefficients from opposite mesh." << endl;
-              }
-              else {
-                interpolator_container[donorZone][targetZone] = new CIsoparametric(geometry_container, config_container, donorZone, targetZone);
-                if (rank == MASTER_NODE) cout << "using an isoparametric approach." << endl;
-              }
-              if (targetZone == 0 && structural_target) {
-                if (rank == MASTER_NODE) cout << "Consistent and conservative interpolation assumes the structure model mesh is evaluated second. Somehow this has not happened. The isoparametric coefficients will be calculated for both meshes, and are not guaranteed to be consistent." << endl;
-              }
-              break;
-          }
-        }
-        
-        /*--- Initialize the appropriate transfer strategy ---*/
-        if (rank == MASTER_NODE) cout << "Transferring ";
-        
-        if (fluid_donor && structural_target && (!discrete_adjoint)) {
-          nVarTransfer = 2;
-          transfer_container[donorZone][targetZone] = new CTransfer_FlowTraction(nVar, nVarTransfer, config_container[donorZone]);
-          if (rank == MASTER_NODE) cout << "flow tractions. "<< endl;
-        }
-        else if (structural_donor && fluid_target && (!discrete_adjoint)){
-          nVarTransfer = 0;
-          transfer_container[donorZone][targetZone] = new CTransfer_StructuralDisplacements(nVar, nVarTransfer, config_container[donorZone]);
-          if (rank == MASTER_NODE) cout << "structural displacements. "<< endl;
-        }
-        else if (fluid_donor && structural_target && discrete_adjoint) {
-          nVarTransfer = 2;
-          transfer_container[donorZone][targetZone] = new CTransfer_FlowTraction_DiscAdj(nVar, nVarTransfer, config_container[donorZone]);
-          if (rank == MASTER_NODE) cout << "flow tractions. "<< endl;
-        }
-        else if (structural_donor && fluid_target && discrete_adjoint){
-          nVarTransfer = 0;
-          transfer_container[donorZone][targetZone] = new CTransfer_StructuralDisplacements_DiscAdj(nVar, nVarTransfer, config_container[donorZone]);
-          if (rank == MASTER_NODE) cout << "structural displacements. "<< endl;
-        }
-        else {
-          nVarTransfer = 0;
-          transfer_container[donorZone][targetZone] = new CTransfer_ConservativeVars(nVar, nVarTransfer, config_container[donorZone]);
-          if (rank == MASTER_NODE) cout << "generic conservative variables. " << endl;
-=======
             }
             if ( targetZone == 0 && structural_target ){
               if (rank == MASTER_NODE) cout << "Consistent and conservative interpolation assumes the structure model mesh is evaluated second. Somehow this has not happened. The isoparametric coefficients will be calculated for both meshes, and are not guaranteed to be consistent." << endl;
@@ -2633,21 +2552,30 @@
 
             break;
 
->>>>>>> a501cc68
         }
       }
 
       /*--- Initialize the appropriate transfer strategy ---*/
       if (rank == MASTER_NODE) cout << "Transferring ";
 
-      if (fluid_donor && structural_target) {
+      if (fluid_donor && structural_target && (!discrete_adjoint)) {
         nVarTransfer = 2;
         transfer_container[donorZone][targetZone] = new CTransfer_FlowTraction(nVar, nVarTransfer, config_container[donorZone]);
         if (rank == MASTER_NODE) cout << "flow tractions. "<< endl;
       }
-      else if (structural_donor && fluid_target) {
+      else if (structural_donor && fluid_target && (!discrete_adjoint)) {
         nVarTransfer = 0;
         transfer_container[donorZone][targetZone] = new CTransfer_StructuralDisplacements(nVar, nVarTransfer, config_container[donorZone]);
+        if (rank == MASTER_NODE) cout << "structural displacements. "<< endl;
+      }
+      else if (fluid_donor && structural_target && discrete_adjoint) {
+        nVarTransfer = 2;
+        transfer_container[donorZone][targetZone] = new CTransfer_FlowTraction_DiscAdj(nVar, nVarTransfer, config_container[donorZone]);
+        if (rank == MASTER_NODE) cout << "flow tractions. "<< endl;
+      }
+      else if (structural_donor && fluid_target && discrete_adjoint){
+        nVarTransfer = 0;
+        transfer_container[donorZone][targetZone] = new CTransfer_StructuralDisplacements_DiscAdj(nVar, nVarTransfer, config_container[donorZone]);
         if (rank == MASTER_NODE) cout << "structural displacements. "<< endl;
       }
       else if (!structural_donor && !structural_target) {
@@ -3359,9 +3287,9 @@
 void CGeneralDriver::Update() {
 
   for (iZone = 0; iZone < nZone; iZone++)
-    iteration_container[ZONE_0]->Update(output, integration_container, geometry_container,
+    iteration_container[iZone]->Update(output, integration_container, geometry_container,
                                       solver_container, numerics_container, config_container,
-                                      surface_movement, grid_movement, FFDBox, ZONE_0);
+                                      surface_movement, grid_movement, FFDBox, iZone);
 
   if ((config_container[ZONE_0]->GetKind_Solver() == ADJ_ELASTICITY) ||
       (config_container[ZONE_0]->GetKind_Solver() == DISC_ADJ_FEM)){
@@ -3393,8 +3321,12 @@
     case POISSON_EQUATION:
       break;
 
-    case FEM_ELASTICITY:
+    case FEM_ELASTICITY: case ADJ_ELASTICITY:
       integration_container[ZONE_0][FEA_SOL]->SetConvergence(false);
+      break;
+
+    case DISC_ADJ_FEM:
+      integration_container[ZONE_0][ADJFEA_SOL]->SetConvergence(false);
       break;
 
     case ADJ_EULER: case ADJ_NAVIER_STOKES: case ADJ_RANS: case DISC_ADJ_EULER: case DISC_ADJ_NAVIER_STOKES: case DISC_ADJ_RANS:
