--- conflicted
+++ resolved
@@ -3931,21 +3931,13 @@
 
     Preprocess(Iter);
 
-<<<<<<< HEAD
-     /*--- Perform a dynamic mesh update if required. ---*/
-
-      if (!fem_solver && !(config_container[ZONE_0]->GetGrid_Movement() && config_container[ZONE_0]->GetDiscrete_Adjoint())) {
-        DynamicMeshUpdate(Iter);
-      }
-=======
     /*--- Perform a dynamic mesh update if required. ---*/
     /*--- For the Disc.Adj. of a case with (rigidly) moving grid, the appropriate
           mesh cordinates are read from the restart files. ---*/
     if (!fem_solver &&
         !(config_container[ZONE_0]->GetGrid_Movement() && config_container[ZONE_0]->GetDiscrete_Adjoint())) {
-      DynamicMeshUpdate(ExtIter);
-    }
->>>>>>> 1ef7788a
+      DynamicMeshUpdate(Iter);
+    }
 
     /*--- Run a single iteration of the problem (fluid, elasticity, heat, ...). ---*/
 
