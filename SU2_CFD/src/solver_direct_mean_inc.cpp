/*!
 * \file solution_direct_mean_inc.cpp
 * \brief Main subroutines for solving incompressible flow (Euler, Navier-Stokes, etc.).
 * \author F. Palacios, T. Economon
 * \version 6.2.0 "Falcon"
 *
 * The current SU2 release has been coordinated by the
 * SU2 International Developers Society <www.su2devsociety.org>
 * with selected contributions from the open-source community.
 *
 * The main research teams contributing to the current release are:
 *  - Prof. Juan J. Alonso's group at Stanford University.
 *  - Prof. Piero Colonna's group at Delft University of Technology.
 *  - Prof. Nicolas R. Gauger's group at Kaiserslautern University of Technology.
 *  - Prof. Alberto Guardone's group at Polytechnic University of Milan.
 *  - Prof. Rafael Palacios' group at Imperial College London.
 *  - Prof. Vincent Terrapon's group at the University of Liege.
 *  - Prof. Edwin van der Weide's group at the University of Twente.
 *  - Lab. of New Concepts in Aeronautics at Tech. Institute of Aeronautics.
 *
 * Copyright 2012-2019, Francisco D. Palacios, Thomas D. Economon,
 *                      Tim Albring, and the SU2 contributors.
 *
 * SU2 is free software; you can redistribute it and/or
 * modify it under the terms of the GNU Lesser General Public
 * License as published by the Free Software Foundation; either
 * version 2.1 of the License, or (at your option) any later version.
 *
 * SU2 is distributed in the hope that it will be useful,
 * but WITHOUT ANY WARRANTY; without even the implied warranty of
 * MERCHANTABILITY or FITNESS FOR A PARTICULAR PURPOSE. See the GNU
 * Lesser General Public License for more details.
 *
 * You should have received a copy of the GNU Lesser General Public
 * License along with SU2. If not, see <http://www.gnu.org/licenses/>.
 */

#include "../include/solver_structure.hpp"
#include "../../Common/include/toolboxes/printing_toolbox.hpp"

CIncEulerSolver::CIncEulerSolver(void) : CSolver() {
  /*--- Basic array initialization ---*/

  CD_Inv  = NULL; CL_Inv  = NULL; CSF_Inv = NULL;  CEff_Inv = NULL;
  CMx_Inv = NULL; CMy_Inv = NULL; CMz_Inv = NULL;
  CFx_Inv = NULL; CFy_Inv = NULL; CFz_Inv = NULL;
  CoPx_Inv = NULL; CoPy_Inv = NULL; CoPz_Inv = NULL;

  CD_Mnt  = NULL; CL_Mnt  = NULL; CSF_Mnt = NULL;  CEff_Mnt = NULL;
  CMx_Mnt = NULL; CMy_Mnt = NULL; CMz_Mnt = NULL;
  CFx_Mnt = NULL; CFy_Mnt = NULL; CFz_Mnt = NULL;
  CoPx_Mnt = NULL; CoPy_Mnt = NULL; CoPz_Mnt = NULL;

  CPressure = NULL; CPressureTarget = NULL; HeatFlux = NULL; HeatFluxTarget = NULL; YPlus = NULL;
  ForceInviscid = NULL; MomentInviscid = NULL;
  ForceMomentum = NULL; MomentMomentum = NULL;

  /*--- Surface based array initialization ---*/

  Surface_CL_Inv  = NULL; Surface_CD_Inv  = NULL; Surface_CSF_Inv = NULL; Surface_CEff_Inv = NULL;
  Surface_CFx_Inv = NULL; Surface_CFy_Inv = NULL; Surface_CFz_Inv = NULL;
  Surface_CMx_Inv = NULL; Surface_CMy_Inv = NULL; Surface_CMz_Inv = NULL;

  Surface_CL_Mnt  = NULL; Surface_CD_Mnt  = NULL; Surface_CSF_Mnt = NULL; Surface_CEff_Mnt = NULL;
  Surface_CFx_Mnt = NULL; Surface_CFy_Mnt = NULL; Surface_CFz_Mnt = NULL;
  Surface_CMx_Mnt = NULL; Surface_CMy_Mnt = NULL; Surface_CMz_Mnt = NULL;

  Surface_CL  = NULL; Surface_CD  = NULL; Surface_CSF = NULL; Surface_CEff = NULL;
  Surface_CFx = NULL; Surface_CFy = NULL; Surface_CFz = NULL;
  Surface_CMx = NULL; Surface_CMy = NULL; Surface_CMz = NULL;
  
  /*--- Rotorcraft simulation array initialization ---*/
  
  CMerit_Inv = NULL;  CT_Inv = NULL;  CQ_Inv = NULL;
  
  /*--- Numerical methods array initialization ---*/
  
  iPoint_UndLapl = NULL;
  jPoint_UndLapl = NULL;
  Primitive = NULL; Primitive_i = NULL; Primitive_j = NULL;
  CharacPrimVar = NULL;
  Smatrix = NULL; Cvector = NULL;
  Preconditioner = NULL;

  /*--- Fixed CL mode initialization (cauchy criteria) ---*/
  
  Cauchy_Value = 0;
  Cauchy_Func = 0;
  Old_Func = 0;
  New_Func = 0;
  Cauchy_Counter = 0;
  Cauchy_Serie = NULL;
  
  FluidModel = NULL;

  SlidingState     = NULL;
  SlidingStateNodes = NULL;
}

CIncEulerSolver::CIncEulerSolver(CGeometry *geometry, CConfig *config, unsigned short iMesh) : CSolver() {
  
  unsigned long iPoint, iVertex;
  unsigned short iVar, iDim, iMarker, nLineLets;
  ifstream restart_file;
  unsigned short nZone = geometry->GetnZone();
  bool restart   = (config->GetRestart() || config->GetRestart_Flow());
  string filename = config->GetSolution_FlowFileName();
  int Unst_RestartIter;
  unsigned short iZone = config->GetiZone();
  bool dual_time = ((config->GetUnsteady_Simulation() == DT_STEPPING_1ST) ||
                    (config->GetUnsteady_Simulation() == DT_STEPPING_2ND));
  bool time_stepping = config->GetUnsteady_Simulation() == TIME_STEPPING;
  bool adjoint = (config->GetContinuous_Adjoint()) || (config->GetDiscrete_Adjoint());
  bool fsi     = config->GetFSI_Simulation();
  bool multizone = config->GetMultizone_Problem();
  string filename_ = config->GetSolution_FlowFileName();

  unsigned short direct_diff = config->GetDirectDiff();

  /*--- Store the multigrid level. ---*/
  MGLevel = iMesh;

  /*--- Check for a restart file to evaluate if there is a change in the angle of attack
   before computing all the non-dimesional quantities. ---*/

  if (!(!restart || (iMesh != MESH_0) || nZone > 1)) {

    /*--- Multizone problems require the number of the zone to be appended. ---*/

    if (nZone > 1) filename_ = config->GetMultizone_FileName(filename_, iZone);

    /*--- Modify file name for a dual-time unsteady restart ---*/

    if (dual_time) {
      if (adjoint) Unst_RestartIter = SU2_TYPE::Int(config->GetUnst_AdjointIter())-1;
      else if (config->GetUnsteady_Simulation() == DT_STEPPING_1ST)
        Unst_RestartIter = SU2_TYPE::Int(config->GetUnst_RestartIter())-1;
      else Unst_RestartIter = SU2_TYPE::Int(config->GetUnst_RestartIter())-2;
      filename_ = config->GetUnsteady_FileName(filename_, Unst_RestartIter);
    }

    /*--- Modify file name for a time stepping unsteady restart ---*/

    if (time_stepping) {
      if (adjoint) Unst_RestartIter = SU2_TYPE::Int(config->GetUnst_AdjointIter())-1;
      else Unst_RestartIter = SU2_TYPE::Int(config->GetUnst_RestartIter())-1;
      filename_ = config->GetUnsteady_FileName(filename_, Unst_RestartIter);
    }

    /*--- Read and store the restart metadata. ---*/

    Read_SU2_Restart_Metadata(geometry, config, false, filename_);
    
  }

  /*--- Basic array initialization ---*/

  CD_Inv  = NULL; CL_Inv  = NULL; CSF_Inv = NULL;  CEff_Inv = NULL;
  CMx_Inv = NULL; CMy_Inv = NULL; CMz_Inv = NULL;
  CFx_Inv = NULL; CFy_Inv = NULL; CFz_Inv = NULL;
  CoPx_Inv = NULL; CoPy_Inv = NULL; CoPz_Inv = NULL;

  CD_Mnt  = NULL; CL_Mnt  = NULL; CSF_Mnt = NULL; CEff_Mnt = NULL;
  CMx_Mnt = NULL; CMy_Mnt = NULL; CMz_Mnt = NULL;
  CFx_Mnt = NULL; CFy_Mnt = NULL; CFz_Mnt = NULL;
  CoPx_Mnt= NULL;   CoPy_Mnt= NULL;   CoPz_Mnt= NULL;

  CPressure = NULL; CPressureTarget = NULL; HeatFlux = NULL; HeatFluxTarget = NULL; YPlus = NULL;
  ForceInviscid = NULL; MomentInviscid = NULL;
  ForceMomentum = NULL;  MomentMomentum = NULL;

  /*--- Surface based array initialization ---*/

  Surface_CL_Inv  = NULL; Surface_CD_Inv  = NULL; Surface_CSF_Inv = NULL; Surface_CEff_Inv = NULL;
  Surface_CFx_Inv = NULL; Surface_CFy_Inv = NULL; Surface_CFz_Inv = NULL;
  Surface_CMx_Inv = NULL; Surface_CMy_Inv = NULL; Surface_CMz_Inv = NULL;

  Surface_CL_Mnt  = NULL; Surface_CD_Mnt  = NULL; Surface_CSF_Mnt = NULL; Surface_CEff_Mnt= NULL;
  Surface_CFx_Mnt = NULL; Surface_CFy_Mnt = NULL; Surface_CFz_Mnt = NULL;
  Surface_CMx_Mnt = NULL; Surface_CMy_Mnt = NULL; Surface_CMz_Mnt = NULL;

  Surface_CL  = NULL; Surface_CD  = NULL; Surface_CSF = NULL; Surface_CEff = NULL;
  Surface_CMx = NULL; Surface_CMy = NULL; Surface_CMz = NULL;

  /*--- Rotorcraft simulation array initialization ---*/

  CMerit_Inv = NULL;  CT_Inv = NULL;  CQ_Inv = NULL;

  /*--- Numerical methods array initialization ---*/
  
  iPoint_UndLapl = NULL;
  jPoint_UndLapl = NULL;
  Primitive = NULL; Primitive_i = NULL; Primitive_j = NULL;
  CharacPrimVar = NULL;
  Smatrix = NULL; Cvector = NULL;
  Preconditioner = NULL;

  /*--- Fixed CL mode initialization (cauchy criteria) ---*/

  Cauchy_Value = 0;
  Cauchy_Func = 0;
  Old_Func = 0;
  New_Func = 0;
  Cauchy_Counter = 0;
  Cauchy_Serie = NULL;
  
  /*--- Fluid model pointer initialization ---*/

  FluidModel = NULL;

  /*--- Set the gamma value ---*/
  
  Gamma = config->GetGamma();
  Gamma_Minus_One = Gamma - 1.0;
  
  /*--- Define geometry constants in the solver structure.
   * Incompressible flow, primitive variables (P, vx, vy, vz, T, rho, beta, lamMu, EddyMu, Kt_eff, Cp, Cv) ---*/
  
  nDim = geometry->GetnDim();
  
  nVar = nDim+2; nPrimVar = nDim+9; nPrimVarGrad = nDim+4;

  /*--- Initialize nVarGrad for deallocation ---*/
  
  nVarGrad = nPrimVarGrad;
  
  nMarker      = config->GetnMarker_All();
  nPoint       = geometry->GetnPoint();
  nPointDomain = geometry->GetnPointDomain();
 
  /*--- Store the number of vertices on each marker for deallocation later ---*/

  nVertex = new unsigned long[nMarker];
  for (iMarker = 0; iMarker < nMarker; iMarker++) 
    nVertex[iMarker] = geometry->nVertex[iMarker];
  
  /*--- Perform the non-dimensionalization for the flow equations using the
   specified reference values. ---*/
  
  SetNondimensionalization(config, iMesh);
  
  /*--- Check if we are executing a verification case. If so, the
   VerificationSolution object will be instantiated for a particular
   option from the available library of verification solutions. Note
   that this is done after SetNondim(), as problem-specific initial
   parameters are needed by the solution constructors. ---*/
  
  SetVerificationSolution(nDim, nVar, config);
  
  /*--- Allocate the node variables ---*/
  
  node = new CVariable*[nPoint];
  
  /*--- Define some auxiliary vectors related to the residual ---*/
  
  Residual      = new su2double[nVar]; for (iVar = 0; iVar < nVar; iVar++) Residual[iVar]     = 0.0;
  Residual_RMS  = new su2double[nVar]; for (iVar = 0; iVar < nVar; iVar++) Residual_RMS[iVar] = 0.0;
  Residual_Max  = new su2double[nVar]; for (iVar = 0; iVar < nVar; iVar++) Residual_Max[iVar] = 0.0;
  Res_Conv      = new su2double[nVar]; for (iVar = 0; iVar < nVar; iVar++) Res_Conv[iVar]     = 0.0;
  Res_Visc      = new su2double[nVar]; for (iVar = 0; iVar < nVar; iVar++) Res_Visc[iVar]     = 0.0;
  Res_Sour      = new su2double[nVar]; for (iVar = 0; iVar < nVar; iVar++) Res_Sour[iVar]     = 0.0;
  
  /*--- Define some structures for locating max residuals ---*/
  
  Point_Max = new unsigned long[nVar];
  for (iVar = 0; iVar < nVar; iVar++) Point_Max[iVar] = 0;
  
  Point_Max_Coord = new su2double*[nVar];
  for (iVar = 0; iVar < nVar; iVar++) {
    Point_Max_Coord[iVar] = new su2double[nDim];
    for (iDim = 0; iDim < nDim; iDim++) Point_Max_Coord[iVar][iDim] = 0.0;
  }
  
  /*--- Define some auxiliary vectors related to the solution ---*/
  
  Solution   = new su2double[nVar]; for (iVar = 0; iVar < nVar; iVar++) Solution[iVar]   = 0.0;
  Solution_i = new su2double[nVar]; for (iVar = 0; iVar < nVar; iVar++) Solution_i[iVar] = 0.0;
  Solution_j = new su2double[nVar]; for (iVar = 0; iVar < nVar; iVar++) Solution_j[iVar] = 0.0;
  
  /*--- Define some auxiliary vectors related to the geometry ---*/
  
  Vector   = new su2double[nDim]; for (iDim = 0; iDim < nDim; iDim++) Vector[iDim]   = 0.0;
  Vector_i = new su2double[nDim]; for (iDim = 0; iDim < nDim; iDim++) Vector_i[iDim] = 0.0;
  Vector_j = new su2double[nDim]; for (iDim = 0; iDim < nDim; iDim++) Vector_j[iDim] = 0.0;
  
  /*--- Define some auxiliary vectors related to the primitive solution ---*/
  
  Primitive   = new su2double[nPrimVar]; for (iVar = 0; iVar < nPrimVar; iVar++) Primitive[iVar]   = 0.0;
  Primitive_i = new su2double[nPrimVar]; for (iVar = 0; iVar < nPrimVar; iVar++) Primitive_i[iVar] = 0.0;
  Primitive_j = new su2double[nPrimVar]; for (iVar = 0; iVar < nPrimVar; iVar++) Primitive_j[iVar] = 0.0;
  
  /*--- Define some auxiliary vectors related to the undivided lapalacian ---*/
  
  if (config->GetKind_ConvNumScheme_Flow() == SPACE_CENTERED) {
    iPoint_UndLapl = new su2double [nPoint];
    jPoint_UndLapl = new su2double [nPoint];
  }

  Preconditioner = new su2double* [nVar];
  for (iVar = 0; iVar < nVar; iVar ++)
    Preconditioner[iVar] = new su2double[nVar];

  /*--- Initialize the solution and right-hand side vectors for storing
   the residuals and updating the solution (always needed even for
   explicit schemes). ---*/
  
  LinSysSol.Initialize(nPoint, nPointDomain, nVar, 0.0);
  LinSysRes.Initialize(nPoint, nPointDomain, nVar, 0.0);
  
  /*--- Jacobians and vector structures for implicit computations ---*/
  
  if (config->GetKind_TimeIntScheme_Flow() == EULER_IMPLICIT) {
    
    Jacobian_i = new su2double* [nVar];
    Jacobian_j = new su2double* [nVar];
    for (iVar = 0; iVar < nVar; iVar++) {
      Jacobian_i[iVar] = new su2double [nVar];
      Jacobian_j[iVar] = new su2double [nVar];
    }
    
    if (rank == MASTER_NODE) cout << "Initialize Jacobian structure (Euler). MG level: " << iMesh <<"." << endl;
    Jacobian.Initialize(nPoint, nPointDomain, nVar, nVar, true, geometry, config);
    
    if ((config->GetKind_Linear_Solver_Prec() == LINELET) ||
        (config->GetKind_Linear_Solver() == SMOOTHER_LINELET)) {
      nLineLets = Jacobian.BuildLineletPreconditioner(geometry, config);
      if (rank == MASTER_NODE) cout << "Compute linelet structure. " << nLineLets << " elements in each line (average)." << endl;
    }
    
  }
  
  else {
    if (rank == MASTER_NODE) cout << "Explicit scheme. No Jacobian structure (Euler). MG level: " << iMesh <<"." << endl;
  }
  
  /*--- Define some auxiliary vectors for computing flow variable
   gradients by least squares, S matrix := inv(R)*traspose(inv(R)),
   c vector := transpose(WA)*(Wb) ---*/
  
  if (config->GetKind_Gradient_Method() == WEIGHTED_LEAST_SQUARES) {
    
    Smatrix = new su2double* [nDim];
    for (iDim = 0; iDim < nDim; iDim++)
      Smatrix[iDim] = new su2double [nDim];
    
    Cvector = new su2double* [nPrimVarGrad];
    for (iVar = 0; iVar < nPrimVarGrad; iVar++)
      Cvector[iVar] = new su2double [nDim];
    
  }

  /*--- Store the value of the characteristic primitive variables at the boundaries ---*/

  CharacPrimVar = new su2double** [nMarker];
  for (iMarker = 0; iMarker < nMarker; iMarker++) {
    CharacPrimVar[iMarker] = new su2double* [geometry->nVertex[iMarker]];
    for (iVertex = 0; iVertex < geometry->nVertex[iMarker]; iVertex++) {
      CharacPrimVar[iMarker][iVertex] = new su2double [nPrimVar];
      for (iVar = 0; iVar < nPrimVar; iVar++) {
        CharacPrimVar[iMarker][iVertex][iVar] = 0.0;
      }
    }
  }
  
  /*--- Force definition and coefficient arrays for all of the markers ---*/
  
  CPressure = new su2double* [nMarker];
  CPressureTarget = new su2double* [nMarker];
  for (iMarker = 0; iMarker < nMarker; iMarker++) {
    CPressure[iMarker] = new su2double [geometry->nVertex[iMarker]];
    CPressureTarget[iMarker] = new su2double [geometry->nVertex[iMarker]];
    for (iVertex = 0; iVertex < geometry->nVertex[iMarker]; iVertex++) {
      CPressure[iMarker][iVertex] = 0.0;
      CPressureTarget[iMarker][iVertex] = 0.0;
    }
  }
  
  /*--- Store the value of the Total Pressure at the inlet BC ---*/
  
  Inlet_Ttotal = new su2double* [nMarker];
  for (iMarker = 0; iMarker < nMarker; iMarker++) {
    Inlet_Ttotal[iMarker] = new su2double [geometry->nVertex[iMarker]];
    for (iVertex = 0; iVertex < geometry->nVertex[iMarker]; iVertex++) {
      Inlet_Ttotal[iMarker][iVertex] = 0;
    }
  }
  
  /*--- Store the value of the Total Temperature at the inlet BC ---*/
  
  Inlet_Ptotal = new su2double* [nMarker];
  for (iMarker = 0; iMarker < nMarker; iMarker++) {
    Inlet_Ptotal[iMarker] = new su2double [geometry->nVertex[iMarker]];
    for (iVertex = 0; iVertex < geometry->nVertex[iMarker]; iVertex++) {
      Inlet_Ptotal[iMarker][iVertex] = 0;
    }
  }
  
  /*--- Store the value of the Flow direction at the inlet BC ---*/
  
  Inlet_FlowDir = new su2double** [nMarker];
  for (iMarker = 0; iMarker < nMarker; iMarker++) {
    Inlet_FlowDir[iMarker] = new su2double* [geometry->nVertex[iMarker]];
    for (iVertex = 0; iVertex < geometry->nVertex[iMarker]; iVertex++) {
      Inlet_FlowDir[iMarker][iVertex] = new su2double [nDim];
      for (iDim = 0; iDim < nDim; iDim++) {
        Inlet_FlowDir[iMarker][iVertex][iDim] = 0;
      }
    }
  }
  
  /*--- Non-dimensional coefficients ---*/

  ForceInviscid  = new su2double[nDim];
  MomentInviscid = new su2double[3];
  CD_Inv         = new su2double[nMarker];
  CL_Inv         = new su2double[nMarker];
  CSF_Inv        = new su2double[nMarker];
  CMx_Inv        = new su2double[nMarker];
  CMy_Inv        = new su2double[nMarker];
  CMz_Inv        = new su2double[nMarker];
  CEff_Inv       = new su2double[nMarker];
  CFx_Inv        = new su2double[nMarker];
  CFy_Inv        = new su2double[nMarker];
  CFz_Inv        = new su2double[nMarker];
  CoPx_Inv       = new su2double[nMarker];
  CoPy_Inv       = new su2double[nMarker];
  CoPz_Inv       = new su2double[nMarker];

  ForceMomentum  = new su2double[nDim];
  MomentMomentum = new su2double[3];
  CD_Mnt         = new su2double[nMarker];
  CL_Mnt         = new su2double[nMarker];
  CSF_Mnt        = new su2double[nMarker];
  CMx_Mnt        = new su2double[nMarker];
  CMy_Mnt        = new su2double[nMarker];
  CMz_Mnt        = new su2double[nMarker];
  CEff_Mnt       = new su2double[nMarker];
  CFx_Mnt        = new su2double[nMarker];
  CFy_Mnt        = new su2double[nMarker];
  CFz_Mnt        = new su2double[nMarker];
  CoPx_Mnt       = new su2double[nMarker];
  CoPy_Mnt       = new su2double[nMarker];
  CoPz_Mnt       = new su2double[nMarker];

  Surface_CL_Inv   = new su2double[config->GetnMarker_Monitoring()];
  Surface_CD_Inv   = new su2double[config->GetnMarker_Monitoring()];
  Surface_CSF_Inv  = new su2double[config->GetnMarker_Monitoring()];
  Surface_CEff_Inv = new su2double[config->GetnMarker_Monitoring()];
  Surface_CFx_Inv  = new su2double[config->GetnMarker_Monitoring()];
  Surface_CFy_Inv  = new su2double[config->GetnMarker_Monitoring()];
  Surface_CFz_Inv  = new su2double[config->GetnMarker_Monitoring()];
  Surface_CMx_Inv  = new su2double[config->GetnMarker_Monitoring()];
  Surface_CMy_Inv  = new su2double[config->GetnMarker_Monitoring()];
  Surface_CMz_Inv  = new su2double[config->GetnMarker_Monitoring()];

  Surface_CL_Mnt   = new su2double[config->GetnMarker_Monitoring()];
  Surface_CD_Mnt   = new su2double[config->GetnMarker_Monitoring()];
  Surface_CSF_Mnt  = new su2double[config->GetnMarker_Monitoring()];
  Surface_CEff_Mnt = new su2double[config->GetnMarker_Monitoring()];
  Surface_CFx_Mnt  = new su2double[config->GetnMarker_Monitoring()];
  Surface_CFy_Mnt  = new su2double[config->GetnMarker_Monitoring()];
  Surface_CFz_Mnt  = new su2double[config->GetnMarker_Monitoring()];
  Surface_CMx_Mnt  = new su2double[config->GetnMarker_Monitoring()];
  Surface_CMy_Mnt  = new su2double[config->GetnMarker_Monitoring()];
  Surface_CMz_Mnt  = new su2double[config->GetnMarker_Monitoring()];

  Surface_CL   = new su2double[config->GetnMarker_Monitoring()];
  Surface_CD   = new su2double[config->GetnMarker_Monitoring()];
  Surface_CSF  = new su2double[config->GetnMarker_Monitoring()];
  Surface_CEff = new su2double[config->GetnMarker_Monitoring()];
  Surface_CFx  = new su2double[config->GetnMarker_Monitoring()];
  Surface_CFy  = new su2double[config->GetnMarker_Monitoring()];
  Surface_CFz  = new su2double[config->GetnMarker_Monitoring()];
  Surface_CMx  = new su2double[config->GetnMarker_Monitoring()];
  Surface_CMy  = new su2double[config->GetnMarker_Monitoring()];
  Surface_CMz  = new su2double[config->GetnMarker_Monitoring()];

  /*--- Rotorcraft coefficients ---*/

  CT_Inv           = new su2double[nMarker];
  CQ_Inv           = new su2double[nMarker];
  CMerit_Inv       = new su2double[nMarker];

  CT_Mnt           = new su2double[nMarker];
  CQ_Mnt           = new su2double[nMarker];
  CMerit_Mnt       = new su2double[nMarker];

  /*--- Init total coefficients ---*/

  Total_CD       = 0.0;    Total_CL           = 0.0;    Total_CSF            = 0.0;
  Total_CMx      = 0.0;    Total_CMy          = 0.0;    Total_CMz            = 0.0;
  Total_CoPx     = 0.0;    Total_CoPy         = 0.0;    Total_CoPz           = 0.0;
  Total_CEff     = 0.0;
  Total_CFx      = 0.0;    Total_CFy          = 0.0;    Total_CFz            = 0.0;
  Total_CT       = 0.0;    Total_CQ           = 0.0;    Total_CMerit         = 0.0;
  Total_MaxHeat  = 0.0;    Total_Heat         = 0.0;    Total_ComboObj       = 0.0;
  Total_CpDiff   = 0.0;    Total_HeatFluxDiff = 0.0;    Total_Custom_ObjFunc = 0.0;
  AoA_Prev       = 0.0;
  Total_CL_Prev  = 0.0;    Total_CD_Prev      = 0.0;
  Total_CMx_Prev = 0.0;    Total_CMy_Prev     = 0.0;     Total_CMz_Prev      = 0.0;

  /*--- Read farfield conditions ---*/

  Density_Inf     = config->GetDensity_FreeStreamND();
  Pressure_Inf    = config->GetPressure_FreeStreamND();
  Velocity_Inf    = config->GetVelocity_FreeStreamND();
  Temperature_Inf = config->GetTemperature_FreeStreamND();

  /*--- Initialize the secondary values for direct derivative approxiations ---*/
  
  switch(direct_diff){
    case NO_DERIVATIVE:
      /*--- Default ---*/
      break;
    case D_DENSITY:
      SU2_TYPE::SetDerivative(Density_Inf, 1.0);
      break;
    case D_PRESSURE:
      SU2_TYPE::SetDerivative(Pressure_Inf, 1.0);
      break;
    case D_TEMPERATURE:
      SU2_TYPE::SetDerivative(Temperature_Inf, 1.0);
      break;
    case D_MACH: case D_AOA:
    case D_SIDESLIP: case D_REYNOLDS:
    case D_TURB2LAM: case D_DESIGN:
      /*--- Already done in postprocessing of config ---*/
      break;
    default:
      break;
  }
  
  /*--- Initializate quantities for SlidingMesh Interface ---*/
  
  SlidingState       = new su2double*** [nMarker];
  SlidingStateNodes  = new int*         [nMarker];
  
  for (iMarker = 0; iMarker < nMarker; iMarker++){
    SlidingState[iMarker]      = NULL;
    SlidingStateNodes[iMarker] = NULL;

    if (config->GetMarker_All_KindBC(iMarker) == FLUID_INTERFACE){

      SlidingState[iMarker]       = new su2double**[geometry->GetnVertex(iMarker)];
      SlidingStateNodes[iMarker]  = new int        [geometry->GetnVertex(iMarker)];

      for (iPoint = 0; iPoint < geometry->GetnVertex(iMarker); iPoint++){
        SlidingState[iMarker][iPoint] = new su2double*[nPrimVar+1];

        SlidingStateNodes[iMarker][iPoint] = 0;
        for (iVar = 0; iVar < nPrimVar+1; iVar++)
          SlidingState[iMarker][iPoint][iVar] = NULL;
      }

    }
  }

  /*--- Initialize the cauchy critera array for fixed CL mode ---*/

  if (config->GetFixed_CL_Mode())
    Cauchy_Serie = new su2double [config->GetCauchy_Elems()+1];

  /*--- Initialize the solution to the far-field state everywhere. ---*/

  for (iPoint = 0; iPoint < nPoint; iPoint++)
    node[iPoint] = new CIncEulerVariable(Pressure_Inf, Velocity_Inf, Temperature_Inf, nDim, nVar, config);

  /*--- Initialize the BGS residuals in FSI problems. ---*/
  if (fsi || multizone){
    Residual_BGS      = new su2double[nVar];         for (iVar = 0; iVar < nVar; iVar++) Residual_RMS[iVar]  = 0.0;
    Residual_Max_BGS  = new su2double[nVar];         for (iVar = 0; iVar < nVar; iVar++) Residual_Max_BGS[iVar]  = 0.0;

    /*--- Define some structures for locating max residuals ---*/

    Point_Max_BGS       = new unsigned long[nVar];  for (iVar = 0; iVar < nVar; iVar++) Point_Max_BGS[iVar]  = 0;
    Point_Max_Coord_BGS = new su2double*[nVar];
    for (iVar = 0; iVar < nVar; iVar++) {
      Point_Max_Coord_BGS[iVar] = new su2double[nDim];
      for (iDim = 0; iDim < nDim; iDim++) Point_Max_Coord_BGS[iVar][iDim] = 0.0;
    }
  }

  /*--- Define solver parameters needed for execution of destructor ---*/

  if (config->GetKind_ConvNumScheme_Flow() == SPACE_CENTERED ) space_centered = true;
  else space_centered = false;

  if (config->GetKind_TimeIntScheme_Flow() == EULER_IMPLICIT) euler_implicit = true;
  else euler_implicit = false;

  if (config->GetKind_Gradient_Method() == WEIGHTED_LEAST_SQUARES) least_squares = true;
  else least_squares = false;

  /*--- Perform the MPI communication of the solution ---*/

  Set_MPI_Solution(geometry, config);

}

CIncEulerSolver::~CIncEulerSolver(void) {

  unsigned short iMarker, iVar;
  unsigned long iVertex;

  /*--- Array deallocation ---*/

  if (CD_Inv  != NULL)  delete [] CD_Inv;
  if (CL_Inv  != NULL)  delete [] CL_Inv;
  if (CSF_Inv != NULL)  delete [] CSF_Inv;
  if (CMx_Inv != NULL)  delete [] CMx_Inv;
  if (CMy_Inv != NULL)  delete [] CMy_Inv;
  if (CMz_Inv != NULL)  delete [] CMz_Inv;
  if (CFx_Inv != NULL)  delete [] CFx_Inv;
  if (CFy_Inv != NULL)  delete [] CFy_Inv;
  if (CFz_Inv != NULL)  delete [] CFz_Inv;
  if (CoPx_Inv != NULL) delete [] CoPx_Inv;
  if (CoPy_Inv != NULL) delete [] CoPy_Inv;
  if (CoPz_Inv != NULL) delete [] CoPz_Inv;

  if (Surface_CL_Inv   != NULL) delete [] Surface_CL_Inv;
  if (Surface_CD_Inv   != NULL) delete [] Surface_CD_Inv;
  if (Surface_CSF_Inv  != NULL) delete [] Surface_CSF_Inv;
  if (Surface_CEff_Inv != NULL) delete [] Surface_CEff_Inv;
  if (Surface_CFx_Inv  != NULL) delete [] Surface_CFx_Inv;
  if (Surface_CFy_Inv  != NULL) delete [] Surface_CFy_Inv;
  if (Surface_CFz_Inv  != NULL) delete [] Surface_CFz_Inv;
  if (Surface_CMx_Inv  != NULL) delete [] Surface_CMx_Inv;
  if (Surface_CMy_Inv  != NULL) delete [] Surface_CMy_Inv;
  if (Surface_CMz_Inv  != NULL) delete [] Surface_CMz_Inv;

  if (CD_Mnt  != NULL)  delete [] CD_Mnt;
  if (CL_Mnt  != NULL)  delete [] CL_Mnt;
  if (CSF_Mnt != NULL)  delete [] CSF_Mnt;
  if (CMx_Mnt != NULL)  delete [] CMx_Mnt;
  if (CMy_Mnt != NULL)  delete [] CMy_Mnt;
  if (CMz_Mnt != NULL)  delete [] CMz_Mnt;
  if (CFx_Mnt != NULL)  delete [] CFx_Mnt;
  if (CFy_Mnt != NULL)  delete [] CFy_Mnt;
  if (CFz_Mnt != NULL)  delete [] CFz_Mnt;
  if (CoPx_Mnt != NULL) delete [] CoPx_Mnt;
  if (CoPy_Mnt != NULL) delete [] CoPy_Mnt;
  if (CoPz_Mnt != NULL) delete [] CoPz_Mnt;

  if (Surface_CL_Mnt   != NULL) delete [] Surface_CL_Mnt;
  if (Surface_CD_Mnt   != NULL) delete [] Surface_CD_Mnt;
  if (Surface_CSF_Mnt  != NULL) delete [] Surface_CSF_Mnt;
  if (Surface_CEff_Mnt != NULL) delete [] Surface_CEff_Mnt;
  if (Surface_CFx_Mnt  != NULL) delete [] Surface_CFx_Mnt;
  if (Surface_CFy_Mnt  != NULL) delete [] Surface_CFy_Mnt;
  if (Surface_CFz_Mnt  != NULL) delete [] Surface_CFz_Mnt;
  if (Surface_CMx_Mnt  != NULL) delete [] Surface_CMx_Mnt;
  if (Surface_CMy_Mnt  != NULL) delete [] Surface_CMy_Mnt;
  if (Surface_CMz_Mnt  != NULL) delete [] Surface_CMz_Mnt;

  if (Surface_CL   != NULL) delete [] Surface_CL;
  if (Surface_CD   != NULL) delete [] Surface_CD;
  if (Surface_CSF  != NULL) delete [] Surface_CSF;
  if (Surface_CEff != NULL) delete [] Surface_CEff;
  if (Surface_CFx  != NULL) delete [] Surface_CFx;
  if (Surface_CFy  != NULL) delete [] Surface_CFy;
  if (Surface_CFz  != NULL) delete [] Surface_CFz;
  if (Surface_CMx  != NULL) delete [] Surface_CMx;
  if (Surface_CMy  != NULL) delete [] Surface_CMy;
  if (Surface_CMz  != NULL) delete [] Surface_CMz;
  
  if (CEff_Inv   != NULL) delete [] CEff_Inv;
  if (CMerit_Inv != NULL) delete [] CMerit_Inv;
  if (CT_Inv     != NULL) delete [] CT_Inv;
  if (CQ_Inv     != NULL) delete [] CQ_Inv;

  if (CEff_Mnt   != NULL) delete [] CEff_Mnt;
  if (CMerit_Mnt != NULL) delete [] CMerit_Mnt;
  if (CT_Mnt     != NULL) delete [] CT_Mnt;
  if (CQ_Mnt     != NULL) delete [] CQ_Mnt;

  if (ForceInviscid  != NULL) delete [] ForceInviscid;
  if (MomentInviscid != NULL) delete [] MomentInviscid;
  if (ForceMomentum  != NULL) delete [] ForceMomentum;
  if (MomentMomentum != NULL) delete [] MomentMomentum;

  if (iPoint_UndLapl != NULL) delete [] iPoint_UndLapl;
  if (jPoint_UndLapl != NULL) delete [] jPoint_UndLapl;

  if (Primitive   != NULL) delete [] Primitive;
  if (Primitive_i != NULL) delete [] Primitive_i;
  if (Primitive_j != NULL) delete [] Primitive_j;

  if (Preconditioner != NULL) {
    for (iVar = 0; iVar < nVar; iVar ++)
      delete [] Preconditioner[iVar];
    delete [] Preconditioner;
  }

  if (CPressure != NULL) {
    for (iMarker = 0; iMarker < nMarker; iMarker++)
      delete [] CPressure[iMarker];
    delete [] CPressure;
  }
  
  if (CPressureTarget != NULL) {
    for (iMarker = 0; iMarker < nMarker; iMarker++)
      delete [] CPressureTarget[iMarker];
    delete [] CPressureTarget;
  }

  if (CharacPrimVar != NULL) {
    for (iMarker = 0; iMarker < nMarker; iMarker++) {
      for (iVertex = 0; iVertex<nVertex[iMarker]; iVertex++)
        delete [] CharacPrimVar[iMarker][iVertex];
      delete [] CharacPrimVar[iMarker];
    }
    delete [] CharacPrimVar;
  }

  if (SlidingState != NULL) {
    for (iMarker = 0; iMarker < nMarker; iMarker++) {
      if ( SlidingState[iMarker] != NULL ) {
        for (iVertex = 0; iVertex < nVertex[iMarker]; iVertex++)
          if ( SlidingState[iMarker][iVertex] != NULL ){
            for (iVar = 0; iVar < nPrimVar+1; iVar++)
              delete [] SlidingState[iMarker][iVertex][iVar];
            delete [] SlidingState[iMarker][iVertex];
          }
        delete [] SlidingState[iMarker];
      }
    }
    delete [] SlidingState;
  }
  
  if ( SlidingStateNodes != NULL ){
    for (iMarker = 0; iMarker < nMarker; iMarker++){
        if (SlidingStateNodes[iMarker] != NULL)
            delete [] SlidingStateNodes[iMarker];  
    }
    delete [] SlidingStateNodes;
  }

  if (Inlet_Ttotal != NULL) {
    for (iMarker = 0; iMarker < nMarker; iMarker++)
      if (Inlet_Ttotal[iMarker] != NULL)
        delete [] Inlet_Ttotal[iMarker];
    delete [] Inlet_Ttotal;
  }
  
  if (Inlet_Ptotal != NULL) {
    for (iMarker = 0; iMarker < nMarker; iMarker++)
      if (Inlet_Ptotal[iMarker] != NULL)
        delete [] Inlet_Ptotal[iMarker];
    delete [] Inlet_Ptotal;
  }
  
  if (Inlet_FlowDir != NULL) {
    for (iMarker = 0; iMarker < nMarker; iMarker++) {
      if (Inlet_FlowDir[iMarker] != NULL) {
        for (iVertex = 0; iVertex < nVertex[iMarker]; iVertex++)
          delete [] Inlet_FlowDir[iMarker][iVertex];
        delete [] Inlet_FlowDir[iMarker];
      }
    }
    delete [] Inlet_FlowDir;
  }
  
  if (nVertex!=NULL) delete [] nVertex;

  if (HeatFlux != NULL) {
    for (iMarker = 0; iMarker < nMarker; iMarker++) {
      delete [] HeatFlux[iMarker];
    }
    delete [] HeatFlux;
  }
  
  if (HeatFluxTarget != NULL) {
    for (iMarker = 0; iMarker < nMarker; iMarker++) {
      delete [] HeatFluxTarget[iMarker];
    }
    delete [] HeatFluxTarget;
  }
  
  if (YPlus != NULL) {
    for (iMarker = 0; iMarker < nMarker; iMarker++) {
      delete [] YPlus[iMarker];
    }
    delete [] YPlus;
  }
  
  if (Cauchy_Serie != NULL) delete [] Cauchy_Serie;
  
  if (FluidModel != NULL) delete FluidModel;
}

void CIncEulerSolver::Set_MPI_Solution(CGeometry *geometry, CConfig *config) {
  
  unsigned short iVar, iMarker, iPeriodic_Index, MarkerS, MarkerR;
  unsigned long iVertex, iPoint, nVertexS, nVertexR, nBufferS_Vector, nBufferR_Vector;
  su2double rotMatrix[3][3], *angles, theta, cosTheta, sinTheta,
  phi, cosPhi, sinPhi, psi, cosPsi, sinPsi,
  *Buffer_Receive_U = NULL, *Buffer_Send_U = NULL;
  
#ifdef HAVE_MPI
  int send_to, receive_from;
  SU2_MPI::Status status;
#endif
  
  for (iMarker = 0; iMarker < nMarker; iMarker++) {
    
    if ((config->GetMarker_All_KindBC(iMarker) == SEND_RECEIVE) &&
        (config->GetMarker_All_SendRecv(iMarker) > 0)) {
      
      MarkerS = iMarker;  MarkerR = iMarker+1;
      
#ifdef HAVE_MPI
      send_to = config->GetMarker_All_SendRecv(MarkerS)-1;
      receive_from = abs(config->GetMarker_All_SendRecv(MarkerR))-1;
#endif
      
      nVertexS = geometry->nVertex[MarkerS];  nVertexR = geometry->nVertex[MarkerR];
      nBufferS_Vector = nVertexS*nVar;        nBufferR_Vector = nVertexR*nVar;
      
      /*--- Allocate Receive and send buffers  ---*/
      
      Buffer_Receive_U = new su2double [nBufferR_Vector];
      Buffer_Send_U    = new su2double[nBufferS_Vector];
      
      /*--- Copy the solution that should be sended ---*/
      
      for (iVertex = 0; iVertex < nVertexS; iVertex++) {
        iPoint = geometry->vertex[MarkerS][iVertex]->GetNode();
        for (iVar = 0; iVar < nVar; iVar++)
          Buffer_Send_U[iVar*nVertexS+iVertex] = node[iPoint]->GetSolution(iVar);
      }
      
#ifdef HAVE_MPI
      /*--- Send/Receive information using Sendrecv ---*/
      
      SU2_MPI::Sendrecv(Buffer_Send_U, nBufferS_Vector, MPI_DOUBLE, send_to, 0,
                        Buffer_Receive_U, nBufferR_Vector, MPI_DOUBLE, receive_from, 0, MPI_COMM_WORLD, &status);
      
#else
      
      /*--- Receive information without MPI ---*/
      
      for (iVertex = 0; iVertex < nVertexR; iVertex++) {
        for (iVar = 0; iVar < nVar; iVar++)
          Buffer_Receive_U[iVar*nVertexR+iVertex] = Buffer_Send_U[iVar*nVertexR+iVertex];
      }
      
#endif
      
      /*--- Deallocate send buffer ---*/
      delete [] Buffer_Send_U;
      
      /*--- Do the coordinate transformation ---*/
      for (iVertex = 0; iVertex < nVertexR; iVertex++) {
        
        /*--- Find point and its type of transformation ---*/
        iPoint = geometry->vertex[MarkerR][iVertex]->GetNode();
        iPeriodic_Index = geometry->vertex[MarkerR][iVertex]->GetRotation_Type();
        
        /*--- Retrieve the supplied periodic information. ---*/
        angles = config->GetPeriodicRotation(iPeriodic_Index);
        
        /*--- Store angles separately for clarity. ---*/
        theta    = angles[0];   phi    = angles[1];     psi    = angles[2];
        cosTheta = cos(theta);  cosPhi = cos(phi);      cosPsi = cos(psi);
        sinTheta = sin(theta);  sinPhi = sin(phi);      sinPsi = sin(psi);
        
        /*--- Compute the rotation matrix. Note that the implicit
         ordering is rotation about the x-axis, y-axis,
         then z-axis. Note that this is the transpose of the matrix
         used during the preprocessing stage. ---*/
        rotMatrix[0][0] = cosPhi*cosPsi;    rotMatrix[1][0] = sinTheta*sinPhi*cosPsi - cosTheta*sinPsi;     rotMatrix[2][0] = cosTheta*sinPhi*cosPsi + sinTheta*sinPsi;
        rotMatrix[0][1] = cosPhi*sinPsi;    rotMatrix[1][1] = sinTheta*sinPhi*sinPsi + cosTheta*cosPsi;     rotMatrix[2][1] = cosTheta*sinPhi*sinPsi - sinTheta*cosPsi;
        rotMatrix[0][2] = -sinPhi;          rotMatrix[1][2] = sinTheta*cosPhi;                              rotMatrix[2][2] = cosTheta*cosPhi;
        
        /*--- Copy conserved variables before performing transformation. ---*/
        for (iVar = 0; iVar < nVar; iVar++)
          Solution[iVar] = Buffer_Receive_U[iVar*nVertexR+iVertex];
        
        /*--- Rotate the momentum components. ---*/
        if (nDim == 2) {
          Solution[1] = rotMatrix[0][0]*Buffer_Receive_U[1*nVertexR+iVertex] +
          rotMatrix[0][1]*Buffer_Receive_U[2*nVertexR+iVertex];
          Solution[2] = rotMatrix[1][0]*Buffer_Receive_U[1*nVertexR+iVertex] +
          rotMatrix[1][1]*Buffer_Receive_U[2*nVertexR+iVertex];
        }
        else {
          Solution[1] = rotMatrix[0][0]*Buffer_Receive_U[1*nVertexR+iVertex] +
          rotMatrix[0][1]*Buffer_Receive_U[2*nVertexR+iVertex] +
          rotMatrix[0][2]*Buffer_Receive_U[3*nVertexR+iVertex];
          Solution[2] = rotMatrix[1][0]*Buffer_Receive_U[1*nVertexR+iVertex] +
          rotMatrix[1][1]*Buffer_Receive_U[2*nVertexR+iVertex] +
          rotMatrix[1][2]*Buffer_Receive_U[3*nVertexR+iVertex];
          Solution[3] = rotMatrix[2][0]*Buffer_Receive_U[1*nVertexR+iVertex] +
          rotMatrix[2][1]*Buffer_Receive_U[2*nVertexR+iVertex] +
          rotMatrix[2][2]*Buffer_Receive_U[3*nVertexR+iVertex];
        }
        
        /*--- Copy transformed conserved variables back into buffer. ---*/
        for (iVar = 0; iVar < nVar; iVar++)
          node[iPoint]->SetSolution(iVar, Solution[iVar]);
        
      }
      
      /*--- Deallocate receive buffer ---*/
      delete [] Buffer_Receive_U;
      
    }
    
  }
  
}

void CIncEulerSolver::Set_MPI_Solution_Old(CGeometry *geometry, CConfig *config) {
  unsigned short iVar, iMarker, iPeriodic_Index, MarkerS, MarkerR;
  unsigned long iVertex, iPoint, nVertexS, nVertexR, nBufferS_Vector, nBufferR_Vector;
  su2double rotMatrix[3][3], *angles, theta, cosTheta, sinTheta, phi, cosPhi, sinPhi, psi, cosPsi, sinPsi,
  *Buffer_Receive_U = NULL, *Buffer_Send_U = NULL;
  
#ifdef HAVE_MPI
  int send_to, receive_from;
  SU2_MPI::Status status;
#endif
  
  for (iMarker = 0; iMarker < nMarker; iMarker++) {
    
    if ((config->GetMarker_All_KindBC(iMarker) == SEND_RECEIVE) &&
        (config->GetMarker_All_SendRecv(iMarker) > 0)) {
      
      MarkerS = iMarker;  MarkerR = iMarker+1;
      
#ifdef HAVE_MPI
      send_to = config->GetMarker_All_SendRecv(MarkerS)-1;
      receive_from = abs(config->GetMarker_All_SendRecv(MarkerR))-1;
#endif
      
      nVertexS = geometry->nVertex[MarkerS];  nVertexR = geometry->nVertex[MarkerR];
      nBufferS_Vector = nVertexS*nVar;        nBufferR_Vector = nVertexR*nVar;
      
      /*--- Allocate Receive and send buffers  ---*/
      Buffer_Receive_U = new su2double [nBufferR_Vector];
      Buffer_Send_U = new su2double[nBufferS_Vector];
      
      /*--- Copy the solution old that should be sended ---*/
      for (iVertex = 0; iVertex < nVertexS; iVertex++) {
        iPoint = geometry->vertex[MarkerS][iVertex]->GetNode();
        for (iVar = 0; iVar < nVar; iVar++)
          Buffer_Send_U[iVar*nVertexS+iVertex] = node[iPoint]->GetSolution_Old(iVar);
      }
      
#ifdef HAVE_MPI
      
      /*--- Send/Receive information using Sendrecv ---*/
      SU2_MPI::Sendrecv(Buffer_Send_U, nBufferS_Vector, MPI_DOUBLE, send_to, 0,
                        Buffer_Receive_U, nBufferR_Vector, MPI_DOUBLE, receive_from, 0, MPI_COMM_WORLD, &status);
      
#else
      
      /*--- Receive information without MPI ---*/
      for (iVertex = 0; iVertex < nVertexR; iVertex++) {
        for (iVar = 0; iVar < nVar; iVar++)
          Buffer_Receive_U[iVar*nVertexR+iVertex] = Buffer_Send_U[iVar*nVertexR+iVertex];
      }
      
#endif
      
      /*--- Deallocate send buffer ---*/
      delete [] Buffer_Send_U;
      
      /*--- Do the coordinate transformation ---*/
      for (iVertex = 0; iVertex < nVertexR; iVertex++) {
        
        /*--- Find point and its type of transformation ---*/
        iPoint = geometry->vertex[MarkerR][iVertex]->GetNode();
        iPeriodic_Index = geometry->vertex[MarkerR][iVertex]->GetRotation_Type();
        
        /*--- Retrieve the supplied periodic information. ---*/
        angles = config->GetPeriodicRotation(iPeriodic_Index);
        
        /*--- Store angles separately for clarity. ---*/
        theta    = angles[0];   phi    = angles[1];     psi    = angles[2];
        cosTheta = cos(theta);  cosPhi = cos(phi);      cosPsi = cos(psi);
        sinTheta = sin(theta);  sinPhi = sin(phi);      sinPsi = sin(psi);
        
        /*--- Compute the rotation matrix. Note that the implicit
         ordering is rotation about the x-axis, y-axis,
         then z-axis. Note that this is the transpose of the matrix
         used during the preprocessing stage. ---*/
        rotMatrix[0][0] = cosPhi*cosPsi;    rotMatrix[1][0] = sinTheta*sinPhi*cosPsi - cosTheta*sinPsi;     rotMatrix[2][0] = cosTheta*sinPhi*cosPsi + sinTheta*sinPsi;
        rotMatrix[0][1] = cosPhi*sinPsi;    rotMatrix[1][1] = sinTheta*sinPhi*sinPsi + cosTheta*cosPsi;     rotMatrix[2][1] = cosTheta*sinPhi*sinPsi - sinTheta*cosPsi;
        rotMatrix[0][2] = -sinPhi;          rotMatrix[1][2] = sinTheta*cosPhi;                              rotMatrix[2][2] = cosTheta*cosPhi;
        
        /*--- Copy conserved variables before performing transformation. ---*/
        for (iVar = 0; iVar < nVar; iVar++)
          Solution[iVar] = Buffer_Receive_U[iVar*nVertexR+iVertex];
        
        /*--- Rotate the momentum components. ---*/
        if (nDim == 2) {
          Solution[1] = rotMatrix[0][0]*Buffer_Receive_U[1*nVertexR+iVertex] +
          rotMatrix[0][1]*Buffer_Receive_U[2*nVertexR+iVertex];
          Solution[2] = rotMatrix[1][0]*Buffer_Receive_U[1*nVertexR+iVertex] +
          rotMatrix[1][1]*Buffer_Receive_U[2*nVertexR+iVertex];
        }
        else {
          Solution[1] = rotMatrix[0][0]*Buffer_Receive_U[1*nVertexR+iVertex] +
          rotMatrix[0][1]*Buffer_Receive_U[2*nVertexR+iVertex] +
          rotMatrix[0][2]*Buffer_Receive_U[3*nVertexR+iVertex];
          Solution[2] = rotMatrix[1][0]*Buffer_Receive_U[1*nVertexR+iVertex] +
          rotMatrix[1][1]*Buffer_Receive_U[2*nVertexR+iVertex] +
          rotMatrix[1][2]*Buffer_Receive_U[3*nVertexR+iVertex];
          Solution[3] = rotMatrix[2][0]*Buffer_Receive_U[1*nVertexR+iVertex] +
          rotMatrix[2][1]*Buffer_Receive_U[2*nVertexR+iVertex] +
          rotMatrix[2][2]*Buffer_Receive_U[3*nVertexR+iVertex];
        }
        
        /*--- Copy transformed conserved variables back into buffer. ---*/
        for (iVar = 0; iVar < nVar; iVar++)
          node[iPoint]->SetSolution_Old(iVar, Solution[iVar]);
        
      }
      
      /*--- Deallocate receive buffer ---*/
      delete [] Buffer_Receive_U;
      
    }
    
  }
}

void CIncEulerSolver::Set_MPI_Undivided_Laplacian(CGeometry *geometry, CConfig *config) {
  unsigned short iVar, iMarker, iPeriodic_Index, MarkerS, MarkerR;
  unsigned long iVertex, iPoint, nVertexS, nVertexR, nBufferS_Vector, nBufferR_Vector;
  su2double rotMatrix[3][3], *angles, theta, cosTheta, sinTheta, phi, cosPhi, sinPhi, psi, cosPsi, sinPsi,
  *Buffer_Receive_Undivided_Laplacian = NULL, *Buffer_Send_Undivided_Laplacian = NULL;
  
#ifdef HAVE_MPI
  int send_to, receive_from;
  SU2_MPI::Status status;
#endif
  
  for (iMarker = 0; iMarker < nMarker; iMarker++) {
    
    if ((config->GetMarker_All_KindBC(iMarker) == SEND_RECEIVE) &&
        (config->GetMarker_All_SendRecv(iMarker) > 0)) {
      
      MarkerS = iMarker;  MarkerR = iMarker+1;
      
#ifdef HAVE_MPI
      send_to = config->GetMarker_All_SendRecv(MarkerS)-1;
      receive_from = abs(config->GetMarker_All_SendRecv(MarkerR))-1;
#endif
      
      nVertexS = geometry->nVertex[MarkerS];  nVertexR = geometry->nVertex[MarkerR];
      nBufferS_Vector = nVertexS*nVar;        nBufferR_Vector = nVertexR*nVar;
      
      /*--- Allocate Receive and send buffers  ---*/
      Buffer_Receive_Undivided_Laplacian = new su2double [nBufferR_Vector];
      Buffer_Send_Undivided_Laplacian = new su2double[nBufferS_Vector];
      
      /*--- Copy the solution old that should be sended ---*/
      for (iVertex = 0; iVertex < nVertexS; iVertex++) {
        iPoint = geometry->vertex[MarkerS][iVertex]->GetNode();
        for (iVar = 0; iVar < nVar; iVar++)
          Buffer_Send_Undivided_Laplacian[iVar*nVertexS+iVertex] = node[iPoint]->GetUndivided_Laplacian(iVar);
      }
      
#ifdef HAVE_MPI
      
      /*--- Send/Receive information using Sendrecv ---*/
      SU2_MPI::Sendrecv(Buffer_Send_Undivided_Laplacian, nBufferS_Vector, MPI_DOUBLE, send_to, 0,
                        Buffer_Receive_Undivided_Laplacian, nBufferR_Vector, MPI_DOUBLE, receive_from, 0, MPI_COMM_WORLD, &status);
      
#else
      
      /*--- Receive information without MPI ---*/
      for (iVertex = 0; iVertex < nVertexR; iVertex++) {
        for (iVar = 0; iVar < nVar; iVar++)
          Buffer_Receive_Undivided_Laplacian[iVar*nVertexR+iVertex] = Buffer_Send_Undivided_Laplacian[iVar*nVertexR+iVertex];
      }
      
#endif
      
      /*--- Deallocate send buffer ---*/
      delete [] Buffer_Send_Undivided_Laplacian;
      
      /*--- Do the coordinate transformation ---*/
      for (iVertex = 0; iVertex < nVertexR; iVertex++) {
        
        /*--- Find point and its type of transformation ---*/
        iPoint = geometry->vertex[MarkerR][iVertex]->GetNode();
        iPeriodic_Index = geometry->vertex[MarkerR][iVertex]->GetRotation_Type();
        
        /*--- Retrieve the supplied periodic information. ---*/
        angles = config->GetPeriodicRotation(iPeriodic_Index);
        
        /*--- Store angles separately for clarity. ---*/
        theta    = angles[0];   phi    = angles[1];     psi    = angles[2];
        cosTheta = cos(theta);  cosPhi = cos(phi);      cosPsi = cos(psi);
        sinTheta = sin(theta);  sinPhi = sin(phi);      sinPsi = sin(psi);
        
        /*--- Compute the rotation matrix. Note that the implicit
         ordering is rotation about the x-axis, y-axis,
         then z-axis. Note that this is the transpose of the matrix
         used during the preprocessing stage. ---*/
        rotMatrix[0][0] = cosPhi*cosPsi;    rotMatrix[1][0] = sinTheta*sinPhi*cosPsi - cosTheta*sinPsi;     rotMatrix[2][0] = cosTheta*sinPhi*cosPsi + sinTheta*sinPsi;
        rotMatrix[0][1] = cosPhi*sinPsi;    rotMatrix[1][1] = sinTheta*sinPhi*sinPsi + cosTheta*cosPsi;     rotMatrix[2][1] = cosTheta*sinPhi*sinPsi - sinTheta*cosPsi;
        rotMatrix[0][2] = -sinPhi;          rotMatrix[1][2] = sinTheta*cosPhi;                              rotMatrix[2][2] = cosTheta*cosPhi;
        
        /*--- Copy conserved variables before performing transformation. ---*/
        for (iVar = 0; iVar < nVar; iVar++)
          Solution[iVar] = Buffer_Receive_Undivided_Laplacian[iVar*nVertexR+iVertex];
        
        /*--- Rotate the momentum components. ---*/
        if (nDim == 2) {
          Solution[1] = rotMatrix[0][0]*Buffer_Receive_Undivided_Laplacian[1*nVertexR+iVertex] +
          rotMatrix[0][1]*Buffer_Receive_Undivided_Laplacian[2*nVertexR+iVertex];
          Solution[2] = rotMatrix[1][0]*Buffer_Receive_Undivided_Laplacian[1*nVertexR+iVertex] +
          rotMatrix[1][1]*Buffer_Receive_Undivided_Laplacian[2*nVertexR+iVertex];
        }
        else {
          Solution[1] = rotMatrix[0][0]*Buffer_Receive_Undivided_Laplacian[1*nVertexR+iVertex] +
          rotMatrix[0][1]*Buffer_Receive_Undivided_Laplacian[2*nVertexR+iVertex] +
          rotMatrix[0][2]*Buffer_Receive_Undivided_Laplacian[3*nVertexR+iVertex];
          Solution[2] = rotMatrix[1][0]*Buffer_Receive_Undivided_Laplacian[1*nVertexR+iVertex] +
          rotMatrix[1][1]*Buffer_Receive_Undivided_Laplacian[2*nVertexR+iVertex] +
          rotMatrix[1][2]*Buffer_Receive_Undivided_Laplacian[3*nVertexR+iVertex];
          Solution[3] = rotMatrix[2][0]*Buffer_Receive_Undivided_Laplacian[1*nVertexR+iVertex] +
          rotMatrix[2][1]*Buffer_Receive_Undivided_Laplacian[2*nVertexR+iVertex] +
          rotMatrix[2][2]*Buffer_Receive_Undivided_Laplacian[3*nVertexR+iVertex];
        }
        
        /*--- Copy transformed conserved variables back into buffer. ---*/
        for (iVar = 0; iVar < nVar; iVar++)
          node[iPoint]->SetUndivided_Laplacian(iVar, Solution[iVar]);
        
      }
      
      /*--- Deallocate receive buffer ---*/
      delete [] Buffer_Receive_Undivided_Laplacian;
      
    }
    
  }
  
}

void CIncEulerSolver::Set_MPI_MaxEigenvalue(CGeometry *geometry, CConfig *config) {
  unsigned short iMarker, MarkerS, MarkerR, *Buffer_Receive_Neighbor = NULL, *Buffer_Send_Neighbor = NULL;
  unsigned long iVertex, iPoint, nVertexS, nVertexR, nBufferS_Vector, nBufferR_Vector;
  su2double *Buffer_Receive_Lambda = NULL, *Buffer_Send_Lambda = NULL;
  
#ifdef HAVE_MPI
  int send_to, receive_from;
  SU2_MPI::Status status;
#endif
  
  for (iMarker = 0; iMarker < nMarker; iMarker++) {
    
    if ((config->GetMarker_All_KindBC(iMarker) == SEND_RECEIVE) &&
        (config->GetMarker_All_SendRecv(iMarker) > 0)) {
      
      MarkerS = iMarker;  MarkerR = iMarker+1;
      
#ifdef HAVE_MPI
      send_to = config->GetMarker_All_SendRecv(MarkerS)-1;
      receive_from = abs(config->GetMarker_All_SendRecv(MarkerR))-1;
#endif
      
      nVertexS = geometry->nVertex[MarkerS];  nVertexR = geometry->nVertex[MarkerR];
      nBufferS_Vector = nVertexS;        nBufferR_Vector = nVertexR;
      
      /*--- Allocate Receive and send buffers  ---*/
      Buffer_Receive_Lambda = new su2double [nBufferR_Vector];
      Buffer_Send_Lambda = new su2double[nBufferS_Vector];
      Buffer_Receive_Neighbor = new unsigned short [nBufferR_Vector];
      Buffer_Send_Neighbor = new unsigned short[nBufferS_Vector];
      
      /*--- Copy the solution old that should be sended ---*/
      for (iVertex = 0; iVertex < nVertexS; iVertex++) {
        iPoint = geometry->vertex[MarkerS][iVertex]->GetNode();
        Buffer_Send_Lambda[iVertex] = node[iPoint]->GetLambda();
        Buffer_Send_Neighbor[iVertex] = geometry->node[iPoint]->GetnPoint();
      }
      
#ifdef HAVE_MPI
      
      /*--- Send/Receive information using Sendrecv ---*/
      SU2_MPI::Sendrecv(Buffer_Send_Lambda, nBufferS_Vector, MPI_DOUBLE, send_to, 0,
                        Buffer_Receive_Lambda, nBufferR_Vector, MPI_DOUBLE, receive_from, 0, MPI_COMM_WORLD, &status);
      SU2_MPI::Sendrecv(Buffer_Send_Neighbor, nBufferS_Vector, MPI_UNSIGNED_SHORT, send_to, 1,
                        Buffer_Receive_Neighbor, nBufferR_Vector, MPI_UNSIGNED_SHORT, receive_from, 1, MPI_COMM_WORLD, &status);
      
#else
      
      /*--- Receive information without MPI ---*/
      for (iVertex = 0; iVertex < nVertexR; iVertex++) {
        Buffer_Receive_Lambda[iVertex] = Buffer_Send_Lambda[iVertex];
        Buffer_Receive_Neighbor[iVertex] = Buffer_Send_Neighbor[iVertex];
      }
      
#endif
      
      /*--- Deallocate send buffer ---*/
      delete [] Buffer_Send_Lambda;
      delete [] Buffer_Send_Neighbor;
      
      /*--- Do the coordinate transformation ---*/
      for (iVertex = 0; iVertex < nVertexR; iVertex++) {
        
        /*--- Find point and its type of transformation ---*/
        iPoint = geometry->vertex[MarkerR][iVertex]->GetNode();
        node[iPoint]->SetLambda(Buffer_Receive_Lambda[iVertex]);
        geometry->node[iPoint]->SetnNeighbor(Buffer_Receive_Neighbor[iVertex]);
        
      }
      
      /*--- Deallocate receive buffer ---*/
      delete [] Buffer_Receive_Lambda;
      delete [] Buffer_Receive_Neighbor;
      
    }
    
  }
}

void CIncEulerSolver::Set_MPI_Sensor(CGeometry *geometry, CConfig *config) {
  unsigned short iMarker, MarkerS, MarkerR;
  unsigned long iVertex, iPoint, nVertexS, nVertexR, nBufferS_Vector, nBufferR_Vector;
  su2double *Buffer_Receive_Lambda = NULL, *Buffer_Send_Lambda = NULL;
  
#ifdef HAVE_MPI
  int send_to, receive_from;
  SU2_MPI::Status status;
#endif
  
  for (iMarker = 0; iMarker < nMarker; iMarker++) {
    
    if ((config->GetMarker_All_KindBC(iMarker) == SEND_RECEIVE) &&
        (config->GetMarker_All_SendRecv(iMarker) > 0)) {
      
      MarkerS = iMarker;  MarkerR = iMarker+1;
      
#ifdef HAVE_MPI
      send_to = config->GetMarker_All_SendRecv(MarkerS)-1;
      receive_from = abs(config->GetMarker_All_SendRecv(MarkerR))-1;
#endif
      
      nVertexS = geometry->nVertex[MarkerS];  nVertexR = geometry->nVertex[MarkerR];
      nBufferS_Vector = nVertexS;        nBufferR_Vector = nVertexR;
      
      /*--- Allocate Receive and send buffers  ---*/
      Buffer_Receive_Lambda = new su2double [nBufferR_Vector];
      Buffer_Send_Lambda = new su2double[nBufferS_Vector];
      
      /*--- Copy the solution old that should be sended ---*/
      for (iVertex = 0; iVertex < nVertexS; iVertex++) {
        iPoint = geometry->vertex[MarkerS][iVertex]->GetNode();
        Buffer_Send_Lambda[iVertex] = node[iPoint]->GetSensor();
      }
      
#ifdef HAVE_MPI
      
      /*--- Send/Receive information using Sendrecv ---*/
      SU2_MPI::Sendrecv(Buffer_Send_Lambda, nBufferS_Vector, MPI_DOUBLE, send_to, 0,
                        Buffer_Receive_Lambda, nBufferR_Vector, MPI_DOUBLE, receive_from, 0, MPI_COMM_WORLD, &status);
      
#else
      
      /*--- Receive information without MPI ---*/
      for (iVertex = 0; iVertex < nVertexR; iVertex++) {
        Buffer_Receive_Lambda[iVertex] = Buffer_Send_Lambda[iVertex];
      }
      
#endif
      
      /*--- Deallocate send buffer ---*/
      delete [] Buffer_Send_Lambda;
      
      /*--- Do the coordinate transformation ---*/
      for (iVertex = 0; iVertex < nVertexR; iVertex++) {
        
        /*--- Find point and its type of transformation ---*/
        iPoint = geometry->vertex[MarkerR][iVertex]->GetNode();
        node[iPoint]->SetSensor(Buffer_Receive_Lambda[iVertex]);
        
      }
      
      /*--- Deallocate receive buffer ---*/
      delete [] Buffer_Receive_Lambda;
      
    }
    
  }
}

void CIncEulerSolver::Set_MPI_Solution_Gradient(CGeometry *geometry, CConfig *config) {
  unsigned short iVar, iDim, iMarker, iPeriodic_Index, MarkerS, MarkerR;
  unsigned long iVertex, iPoint, nVertexS, nVertexR, nBufferS_Vector, nBufferR_Vector;
  su2double rotMatrix[3][3], *angles, theta, cosTheta, sinTheta, phi, cosPhi, sinPhi, psi, cosPsi, sinPsi,
  *Buffer_Receive_Gradient = NULL, *Buffer_Send_Gradient = NULL;
  
  su2double **Gradient = new su2double* [nVar];
  for (iVar = 0; iVar < nVar; iVar++)
    Gradient[iVar] = new su2double[nDim];
  
#ifdef HAVE_MPI
  int send_to, receive_from;
  SU2_MPI::Status status;
#endif
  
  for (iMarker = 0; iMarker < nMarker; iMarker++) {
    
    if ((config->GetMarker_All_KindBC(iMarker) == SEND_RECEIVE) &&
        (config->GetMarker_All_SendRecv(iMarker) > 0)) {
      
      MarkerS = iMarker;  MarkerR = iMarker+1;
      
#ifdef HAVE_MPI
      send_to = config->GetMarker_All_SendRecv(MarkerS)-1;
      receive_from = abs(config->GetMarker_All_SendRecv(MarkerR))-1;
#endif
      
      nVertexS = geometry->nVertex[MarkerS];  nVertexR = geometry->nVertex[MarkerR];
      nBufferS_Vector = nVertexS*nVar*nDim;        nBufferR_Vector = nVertexR*nVar*nDim;
      
      /*--- Allocate Receive and send buffers  ---*/
      Buffer_Receive_Gradient = new su2double [nBufferR_Vector];
      Buffer_Send_Gradient = new su2double[nBufferS_Vector];
      
      /*--- Copy the solution old that should be sended ---*/
      for (iVertex = 0; iVertex < nVertexS; iVertex++) {
        iPoint = geometry->vertex[MarkerS][iVertex]->GetNode();
        for (iVar = 0; iVar < nVar; iVar++)
          for (iDim = 0; iDim < nDim; iDim++)
            Buffer_Send_Gradient[iDim*nVar*nVertexS+iVar*nVertexS+iVertex] = node[iPoint]->GetGradient(iVar, iDim);
      }
      
#ifdef HAVE_MPI
      
      /*--- Send/Receive information using Sendrecv ---*/
      SU2_MPI::Sendrecv(Buffer_Send_Gradient, nBufferS_Vector, MPI_DOUBLE, send_to, 0,
                        Buffer_Receive_Gradient, nBufferR_Vector, MPI_DOUBLE, receive_from, 0, MPI_COMM_WORLD, &status);
      
#else
      
      /*--- Receive information without MPI ---*/
      for (iVertex = 0; iVertex < nVertexR; iVertex++) {
        for (iVar = 0; iVar < nVar; iVar++)
          for (iDim = 0; iDim < nDim; iDim++)
            Buffer_Receive_Gradient[iDim*nVar*nVertexR+iVar*nVertexR+iVertex] = Buffer_Send_Gradient[iDim*nVar*nVertexR+iVar*nVertexR+iVertex];
      }
      
#endif
      
      /*--- Deallocate send buffer ---*/
      delete [] Buffer_Send_Gradient;
      
      /*--- Do the coordinate transformation ---*/
      for (iVertex = 0; iVertex < nVertexR; iVertex++) {
        
        /*--- Find point and its type of transformation ---*/
        iPoint = geometry->vertex[MarkerR][iVertex]->GetNode();
        iPeriodic_Index = geometry->vertex[MarkerR][iVertex]->GetRotation_Type();
        
        /*--- Retrieve the supplied periodic information. ---*/
        angles = config->GetPeriodicRotation(iPeriodic_Index);
        
        /*--- Store angles separately for clarity. ---*/
        theta    = angles[0];   phi    = angles[1];     psi    = angles[2];
        cosTheta = cos(theta);  cosPhi = cos(phi);      cosPsi = cos(psi);
        sinTheta = sin(theta);  sinPhi = sin(phi);      sinPsi = sin(psi);
        
        /*--- Compute the rotation matrix. Note that the implicit
         ordering is rotation about the x-axis, y-axis,
         then z-axis. Note that this is the transpose of the matrix
         used during the preprocessing stage. ---*/
        rotMatrix[0][0] = cosPhi*cosPsi;    rotMatrix[1][0] = sinTheta*sinPhi*cosPsi - cosTheta*sinPsi;     rotMatrix[2][0] = cosTheta*sinPhi*cosPsi + sinTheta*sinPsi;
        rotMatrix[0][1] = cosPhi*sinPsi;    rotMatrix[1][1] = sinTheta*sinPhi*sinPsi + cosTheta*cosPsi;     rotMatrix[2][1] = cosTheta*sinPhi*sinPsi - sinTheta*cosPsi;
        rotMatrix[0][2] = -sinPhi;          rotMatrix[1][2] = sinTheta*cosPhi;                              rotMatrix[2][2] = cosTheta*cosPhi;
        
        /*--- Copy conserved variables before performing transformation. ---*/
        for (iVar = 0; iVar < nVar; iVar++)
          for (iDim = 0; iDim < nDim; iDim++)
            Gradient[iVar][iDim] = Buffer_Receive_Gradient[iDim*nVar*nVertexR+iVar*nVertexR+iVertex];
        
        /*--- Need to rotate the gradients for all conserved variables. ---*/
        for (iVar = 0; iVar < nVar; iVar++) {
          if (nDim == 2) {
            Gradient[iVar][0] = rotMatrix[0][0]*Buffer_Receive_Gradient[0*nVar*nVertexR+iVar*nVertexR+iVertex] + rotMatrix[0][1]*Buffer_Receive_Gradient[1*nVar*nVertexR+iVar*nVertexR+iVertex];
            Gradient[iVar][1] = rotMatrix[1][0]*Buffer_Receive_Gradient[0*nVar*nVertexR+iVar*nVertexR+iVertex] + rotMatrix[1][1]*Buffer_Receive_Gradient[1*nVar*nVertexR+iVar*nVertexR+iVertex];
          }
          else {
            Gradient[iVar][0] = rotMatrix[0][0]*Buffer_Receive_Gradient[0*nVar*nVertexR+iVar*nVertexR+iVertex] + rotMatrix[0][1]*Buffer_Receive_Gradient[1*nVar*nVertexR+iVar*nVertexR+iVertex] + rotMatrix[0][2]*Buffer_Receive_Gradient[2*nVar*nVertexR+iVar*nVertexR+iVertex];
            Gradient[iVar][1] = rotMatrix[1][0]*Buffer_Receive_Gradient[0*nVar*nVertexR+iVar*nVertexR+iVertex] + rotMatrix[1][1]*Buffer_Receive_Gradient[1*nVar*nVertexR+iVar*nVertexR+iVertex] + rotMatrix[1][2]*Buffer_Receive_Gradient[2*nVar*nVertexR+iVar*nVertexR+iVertex];
            Gradient[iVar][2] = rotMatrix[2][0]*Buffer_Receive_Gradient[0*nVar*nVertexR+iVar*nVertexR+iVertex] + rotMatrix[2][1]*Buffer_Receive_Gradient[1*nVar*nVertexR+iVar*nVertexR+iVertex] + rotMatrix[2][2]*Buffer_Receive_Gradient[2*nVar*nVertexR+iVar*nVertexR+iVertex];
          }
        }
        
        /*--- Store the received information ---*/
        for (iVar = 0; iVar < nVar; iVar++)
          for (iDim = 0; iDim < nDim; iDim++)
            node[iPoint]->SetGradient(iVar, iDim, Gradient[iVar][iDim]);
        
      }
      
      /*--- Deallocate receive buffer ---*/
      delete [] Buffer_Receive_Gradient;
      
    }
    
  }
  
  for (iVar = 0; iVar < nVar; iVar++)
    delete [] Gradient[iVar];
  delete [] Gradient;
  
}

void CIncEulerSolver::Set_MPI_Solution_Limiter(CGeometry *geometry, CConfig *config) {
  unsigned short iVar, iMarker, iPeriodic_Index, MarkerS, MarkerR;
  unsigned long iVertex, iPoint, nVertexS, nVertexR, nBufferS_Vector, nBufferR_Vector;
  su2double rotMatrix[3][3], *angles, theta, cosTheta, sinTheta, phi, cosPhi, sinPhi, psi, cosPsi, sinPsi,
  *Buffer_Receive_Limit = NULL, *Buffer_Send_Limit = NULL;
  
  su2double *Limiter = new su2double [nVar];
  
#ifdef HAVE_MPI
  int send_to, receive_from;
  SU2_MPI::Status status;
#endif
  
  for (iMarker = 0; iMarker < nMarker; iMarker++) {
    
    if ((config->GetMarker_All_KindBC(iMarker) == SEND_RECEIVE) &&
        (config->GetMarker_All_SendRecv(iMarker) > 0)) {
      
      MarkerS = iMarker;  MarkerR = iMarker+1;
      
#ifdef HAVE_MPI
      send_to = config->GetMarker_All_SendRecv(MarkerS)-1;
      receive_from = abs(config->GetMarker_All_SendRecv(MarkerR))-1;
#endif
      
      nVertexS = geometry->nVertex[MarkerS];  nVertexR = geometry->nVertex[MarkerR];
      nBufferS_Vector = nVertexS*nVar;        nBufferR_Vector = nVertexR*nVar;
      
      /*--- Allocate Receive and send buffers  ---*/
      Buffer_Receive_Limit = new su2double [nBufferR_Vector];
      Buffer_Send_Limit = new su2double[nBufferS_Vector];
      
      /*--- Copy the solution old that should be sended ---*/
      for (iVertex = 0; iVertex < nVertexS; iVertex++) {
        iPoint = geometry->vertex[MarkerS][iVertex]->GetNode();
        for (iVar = 0; iVar < nVar; iVar++)
          Buffer_Send_Limit[iVar*nVertexS+iVertex] = node[iPoint]->GetLimiter(iVar);
      }
      
#ifdef HAVE_MPI
      
      /*--- Send/Receive information using Sendrecv ---*/
      SU2_MPI::Sendrecv(Buffer_Send_Limit, nBufferS_Vector, MPI_DOUBLE, send_to, 0,
                        Buffer_Receive_Limit, nBufferR_Vector, MPI_DOUBLE, receive_from, 0, MPI_COMM_WORLD, &status);
      
#else
      
      /*--- Receive information without MPI ---*/
      for (iVertex = 0; iVertex < nVertexR; iVertex++) {
        for (iVar = 0; iVar < nVar; iVar++)
          Buffer_Receive_Limit[iVar*nVertexR+iVertex] = Buffer_Send_Limit[iVar*nVertexR+iVertex];
      }
      
#endif
      
      /*--- Deallocate send buffer ---*/
      delete [] Buffer_Send_Limit;
      
      /*--- Do the coordinate transformation ---*/
      for (iVertex = 0; iVertex < nVertexR; iVertex++) {
        
        /*--- Find point and its type of transformation ---*/
        iPoint = geometry->vertex[MarkerR][iVertex]->GetNode();
        iPeriodic_Index = geometry->vertex[MarkerR][iVertex]->GetRotation_Type();
        
        /*--- Retrieve the supplied periodic information. ---*/
        angles = config->GetPeriodicRotation(iPeriodic_Index);
        
        /*--- Store angles separately for clarity. ---*/
        theta    = angles[0];   phi    = angles[1];     psi    = angles[2];
        cosTheta = cos(theta);  cosPhi = cos(phi);      cosPsi = cos(psi);
        sinTheta = sin(theta);  sinPhi = sin(phi);      sinPsi = sin(psi);
        
        /*--- Compute the rotation matrix. Note that the implicit
         ordering is rotation about the x-axis, y-axis,
         then z-axis. Note that this is the transpose of the matrix
         used during the preprocessing stage. ---*/
        rotMatrix[0][0] = cosPhi*cosPsi;    rotMatrix[1][0] = sinTheta*sinPhi*cosPsi - cosTheta*sinPsi;     rotMatrix[2][0] = cosTheta*sinPhi*cosPsi + sinTheta*sinPsi;
        rotMatrix[0][1] = cosPhi*sinPsi;    rotMatrix[1][1] = sinTheta*sinPhi*sinPsi + cosTheta*cosPsi;     rotMatrix[2][1] = cosTheta*sinPhi*sinPsi - sinTheta*cosPsi;
        rotMatrix[0][2] = -sinPhi;          rotMatrix[1][2] = sinTheta*cosPhi;                              rotMatrix[2][2] = cosTheta*cosPhi;
        
        /*--- Copy conserved variables before performing transformation. ---*/
        for (iVar = 0; iVar < nVar; iVar++)
          Limiter[iVar] = Buffer_Receive_Limit[iVar*nVertexR+iVertex];
        
        /*--- Rotate the momentum components. ---*/
        if (nDim == 2) {
          Limiter[1] = rotMatrix[0][0]*Buffer_Receive_Limit[1*nVertexR+iVertex] +
          rotMatrix[0][1]*Buffer_Receive_Limit[2*nVertexR+iVertex];
          Limiter[2] = rotMatrix[1][0]*Buffer_Receive_Limit[1*nVertexR+iVertex] +
          rotMatrix[1][1]*Buffer_Receive_Limit[2*nVertexR+iVertex];
        }
        else {
          Limiter[1] = rotMatrix[0][0]*Buffer_Receive_Limit[1*nVertexR+iVertex] +
          rotMatrix[0][1]*Buffer_Receive_Limit[2*nVertexR+iVertex] +
          rotMatrix[0][2]*Buffer_Receive_Limit[3*nVertexR+iVertex];
          Limiter[2] = rotMatrix[1][0]*Buffer_Receive_Limit[1*nVertexR+iVertex] +
          rotMatrix[1][1]*Buffer_Receive_Limit[2*nVertexR+iVertex] +
          rotMatrix[1][2]*Buffer_Receive_Limit[3*nVertexR+iVertex];
          Limiter[3] = rotMatrix[2][0]*Buffer_Receive_Limit[1*nVertexR+iVertex] +
          rotMatrix[2][1]*Buffer_Receive_Limit[2*nVertexR+iVertex] +
          rotMatrix[2][2]*Buffer_Receive_Limit[3*nVertexR+iVertex];
        }
        
        /*--- Copy transformed conserved variables back into buffer. ---*/
        for (iVar = 0; iVar < nVar; iVar++)
          node[iPoint]->SetLimiter(iVar, Limiter[iVar]);
        
      }
      
      /*--- Deallocate receive buffer ---*/
      delete [] Buffer_Receive_Limit;
      
    }
    
  }
  
  delete [] Limiter;
  
}

void CIncEulerSolver::Set_MPI_Primitive_Gradient(CGeometry *geometry, CConfig *config) {
  unsigned short iVar, iDim, iMarker, iPeriodic_Index, MarkerS, MarkerR;
  unsigned long iVertex, iPoint, nVertexS, nVertexR, nBufferS_Vector, nBufferR_Vector;
  su2double rotMatrix[3][3], *angles, theta, cosTheta, sinTheta, phi, cosPhi, sinPhi, psi, cosPsi, sinPsi,
  *Buffer_Receive_Gradient = NULL, *Buffer_Send_Gradient = NULL;
  
  su2double **Gradient = new su2double* [nPrimVarGrad];
  for (iVar = 0; iVar < nPrimVarGrad; iVar++)
    Gradient[iVar] = new su2double[nDim];
  
#ifdef HAVE_MPI
  int send_to, receive_from;
  SU2_MPI::Status status;
#endif
  
  for (iMarker = 0; iMarker < nMarker; iMarker++) {
    
    if ((config->GetMarker_All_KindBC(iMarker) == SEND_RECEIVE) &&
        (config->GetMarker_All_SendRecv(iMarker) > 0)) {
      
      MarkerS = iMarker;  MarkerR = iMarker+1;
      
#ifdef HAVE_MPI
      send_to = config->GetMarker_All_SendRecv(MarkerS)-1;
      receive_from = abs(config->GetMarker_All_SendRecv(MarkerR))-1;
#endif
      
      nVertexS = geometry->nVertex[MarkerS];  nVertexR = geometry->nVertex[MarkerR];
      nBufferS_Vector = nVertexS*nPrimVarGrad*nDim;        nBufferR_Vector = nVertexR*nPrimVarGrad*nDim;
      
      /*--- Allocate Receive and send buffers  ---*/
      Buffer_Receive_Gradient = new su2double [nBufferR_Vector];
      Buffer_Send_Gradient = new su2double[nBufferS_Vector];
      
      /*--- Copy the solution old that should be sended ---*/
      for (iVertex = 0; iVertex < nVertexS; iVertex++) {
        iPoint = geometry->vertex[MarkerS][iVertex]->GetNode();
        for (iVar = 0; iVar < nPrimVarGrad; iVar++)
          for (iDim = 0; iDim < nDim; iDim++)
            Buffer_Send_Gradient[iDim*nPrimVarGrad*nVertexS+iVar*nVertexS+iVertex] = node[iPoint]->GetGradient_Primitive(iVar, iDim);
      }
      
#ifdef HAVE_MPI
      
      /*--- Send/Receive information using Sendrecv ---*/
      SU2_MPI::Sendrecv(Buffer_Send_Gradient, nBufferS_Vector, MPI_DOUBLE, send_to, 0,
                        Buffer_Receive_Gradient, nBufferR_Vector, MPI_DOUBLE, receive_from, 0, MPI_COMM_WORLD, &status);
      
#else
      
      /*--- Receive information without MPI ---*/
      for (iVertex = 0; iVertex < nVertexR; iVertex++) {
        for (iVar = 0; iVar < nPrimVarGrad; iVar++)
          for (iDim = 0; iDim < nDim; iDim++)
            Buffer_Receive_Gradient[iDim*nPrimVarGrad*nVertexR+iVar*nVertexR+iVertex] = Buffer_Send_Gradient[iDim*nPrimVarGrad*nVertexR+iVar*nVertexR+iVertex];
      }
      
#endif
      
      /*--- Deallocate send buffer ---*/
      delete [] Buffer_Send_Gradient;
      
      /*--- Do the coordinate transformation ---*/
      for (iVertex = 0; iVertex < nVertexR; iVertex++) {
        
        /*--- Find point and its type of transformation ---*/
        iPoint = geometry->vertex[MarkerR][iVertex]->GetNode();
        iPeriodic_Index = geometry->vertex[MarkerR][iVertex]->GetRotation_Type();
        
        /*--- Retrieve the supplied periodic information. ---*/
        angles = config->GetPeriodicRotation(iPeriodic_Index);
        
        /*--- Store angles separately for clarity. ---*/
        theta    = angles[0];   phi    = angles[1];     psi    = angles[2];
        cosTheta = cos(theta);  cosPhi = cos(phi);      cosPsi = cos(psi);
        sinTheta = sin(theta);  sinPhi = sin(phi);      sinPsi = sin(psi);
        
        /*--- Compute the rotation matrix. Note that the implicit
         ordering is rotation about the x-axis, y-axis,
         then z-axis. Note that this is the transpose of the matrix
         used during the preprocessing stage. ---*/
        rotMatrix[0][0] = cosPhi*cosPsi;    rotMatrix[1][0] = sinTheta*sinPhi*cosPsi - cosTheta*sinPsi;     rotMatrix[2][0] = cosTheta*sinPhi*cosPsi + sinTheta*sinPsi;
        rotMatrix[0][1] = cosPhi*sinPsi;    rotMatrix[1][1] = sinTheta*sinPhi*sinPsi + cosTheta*cosPsi;     rotMatrix[2][1] = cosTheta*sinPhi*sinPsi - sinTheta*cosPsi;
        rotMatrix[0][2] = -sinPhi;          rotMatrix[1][2] = sinTheta*cosPhi;                              rotMatrix[2][2] = cosTheta*cosPhi;
        
        /*--- Copy conserved variables before performing transformation. ---*/
        for (iVar = 0; iVar < nPrimVarGrad; iVar++)
          for (iDim = 0; iDim < nDim; iDim++)
            Gradient[iVar][iDim] = Buffer_Receive_Gradient[iDim*nPrimVarGrad*nVertexR+iVar*nVertexR+iVertex];
        
        /*--- Need to rotate the gradients for all conserved variables. ---*/
        for (iVar = 0; iVar < nPrimVarGrad; iVar++) {
          if (nDim == 2) {
            Gradient[iVar][0] = rotMatrix[0][0]*Buffer_Receive_Gradient[0*nPrimVarGrad*nVertexR+iVar*nVertexR+iVertex] + rotMatrix[0][1]*Buffer_Receive_Gradient[1*nPrimVarGrad*nVertexR+iVar*nVertexR+iVertex];
            Gradient[iVar][1] = rotMatrix[1][0]*Buffer_Receive_Gradient[0*nPrimVarGrad*nVertexR+iVar*nVertexR+iVertex] + rotMatrix[1][1]*Buffer_Receive_Gradient[1*nPrimVarGrad*nVertexR+iVar*nVertexR+iVertex];
          }
          else {
            Gradient[iVar][0] = rotMatrix[0][0]*Buffer_Receive_Gradient[0*nPrimVarGrad*nVertexR+iVar*nVertexR+iVertex] + rotMatrix[0][1]*Buffer_Receive_Gradient[1*nPrimVarGrad*nVertexR+iVar*nVertexR+iVertex] + rotMatrix[0][2]*Buffer_Receive_Gradient[2*nPrimVarGrad*nVertexR+iVar*nVertexR+iVertex];
            Gradient[iVar][1] = rotMatrix[1][0]*Buffer_Receive_Gradient[0*nPrimVarGrad*nVertexR+iVar*nVertexR+iVertex] + rotMatrix[1][1]*Buffer_Receive_Gradient[1*nPrimVarGrad*nVertexR+iVar*nVertexR+iVertex] + rotMatrix[1][2]*Buffer_Receive_Gradient[2*nPrimVarGrad*nVertexR+iVar*nVertexR+iVertex];
            Gradient[iVar][2] = rotMatrix[2][0]*Buffer_Receive_Gradient[0*nPrimVarGrad*nVertexR+iVar*nVertexR+iVertex] + rotMatrix[2][1]*Buffer_Receive_Gradient[1*nPrimVarGrad*nVertexR+iVar*nVertexR+iVertex] + rotMatrix[2][2]*Buffer_Receive_Gradient[2*nPrimVarGrad*nVertexR+iVar*nVertexR+iVertex];
          }
        }
        
        /*--- Store the received information ---*/
        for (iVar = 0; iVar < nPrimVarGrad; iVar++)
          for (iDim = 0; iDim < nDim; iDim++)
            node[iPoint]->SetGradient_Primitive(iVar, iDim, Gradient[iVar][iDim]);
        
      }
      
      /*--- Deallocate receive buffer ---*/
      delete [] Buffer_Receive_Gradient;
      
    }
    
  }
  
  for (iVar = 0; iVar < nPrimVarGrad; iVar++)
    delete [] Gradient[iVar];
  delete [] Gradient;
  
}

void CIncEulerSolver::Set_MPI_Primitive_Limiter(CGeometry *geometry, CConfig *config) {
  unsigned short iVar, iMarker, iPeriodic_Index, MarkerS, MarkerR;
  unsigned long iVertex, iPoint, nVertexS, nVertexR, nBufferS_Vector, nBufferR_Vector;
  su2double rotMatrix[3][3], *angles, theta, cosTheta, sinTheta, phi, cosPhi, sinPhi, psi, cosPsi, sinPsi,
  *Buffer_Receive_Limit = NULL, *Buffer_Send_Limit = NULL;
  
  su2double *Limiter = new su2double [nPrimVarGrad];
  
#ifdef HAVE_MPI
  int send_to, receive_from;
  SU2_MPI::Status status;
#endif
  
  for (iMarker = 0; iMarker < nMarker; iMarker++) {
    
    if ((config->GetMarker_All_KindBC(iMarker) == SEND_RECEIVE) &&
        (config->GetMarker_All_SendRecv(iMarker) > 0)) {
      
      MarkerS = iMarker;  MarkerR = iMarker+1;
      
#ifdef HAVE_MPI
      send_to = config->GetMarker_All_SendRecv(MarkerS)-1;
      receive_from = abs(config->GetMarker_All_SendRecv(MarkerR))-1;
#endif
      
      nVertexS = geometry->nVertex[MarkerS];  nVertexR = geometry->nVertex[MarkerR];
      nBufferS_Vector = nVertexS*nPrimVarGrad;        nBufferR_Vector = nVertexR*nPrimVarGrad;
      
      /*--- Allocate Receive and send buffers  ---*/
      Buffer_Receive_Limit = new su2double [nBufferR_Vector];
      Buffer_Send_Limit = new su2double[nBufferS_Vector];
      
      /*--- Copy the solution old that should be sended ---*/
      for (iVertex = 0; iVertex < nVertexS; iVertex++) {
        iPoint = geometry->vertex[MarkerS][iVertex]->GetNode();
        for (iVar = 0; iVar < nPrimVarGrad; iVar++)
          Buffer_Send_Limit[iVar*nVertexS+iVertex] = node[iPoint]->GetLimiter_Primitive(iVar);
      }
      
#ifdef HAVE_MPI
      
      /*--- Send/Receive information using Sendrecv ---*/
      SU2_MPI::Sendrecv(Buffer_Send_Limit, nBufferS_Vector, MPI_DOUBLE, send_to, 0,
                        Buffer_Receive_Limit, nBufferR_Vector, MPI_DOUBLE, receive_from, 0, MPI_COMM_WORLD, &status);
      
#else
      
      /*--- Receive information without MPI ---*/
      for (iVertex = 0; iVertex < nVertexR; iVertex++) {
        for (iVar = 0; iVar < nPrimVarGrad; iVar++)
          Buffer_Receive_Limit[iVar*nVertexR+iVertex] = Buffer_Send_Limit[iVar*nVertexR+iVertex];
      }
      
#endif
      
      /*--- Deallocate send buffer ---*/
      delete [] Buffer_Send_Limit;
      
      /*--- Do the coordinate transformation ---*/
      for (iVertex = 0; iVertex < nVertexR; iVertex++) {
        
        /*--- Find point and its type of transformation ---*/
        iPoint = geometry->vertex[MarkerR][iVertex]->GetNode();
        iPeriodic_Index = geometry->vertex[MarkerR][iVertex]->GetRotation_Type();
        
        /*--- Retrieve the supplied periodic information. ---*/
        angles = config->GetPeriodicRotation(iPeriodic_Index);
        
        /*--- Store angles separately for clarity. ---*/
        theta    = angles[0];   phi    = angles[1];     psi    = angles[2];
        cosTheta = cos(theta);  cosPhi = cos(phi);      cosPsi = cos(psi);
        sinTheta = sin(theta);  sinPhi = sin(phi);      sinPsi = sin(psi);
        
        /*--- Compute the rotation matrix. Note that the implicit
         ordering is rotation about the x-axis, y-axis,
         then z-axis. Note that this is the transpose of the matrix
         used during the preprocessing stage. ---*/
        rotMatrix[0][0] = cosPhi*cosPsi;    rotMatrix[1][0] = sinTheta*sinPhi*cosPsi - cosTheta*sinPsi;     rotMatrix[2][0] = cosTheta*sinPhi*cosPsi + sinTheta*sinPsi;
        rotMatrix[0][1] = cosPhi*sinPsi;    rotMatrix[1][1] = sinTheta*sinPhi*sinPsi + cosTheta*cosPsi;     rotMatrix[2][1] = cosTheta*sinPhi*sinPsi - sinTheta*cosPsi;
        rotMatrix[0][2] = -sinPhi;          rotMatrix[1][2] = sinTheta*cosPhi;                              rotMatrix[2][2] = cosTheta*cosPhi;
        
        /*--- Copy conserved variables before performing transformation. ---*/
        for (iVar = 0; iVar < nPrimVarGrad; iVar++)
          Limiter[iVar] = Buffer_Receive_Limit[iVar*nVertexR+iVertex];
        
        /*--- Rotate the momentum components. ---*/
        if (nDim == 2) {
          Limiter[1] = rotMatrix[0][0]*Buffer_Receive_Limit[1*nVertexR+iVertex] +
          rotMatrix[0][1]*Buffer_Receive_Limit[2*nVertexR+iVertex];
          Limiter[2] = rotMatrix[1][0]*Buffer_Receive_Limit[1*nVertexR+iVertex] +
          rotMatrix[1][1]*Buffer_Receive_Limit[2*nVertexR+iVertex];
        }
        else {
          Limiter[1] = rotMatrix[0][0]*Buffer_Receive_Limit[1*nVertexR+iVertex] +
          rotMatrix[0][1]*Buffer_Receive_Limit[2*nVertexR+iVertex] +
          rotMatrix[0][2]*Buffer_Receive_Limit[3*nVertexR+iVertex];
          Limiter[2] = rotMatrix[1][0]*Buffer_Receive_Limit[1*nVertexR+iVertex] +
          rotMatrix[1][1]*Buffer_Receive_Limit[2*nVertexR+iVertex] +
          rotMatrix[1][2]*Buffer_Receive_Limit[3*nVertexR+iVertex];
          Limiter[3] = rotMatrix[2][0]*Buffer_Receive_Limit[1*nVertexR+iVertex] +
          rotMatrix[2][1]*Buffer_Receive_Limit[2*nVertexR+iVertex] +
          rotMatrix[2][2]*Buffer_Receive_Limit[3*nVertexR+iVertex];
        }
        
        /*--- Copy transformed conserved variables back into buffer. ---*/
        for (iVar = 0; iVar < nPrimVarGrad; iVar++)
          node[iPoint]->SetLimiter_Primitive(iVar, Limiter[iVar]);
        
      }
      
      /*--- Deallocate receive buffer ---*/
      delete [] Buffer_Receive_Limit;
      
    }
    
  }
  
  delete [] Limiter;
  
}

void CIncEulerSolver::SetNondimensionalization(CConfig *config, unsigned short iMesh) {
  
  su2double Temperature_FreeStream = 0.0,  ModVel_FreeStream = 0.0,Energy_FreeStream = 0.0,
  ModVel_FreeStreamND = 0.0, Omega_FreeStream = 0.0, Omega_FreeStreamND = 0.0, Viscosity_FreeStream = 0.0,
  Density_FreeStream = 0.0, Pressure_FreeStream = 0.0, Pressure_Thermodynamic = 0.0, Tke_FreeStream = 0.0,
  Length_Ref = 0.0, Density_Ref = 0.0, Pressure_Ref = 0.0, Temperature_Ref = 0.0, Velocity_Ref = 0.0, Time_Ref = 0.0,
  Gas_Constant_Ref = 0.0, Omega_Ref = 0.0, Force_Ref = 0.0, Viscosity_Ref = 0.0, Conductivity_Ref = 0.0, Heat_Flux_Ref = 0.0, Energy_Ref= 0.0, Pressure_FreeStreamND = 0.0, Pressure_ThermodynamicND = 0.0, Density_FreeStreamND = 0.0,
  Temperature_FreeStreamND = 0.0, Gas_ConstantND = 0.0, Specific_Heat_CpND = 0.0, Specific_Heat_CvND = 0.0, Thermal_Expansion_CoeffND = 0.0,
  Velocity_FreeStreamND[3] = {0.0, 0.0, 0.0}, Viscosity_FreeStreamND = 0.0,
  Tke_FreeStreamND = 0.0, Energy_FreeStreamND = 0.0,
  Total_UnstTimeND = 0.0, Delta_UnstTimeND = 0.0;
  
  unsigned short iDim, iVar;
  
  /*--- Local variables ---*/
  
  su2double Mach     = config->GetMach();
  su2double Reynolds = config->GetReynolds();
  
  bool unsteady      = (config->GetUnsteady_Simulation() != NO);
  bool viscous       = config->GetViscous();
  bool grid_movement = config->GetGrid_Movement();
  bool turbulent     = ((config->GetKind_Solver() == RANS) ||
                        (config->GetKind_Solver() == DISC_ADJ_RANS));
  bool tkeNeeded     = ((turbulent) && (config->GetKind_Turb_Model() == SST));
  bool energy        = config->GetEnergy_Equation();
  bool boussinesq    = (config->GetKind_DensityModel() == BOUSSINESQ);

  /*--- Compute dimensional free-stream values. ---*/

  Density_FreeStream     = config->GetInc_Density_Init();     config->SetDensity_FreeStream(Density_FreeStream);
  Temperature_FreeStream = config->GetInc_Temperature_Init(); config->SetTemperature_FreeStream(Temperature_FreeStream);
  Pressure_FreeStream    = 0.0; config->SetPressure_FreeStream(Pressure_FreeStream);

  ModVel_FreeStream   = 0.0;
  for (iDim = 0; iDim < nDim; iDim++) {
    ModVel_FreeStream += config->GetInc_Velocity_Init()[iDim]*config->GetInc_Velocity_Init()[iDim];
    config->SetVelocity_FreeStream(config->GetInc_Velocity_Init()[iDim],iDim);
  }
  ModVel_FreeStream = sqrt(ModVel_FreeStream); config->SetModVel_FreeStream(ModVel_FreeStream);

  /*--- Depending on the density model chosen, select a fluid model. ---*/

  switch (config->GetKind_FluidModel()) {

    case CONSTANT_DENSITY:

      FluidModel = new CConstantDensity(Density_FreeStream, config->GetSpecific_Heat_Cp());
      FluidModel->SetTDState_T(Temperature_FreeStream);
      break;

    case INC_IDEAL_GAS:

      config->SetGas_Constant(UNIVERSAL_GAS_CONSTANT/(config->GetMolecular_Weight()/1000.0));
      Pressure_Thermodynamic = Density_FreeStream*Temperature_FreeStream*config->GetGas_Constant();
      FluidModel = new CIncIdealGas(config->GetSpecific_Heat_Cp(), config->GetGas_Constant(), Pressure_Thermodynamic);
      FluidModel->SetTDState_T(Temperature_FreeStream);
      Pressure_Thermodynamic = FluidModel->GetPressure();
      config->SetPressure_Thermodynamic(Pressure_Thermodynamic);
      break;
      
    case INC_IDEAL_GAS_POLY:
      
      config->SetGas_Constant(UNIVERSAL_GAS_CONSTANT/(config->GetMolecular_Weight()/1000.0));
      Pressure_Thermodynamic = Density_FreeStream*Temperature_FreeStream*config->GetGas_Constant();
      FluidModel = new CIncIdealGasPolynomial(config->GetGas_Constant(), Pressure_Thermodynamic);
      if (viscous) {
        /*--- Variable Cp model via polynomial. ---*/
        for (iVar = 0; iVar < config->GetnPolyCoeffs(); iVar++)
          config->SetCp_PolyCoeffND(config->GetCp_PolyCoeff(iVar), iVar);
        FluidModel->SetCpModel(config);
      }
      FluidModel->SetTDState_T(Temperature_FreeStream);
      Pressure_Thermodynamic = FluidModel->GetPressure();
      config->SetPressure_Thermodynamic(Pressure_Thermodynamic);
      break;

    default:

      SU2_MPI::Error("Fluid model not implemented for incompressible solver.", CURRENT_FUNCTION);
      break;
  }

  if (viscous) {

    /*--- The dimensional viscosity is needed to determine the free-stream conditions.
      To accomplish this, simply set the non-dimensional coefficients to the
      dimensional ones. This will be overruled later.---*/

    config->SetMu_RefND(config->GetMu_Ref());
    config->SetMu_Temperature_RefND(config->GetMu_Temperature_Ref());
    config->SetMu_SND(config->GetMu_S());
    config->SetMu_ConstantND(config->GetMu_Constant());
    
    for (iVar = 0; iVar < config->GetnPolyCoeffs(); iVar++)
      config->SetMu_PolyCoeffND(config->GetMu_PolyCoeff(iVar), iVar);

    /*--- Use the fluid model to compute the dimensional viscosity/conductivity. ---*/

    FluidModel->SetLaminarViscosityModel(config);
    Viscosity_FreeStream = FluidModel->GetLaminarViscosity();
    config->SetViscosity_FreeStream(Viscosity_FreeStream);

    Reynolds = Density_FreeStream*ModVel_FreeStream/Viscosity_FreeStream; config->SetReynolds(Reynolds);

    /*--- Turbulence kinetic energy ---*/

    Tke_FreeStream  = 3.0/2.0*(ModVel_FreeStream*ModVel_FreeStream*config->GetTurbulenceIntensity_FreeStream()*config->GetTurbulenceIntensity_FreeStream());

  }

  /*--- The non-dim. scheme for incompressible flows uses the following ref. values:
     Reference length      = 1 m (fixed by default, grid in meters)
     Reference density     = liquid density or freestream (input)
     Reference velocity    = liquid velocity or freestream (input)
     Reference temperature = liquid temperature or freestream (input)
     Reference pressure    = Reference density * Reference velocity * Reference velocity
     Reference viscosity   = Reference Density * Reference velocity * Reference length
     This is the same non-dim. scheme as in the compressible solver.
     Note that the Re and Re Length are not used as part of initialization. ---*/

  if (config->GetRef_Inc_NonDim() == DIMENSIONAL) {
    Density_Ref     = 1.0;
    Velocity_Ref    = 1.0;
    Temperature_Ref = 1.0;
    Pressure_Ref    = 1.0;
  }
  else if (config->GetRef_Inc_NonDim() == INITIAL_VALUES) {
    Density_Ref     = Density_FreeStream;
    Velocity_Ref    = ModVel_FreeStream;
    Temperature_Ref = Temperature_FreeStream;
    Pressure_Ref    = Density_Ref*Velocity_Ref*Velocity_Ref;
  } 
  else if (config->GetRef_Inc_NonDim() == REFERENCE_VALUES) {
    Density_Ref     = config->GetInc_Density_Ref();
    Velocity_Ref    = config->GetInc_Velocity_Ref();
    Temperature_Ref = config->GetInc_Temperature_Ref();
    Pressure_Ref    = Density_Ref*Velocity_Ref*Velocity_Ref;
  }
  config->SetDensity_Ref(Density_Ref);
  config->SetVelocity_Ref(Velocity_Ref);
  config->SetTemperature_Ref(Temperature_Ref);
  config->SetPressure_Ref(Pressure_Ref);

  /*--- More derived reference values ---*/
  
  Length_Ref       = 1.0;                                                config->SetLength_Ref(Length_Ref);
  Time_Ref         = Length_Ref/Velocity_Ref;                            config->SetTime_Ref(Time_Ref);
  Omega_Ref        = Velocity_Ref/Length_Ref;                            config->SetOmega_Ref(Omega_Ref);
  Force_Ref        = Velocity_Ref*Velocity_Ref/Length_Ref;               config->SetForce_Ref(Force_Ref);
  Heat_Flux_Ref    = Density_Ref*Velocity_Ref*Velocity_Ref*Velocity_Ref; config->SetHeat_Flux_Ref(Heat_Flux_Ref);
  Gas_Constant_Ref = Velocity_Ref*Velocity_Ref/Temperature_Ref;          config->SetGas_Constant_Ref(Gas_Constant_Ref);
  Viscosity_Ref    = Density_Ref*Velocity_Ref*Length_Ref;                config->SetViscosity_Ref(Viscosity_Ref);
  Conductivity_Ref = Viscosity_Ref*Gas_Constant_Ref;                     config->SetConductivity_Ref(Conductivity_Ref);

  /*--- Get the freestream energy. Only useful if energy equation is active. ---*/

  Energy_FreeStream = FluidModel->GetStaticEnergy() + 0.5*ModVel_FreeStream*ModVel_FreeStream;
  config->SetEnergy_FreeStream(Energy_FreeStream);
  if (tkeNeeded) { Energy_FreeStream += Tke_FreeStream; }; config->SetEnergy_FreeStream(Energy_FreeStream);

  /*--- Compute Mach number ---*/

  if (config->GetKind_FluidModel() == CONSTANT_DENSITY) {
    Mach = ModVel_FreeStream / sqrt(config->GetBulk_Modulus()/Density_FreeStream);
  } else {
    Mach = 0.0;
  }
  config->SetMach(Mach);

  /*--- Divide by reference values, to compute the non-dimensional free-stream values ---*/
  
  Pressure_FreeStreamND = Pressure_FreeStream/config->GetPressure_Ref(); config->SetPressure_FreeStreamND(Pressure_FreeStreamND);
  Pressure_ThermodynamicND = Pressure_Thermodynamic/config->GetPressure_Ref(); config->SetPressure_ThermodynamicND(Pressure_ThermodynamicND);
  Density_FreeStreamND  = Density_FreeStream/config->GetDensity_Ref();   config->SetDensity_FreeStreamND(Density_FreeStreamND);
  
  for (iDim = 0; iDim < nDim; iDim++) {
    Velocity_FreeStreamND[iDim] = config->GetVelocity_FreeStream()[iDim]/Velocity_Ref; config->SetVelocity_FreeStreamND(Velocity_FreeStreamND[iDim], iDim);
  }

  Temperature_FreeStreamND = Temperature_FreeStream/config->GetTemperature_Ref(); config->SetTemperature_FreeStreamND(Temperature_FreeStreamND);
  Gas_ConstantND      = config->GetGas_Constant()/Gas_Constant_Ref;    config->SetGas_ConstantND(Gas_ConstantND);
  Specific_Heat_CpND  = config->GetSpecific_Heat_Cp()/Gas_Constant_Ref; config->SetSpecific_Heat_CpND(Specific_Heat_CpND);
  
  /*--- We assume that Cp = Cv for our incompressible fluids. ---*/
  Specific_Heat_CvND  = config->GetSpecific_Heat_Cp()/Gas_Constant_Ref; config->SetSpecific_Heat_CvND(Specific_Heat_CvND);
  
  Thermal_Expansion_CoeffND = config->GetThermal_Expansion_Coeff()*config->GetTemperature_Ref(); config->SetThermal_Expansion_CoeffND(Thermal_Expansion_CoeffND);

  ModVel_FreeStreamND = 0.0;
  for (iDim = 0; iDim < nDim; iDim++) ModVel_FreeStreamND += Velocity_FreeStreamND[iDim]*Velocity_FreeStreamND[iDim];
  ModVel_FreeStreamND    = sqrt(ModVel_FreeStreamND); config->SetModVel_FreeStreamND(ModVel_FreeStreamND);
  
  Viscosity_FreeStreamND = Viscosity_FreeStream / Viscosity_Ref;   config->SetViscosity_FreeStreamND(Viscosity_FreeStreamND);
  
  Tke_FreeStream  = 3.0/2.0*(ModVel_FreeStream*ModVel_FreeStream*config->GetTurbulenceIntensity_FreeStream()*config->GetTurbulenceIntensity_FreeStream());
  config->SetTke_FreeStream(Tke_FreeStream);
  
  Tke_FreeStreamND  = 3.0/2.0*(ModVel_FreeStreamND*ModVel_FreeStreamND*config->GetTurbulenceIntensity_FreeStream()*config->GetTurbulenceIntensity_FreeStream());
  config->SetTke_FreeStreamND(Tke_FreeStreamND);
  
  Omega_FreeStream = Density_FreeStream*Tke_FreeStream/(Viscosity_FreeStream*config->GetTurb2LamViscRatio_FreeStream());
  config->SetOmega_FreeStream(Omega_FreeStream);
  
  Omega_FreeStreamND = Density_FreeStreamND*Tke_FreeStreamND/(Viscosity_FreeStreamND*config->GetTurb2LamViscRatio_FreeStream());
  config->SetOmega_FreeStreamND(Omega_FreeStreamND);
 
  /*--- Delete the original (dimensional) FluidModel object. No fluid is used for inscompressible cases. ---*/
  
  delete FluidModel;

  switch (config->GetKind_FluidModel()) {
      
    case CONSTANT_DENSITY:
      FluidModel = new CConstantDensity(Density_FreeStreamND, Specific_Heat_CpND);
      FluidModel->SetTDState_T(Temperature_FreeStreamND);
      break;

    case INC_IDEAL_GAS:
      FluidModel = new CIncIdealGas(Specific_Heat_CpND, Gas_ConstantND, Pressure_ThermodynamicND);
      FluidModel->SetTDState_T(Temperature_FreeStreamND);
      break;
      
    case INC_IDEAL_GAS_POLY:
      FluidModel = new CIncIdealGasPolynomial(Gas_ConstantND, Pressure_ThermodynamicND);
      if (viscous) {
        /*--- Variable Cp model via polynomial. ---*/
        config->SetCp_PolyCoeffND(config->GetCp_PolyCoeff(0)/Gas_Constant_Ref, 0);
        for (iVar = 1; iVar < config->GetnPolyCoeffs(); iVar++)
          config->SetCp_PolyCoeffND(config->GetCp_PolyCoeff(iVar)*pow(Temperature_Ref,iVar)/Gas_Constant_Ref, iVar);
        FluidModel->SetCpModel(config);
      }
      FluidModel->SetTDState_T(Temperature_FreeStreamND);
      break;
      
  }
  
  Energy_FreeStreamND = FluidModel->GetStaticEnergy() + 0.5*ModVel_FreeStreamND*ModVel_FreeStreamND;
  
  if (viscous) {
    
    /*--- Constant viscosity model ---*/

    config->SetMu_ConstantND(config->GetMu_Constant()/Viscosity_Ref);
    
    /*--- Sutherland's model ---*/
    
    config->SetMu_RefND(config->GetMu_Ref()/Viscosity_Ref);
    config->SetMu_SND(config->GetMu_S()/config->GetTemperature_Ref());
    config->SetMu_Temperature_RefND(config->GetMu_Temperature_Ref()/config->GetTemperature_Ref());
    
    /*--- Viscosity model via polynomial. ---*/

    config->SetMu_PolyCoeffND(config->GetMu_PolyCoeff(0)/Viscosity_Ref, 0);
    for (iVar = 1; iVar < config->GetnPolyCoeffs(); iVar++)
      config->SetMu_PolyCoeffND(config->GetMu_PolyCoeff(iVar)*pow(Temperature_Ref,iVar)/Viscosity_Ref, iVar);
    
    /*--- Constant thermal conductivity model ---*/

    config->SetKt_ConstantND(config->GetKt_Constant()/Conductivity_Ref);
    
    /*--- Conductivity model via polynomial. ---*/

    config->SetKt_PolyCoeffND(config->GetKt_PolyCoeff(0)/Conductivity_Ref, 0);
    for (iVar = 1; iVar < config->GetnPolyCoeffs(); iVar++)
      config->SetKt_PolyCoeffND(config->GetKt_PolyCoeff(iVar)*pow(Temperature_Ref,iVar)/Conductivity_Ref, iVar);
    
    /*--- Set up the transport property models. ---*/

    FluidModel->SetLaminarViscosityModel(config);
    FluidModel->SetThermalConductivityModel(config);
    
  }

  if (tkeNeeded) { Energy_FreeStreamND += Tke_FreeStreamND; };  config->SetEnergy_FreeStreamND(Energy_FreeStreamND);
  
  Energy_Ref = Energy_FreeStream/Energy_FreeStreamND; config->SetEnergy_Ref(Energy_Ref);
  
  Total_UnstTimeND = config->GetTotal_UnstTime() / Time_Ref;    config->SetTotal_UnstTimeND(Total_UnstTimeND);
  Delta_UnstTimeND = config->GetDelta_UnstTime() / Time_Ref;    config->SetDelta_UnstTimeND(Delta_UnstTimeND);
  
  /*--- Write output to the console if this is the master node and first domain ---*/
  
  if ((rank == MASTER_NODE) && (iMesh == MESH_0)) {
    
    cout.precision(6);

    if (config->GetRef_Inc_NonDim() == DIMENSIONAL) {
      cout << "Incompressible flow: rho_ref, vel_ref, temp_ref, p_ref" << endl;
      cout << "are set to 1.0 in order to perform a dimensional calculation." << endl;
      if (grid_movement) cout << "Force coefficients computed using MACH_MOTION." << endl;
      else cout << "Force coefficients computed using initial values." << endl;
    }
    else if (config->GetRef_Inc_NonDim() == INITIAL_VALUES) {
      cout << "Incompressible flow: rho_ref, vel_ref, and temp_ref" << endl;
      cout << "are based on the initial values, p_ref = rho_ref*vel_ref^2." << endl;
      if (grid_movement) cout << "Force coefficients computed using MACH_MOTION." << endl;
      else cout << "Force coefficients computed using initial values." << endl;
    } 
    else if (config->GetRef_Inc_NonDim() == REFERENCE_VALUES) {
      cout << "Incompressible flow: rho_ref, vel_ref, and temp_ref" << endl;
      cout << "are user-provided reference values, p_ref = rho_ref*vel_ref^2." << endl;
      if (grid_movement) cout << "Force coefficients computed using MACH_MOTION." << endl;
      else cout << "Force coefficients computed using reference values." << endl;
    }
    cout << "The reference area for force coeffs. is " << config->GetRefArea() << " m^2." << endl;
    cout << "The reference length for force coeffs. is " << config->GetRefLength() << " m." << endl;

    cout << "The pressure is decomposed into thermodynamic and dynamic components." << endl;
    cout << "The initial value of the dynamic pressure is 0." << endl;

    cout << "Mach number: "<< config->GetMach();
    if (config->GetKind_FluidModel() == CONSTANT_DENSITY) {
      cout << ", computed using the Bulk modulus." << endl;
    } else {
      cout << ", computed using fluid speed of sound." << endl;
    }

    cout << "For external flows, the initial state is imposed at the far-field." << endl;
    cout << "Angle of attack (deg): "<< config->GetAoA() << ", computed using the initial velocity." << endl;
    cout << "Side slip angle (deg): "<< config->GetAoS() << ", computed using the initial velocity." << endl;

    if (viscous) { 
      cout << "Reynolds number per meter: " << config->GetReynolds() << ", computed using initial values."<< endl;
      cout << "Reynolds number is a byproduct of inputs only (not used internally)." << endl;
    }
    cout << "SI units only. The grid should be dimensional (meters)." << endl;
    
    switch (config->GetKind_DensityModel()) {
      
      case CONSTANT:
        if (energy) cout << "Energy equation is active and decoupled." << endl;
        else cout << "No energy equation." << endl;
        break;

      case BOUSSINESQ:
        if (energy) cout << "Energy equation is active and coupled through Boussinesq approx." << endl;
        break;

      case VARIABLE:
        if (energy) cout << "Energy equation is active and coupled for variable density." << endl;
        break;

    }
    
    stringstream NonDimTableOut, ModelTableOut;
    stringstream Unit;  
    
    cout << endl;
    PrintingToolbox::CTablePrinter ModelTable(&ModelTableOut);
    ModelTableOut <<"-- Models:"<< endl;

    ModelTable.AddColumn("Viscosity Model", 25);
    ModelTable.AddColumn("Conductivity Model", 26);
    ModelTable.AddColumn("Fluid Model", 25);
    ModelTable.SetAlign(PrintingToolbox::CTablePrinter::RIGHT);
    ModelTable.PrintHeader();
    
    PrintingToolbox::CTablePrinter NonDimTable(&NonDimTableOut);    
    NonDimTable.AddColumn("Name", 22);
    NonDimTable.AddColumn("Dim. value", 14);
    NonDimTable.AddColumn("Ref. value", 14);
    NonDimTable.AddColumn("Unit", 10);
    NonDimTable.AddColumn("Non-dim. value", 14);
    NonDimTable.SetAlign(PrintingToolbox::CTablePrinter::RIGHT);
    
    NonDimTableOut <<"-- Fluid properties:"<< endl;
    
    NonDimTable.PrintHeader();
    
    if (viscous){
      
      switch(config->GetKind_ViscosityModel()){
      case CONSTANT_VISCOSITY:
        ModelTable << "CONSTANT_VISCOSITY";
        if      (config->GetSystemMeasurements() == SI) Unit << "N.s/m^2";
        else if (config->GetSystemMeasurements() == US) Unit << "lbf.s/ft^2";
        NonDimTable << "Viscosity" << config->GetMu_Constant() << config->GetMu_Constant()/config->GetMu_ConstantND() << Unit.str() << config->GetMu_ConstantND();
        Unit.str("");
        NonDimTable.PrintFooter();
        break;

      case SUTHERLAND:
        ModelTable << "SUTHERLAND";        
        if      (config->GetSystemMeasurements() == SI) Unit << "N.s/m^2";
        else if (config->GetSystemMeasurements() == US) Unit << "lbf.s/ft^2";
        NonDimTable << "Ref. Viscosity" <<  config->GetMu_Ref() <<  config->GetViscosity_Ref() << Unit.str() << config->GetMu_RefND();
        Unit.str("");
        if      (config->GetSystemMeasurements() == SI) Unit << "K";
        else if (config->GetSystemMeasurements() == US) Unit << "R";
        NonDimTable << "Sutherland Temp." << config->GetMu_Temperature_Ref() <<  config->GetTemperature_Ref() << Unit.str() << config->GetMu_Temperature_RefND();
        Unit.str("");
        if      (config->GetSystemMeasurements() == SI) Unit << "K";
        else if (config->GetSystemMeasurements() == US) Unit << "R";
        NonDimTable << "Sutherland Const." << config->GetMu_S() << config->GetTemperature_Ref() << Unit.str() << config->GetMu_SND();
        Unit.str("");
        NonDimTable.PrintFooter();
        break;
        
      case POLYNOMIAL_VISCOSITY:
        ModelTable << "POLYNOMIAL_VISCOSITY";
        for (iVar = 0; iVar < config->GetnPolyCoeffs(); iVar++) {
          stringstream ss;
          ss << iVar;
          if (config->GetMu_PolyCoeff(iVar) != 0.0)
            NonDimTable << "Mu(T) Poly. Coeff. " + ss.str()  << config->GetMu_PolyCoeff(iVar) << config->GetMu_PolyCoeff(iVar)/config->GetMu_PolyCoeffND(iVar) << "-" << config->GetMu_PolyCoeffND(iVar);
        }
        Unit.str("");
        NonDimTable.PrintFooter();        
        break;
      }

      switch(config->GetKind_ConductivityModel()){
      case CONSTANT_PRANDTL:
        ModelTable << "CONSTANT_PRANDTL";
        NonDimTable << "Prandtl (Lam.)"  << "-" << "-" << "-" << config->GetPrandtl_Lam();         
        Unit.str("");
        NonDimTable << "Prandtl (Turb.)" << "-" << "-" << "-" << config->GetPrandtl_Turb();         
        Unit.str("");
        NonDimTable.PrintFooter();
        break;
        
      case CONSTANT_CONDUCTIVITY:
        ModelTable << "CONSTANT_CONDUCTIVITY";
        Unit << "W/m^2.K";
        NonDimTable << "Molecular Cond." << config->GetKt_Constant() << config->GetKt_Constant()/config->GetKt_ConstantND() << Unit.str() << config->GetKt_ConstantND();         
        Unit.str("");
        NonDimTable.PrintFooter();
        break;
        
      case POLYNOMIAL_CONDUCTIVITY:
        ModelTable << "POLYNOMIAL_CONDUCTIVITY";
        for (iVar = 0; iVar < config->GetnPolyCoeffs(); iVar++) {
          stringstream ss;
          ss << iVar;
          if (config->GetKt_PolyCoeff(iVar) != 0.0)
            NonDimTable << "Kt(T) Poly. Coeff. " + ss.str()  << config->GetKt_PolyCoeff(iVar) << config->GetKt_PolyCoeff(iVar)/config->GetKt_PolyCoeffND(iVar) << "-" << config->GetKt_PolyCoeffND(iVar);
        }
        Unit.str("");
        NonDimTable.PrintFooter();  
        break;
      }
    } else {
      ModelTable << "-" << "-";
    }
    
    switch (config->GetKind_FluidModel()){
    case CONSTANT_DENSITY:
      ModelTable << "CONSTANT_DENSITY";
      if (energy){
        Unit << "N.m/kg.K";
        NonDimTable << "Spec. Heat (Cp)" << config->GetSpecific_Heat_Cp() << config->GetSpecific_Heat_Cp()/config->GetSpecific_Heat_CpND() << Unit.str() << config->GetSpecific_Heat_CpND();         
        Unit.str("");
      }
      if (boussinesq){
        Unit << "K^-1";
        NonDimTable << "Thermal Exp." << config->GetThermal_Expansion_Coeff() << config->GetThermal_Expansion_Coeff()/config->GetThermal_Expansion_CoeffND() << Unit.str() <<  config->GetThermal_Expansion_CoeffND();         
        Unit.str("");
      }
      Unit << "Pa";
      NonDimTable << "Bulk Modulus" << config->GetBulk_Modulus() << 1.0 << Unit.str() <<  config->GetBulk_Modulus();         
      Unit.str("");
      NonDimTable.PrintFooter();
      break;
      
    case INC_IDEAL_GAS:
      ModelTable << "INC_IDEAL_GAS";      
      Unit << "N.m/kg.K";
      NonDimTable << "Spec. Heat (Cp)" << config->GetSpecific_Heat_Cp() << config->GetSpecific_Heat_Cp()/config->GetSpecific_Heat_CpND() << Unit.str() << config->GetSpecific_Heat_CpND();         
      Unit.str("");
      Unit << "g/mol";
      NonDimTable << "Molecular weight" << config->GetMolecular_Weight()<< 1.0 << Unit.str() << config->GetMolecular_Weight();         
      Unit.str("");
      Unit << "N.m/kg.K";
      NonDimTable << "Gas Constant" << config->GetGas_Constant() << config->GetGas_Constant_Ref() << Unit.str() << config->GetGas_ConstantND();         
      Unit.str("");
      Unit << "Pa";
      NonDimTable << "Therm. Pressure" << config->GetPressure_Thermodynamic() << config->GetPressure_Ref() << Unit.str() << config->GetPressure_ThermodynamicND();         
      Unit.str("");
      NonDimTable.PrintFooter();
      break;
      
    case INC_IDEAL_GAS_POLY:
      ModelTable << "INC_IDEAL_GAS_POLY";             
      Unit.str("");
      Unit << "g/mol";
      NonDimTable << "Molecular weight" << config->GetMolecular_Weight()<< 1.0 << Unit.str() << config->GetMolecular_Weight();         
      Unit.str("");
      Unit << "N.m/kg.K";
      NonDimTable << "Gas Constant" << config->GetGas_Constant() << config->GetGas_Constant_Ref() << Unit.str() << config->GetGas_ConstantND();         
      Unit.str("");
      Unit << "Pa";
      NonDimTable << "Therm. Pressure" << config->GetPressure_Thermodynamic() << config->GetPressure_Ref() << Unit.str() << config->GetPressure_ThermodynamicND();         
      Unit.str("");
      for (iVar = 0; iVar < config->GetnPolyCoeffs(); iVar++) {
        stringstream ss;
        ss << iVar;
        if (config->GetCp_PolyCoeff(iVar) != 0.0)
          NonDimTable << "Cp(T) Poly. Coeff. " + ss.str()  << config->GetCp_PolyCoeff(iVar) << config->GetCp_PolyCoeff(iVar)/config->GetCp_PolyCoeffND(iVar) << "-" << config->GetCp_PolyCoeffND(iVar);
      }
      Unit.str("");
      NonDimTable.PrintFooter();
      break;
      
    }

    
    NonDimTableOut <<"-- Initial and free-stream conditions:"<< endl;
    NonDimTable.PrintHeader();

    if      (config->GetSystemMeasurements() == SI) Unit << "Pa";
    else if (config->GetSystemMeasurements() == US) Unit << "psf";
    NonDimTable << "Dynamic Pressure" << config->GetPressure_FreeStream() << config->GetPressure_Ref() << Unit.str() << config->GetPressure_FreeStreamND();
    Unit.str("");
    if      (config->GetSystemMeasurements() == SI) Unit << "Pa";
    else if (config->GetSystemMeasurements() == US) Unit << "psf";
    NonDimTable << "Total Pressure" << config->GetPressure_FreeStream() + 0.5*config->GetDensity_FreeStream()*config->GetModVel_FreeStream()*config->GetModVel_FreeStream() 
                << config->GetPressure_Ref() << Unit.str() << config->GetPressure_FreeStreamND() + 0.5*config->GetDensity_FreeStreamND()*config->GetModVel_FreeStreamND()*config->GetModVel_FreeStreamND();
    Unit.str("");
    if      (config->GetSystemMeasurements() == SI) Unit << "kg/m^3";
    else if (config->GetSystemMeasurements() == US) Unit << "slug/ft^3";
    NonDimTable << "Density" << config->GetDensity_FreeStream() << config->GetDensity_Ref() << Unit.str() << config->GetDensity_FreeStreamND();
    Unit.str("");
    if (energy){
      if      (config->GetSystemMeasurements() == SI) Unit << "K";
      else if (config->GetSystemMeasurements() == US) Unit << "R";
      NonDimTable << "Temperature" << config->GetTemperature_FreeStream() << config->GetTemperature_Ref() << Unit.str() << config->GetTemperature_FreeStreamND();
      Unit.str("");
    }
    if      (config->GetSystemMeasurements() == SI) Unit << "m/s";
    else if (config->GetSystemMeasurements() == US) Unit << "ft/s";
    NonDimTable << "Velocity-X" << config->GetVelocity_FreeStream()[0] << config->GetVelocity_Ref() << Unit.str() << config->GetVelocity_FreeStreamND()[0];
    NonDimTable << "Velocity-Y" << config->GetVelocity_FreeStream()[1] << config->GetVelocity_Ref() << Unit.str() << config->GetVelocity_FreeStreamND()[1];
    if (nDim == 3){
      NonDimTable << "Velocity-Z" << config->GetVelocity_FreeStream()[2] << config->GetVelocity_Ref() << Unit.str() << config->GetVelocity_FreeStreamND()[2];
    }
    NonDimTable << "Velocity Magnitude" << config->GetModVel_FreeStream() << config->GetVelocity_Ref() << Unit.str() << config->GetModVel_FreeStreamND();
    Unit.str("");

    if (viscous){
      NonDimTable.PrintFooter();
      if      (config->GetSystemMeasurements() == SI) Unit << "N.s/m^2";
      else if (config->GetSystemMeasurements() == US) Unit << "lbf.s/ft^2";
      NonDimTable << "Viscosity" << config->GetViscosity_FreeStream() << config->GetViscosity_Ref() << Unit.str() << config->GetViscosity_FreeStreamND();
      Unit.str("");
      if      (config->GetSystemMeasurements() == SI) Unit << "W/m^2.K";
      else if (config->GetSystemMeasurements() == US) Unit << "lbf/ft.s.R";
      NonDimTable << "Conductivity" << "-" << config->GetConductivity_Ref() << Unit.str() << "-";
      Unit.str("");
      if (turbulent){
        if      (config->GetSystemMeasurements() == SI) Unit << "m^2/s^2";
        else if (config->GetSystemMeasurements() == US) Unit << "ft^2/s^2";
        NonDimTable << "Turb. Kin. Energy" << config->GetTke_FreeStream() << config->GetTke_FreeStream()/config->GetTke_FreeStreamND() << Unit.str() << config->GetTke_FreeStreamND();
        Unit.str("");
        if      (config->GetSystemMeasurements() == SI) Unit << "1/s";
        else if (config->GetSystemMeasurements() == US) Unit << "1/s";
        NonDimTable << "Spec. Dissipation" << config->GetOmega_FreeStream() << config->GetOmega_FreeStream()/config->GetOmega_FreeStreamND() << Unit.str() << config->GetOmega_FreeStreamND();
        Unit.str("");
      }
    }
    
    NonDimTable.PrintFooter();
    NonDimTable << "Mach Number" << "-" << "-" << "-" << config->GetMach();
    if (viscous){
      NonDimTable << "Reynolds Number" << "-" << "-" << "-" << config->GetReynolds();      
    }
    
    NonDimTable.PrintFooter();
    ModelTable.PrintFooter();

    if (unsteady){
      NonDimTable.PrintHeader();
      NonDimTableOut << "-- Unsteady conditions" << endl;
      NonDimTable << "Total Time" << config->GetTotal_UnstTime() << config->GetTime_Ref() << "s" << config->GetTotal_UnstTimeND();
      Unit.str("");
      NonDimTable << "Time Step" << config->GetDelta_UnstTime() << config->GetTime_Ref() << "s" << config->GetDelta_UnstTimeND();
      Unit.str("");
      NonDimTable.PrintFooter();
    }
    

    cout << ModelTableOut.str();
    cout << NonDimTableOut.str();
  }
  
  
  
}

void CIncEulerSolver::SetInitialCondition(CGeometry **geometry, CSolver ***solver_container, CConfig *config, unsigned long ExtIter) {
  
  unsigned long iPoint, Point_Fine;
  unsigned short iMesh, iChildren, iVar;
  su2double Area_Children, Area_Parent, *Solution_Fine, *Solution;
    
  bool restart   = (config->GetRestart() || config->GetRestart_Flow());
  bool rans      = ((config->GetKind_Solver() == RANS) ||
                    (config->GetKind_Solver() == ADJ_RANS) ||
                    (config->GetKind_Solver() == DISC_ADJ_RANS));
  bool dual_time = ((config->GetUnsteady_Simulation() == DT_STEPPING_1ST) ||
                    (config->GetUnsteady_Simulation() == DT_STEPPING_2ND));
  
  /*--- Check if a verification solution is to be computed. ---*/
<<<<<<< HEAD
  if ((VerificationSolution) && (ExtIter == 0) && (!restart)) {
=======
  if ((VerificationSolution) && (ExtIter == 0) && !restart) {
>>>>>>> 12163b6e
    
    /*--- Loop over the multigrid levels. ---*/
    for (iMesh = 0; iMesh <= config->GetnMGLevels(); iMesh++) {
      
      /*--- Loop over all grid points. ---*/
      for (iPoint = 0; iPoint < geometry[iMesh]->GetnPoint(); iPoint++) {
        
        /* Set the pointers to the coordinates and solution of this DOF. */
        const su2double *coor = geometry[iMesh]->node[iPoint]->GetCoord();
        su2double *solDOF     = solver_container[iMesh][FLOW_SOL]->node[iPoint]->GetSolution();
        
        /* Get initial condition from the verification solution class. */
        VerificationSolution->GetInitialCondition(coor, solDOF);
        
      }
    }
  }
  
  /*--- If restart solution, then interpolate the flow solution to
   all the multigrid levels, this is important with the dual time strategy ---*/
  
  if (restart && (ExtIter == 0)) {
    
    Solution = new su2double[nVar];
    for (iMesh = 1; iMesh <= config->GetnMGLevels(); iMesh++) {
      for (iPoint = 0; iPoint < geometry[iMesh]->GetnPoint(); iPoint++) {
        Area_Parent = geometry[iMesh]->node[iPoint]->GetVolume();
        for (iVar = 0; iVar < nVar; iVar++) Solution[iVar] = 0.0;
        for (iChildren = 0; iChildren < geometry[iMesh]->node[iPoint]->GetnChildren_CV(); iChildren++) {
          Point_Fine = geometry[iMesh]->node[iPoint]->GetChildren_CV(iChildren);
          Area_Children = geometry[iMesh-1]->node[Point_Fine]->GetVolume();
          Solution_Fine = solver_container[iMesh-1][FLOW_SOL]->node[Point_Fine]->GetSolution();
          for (iVar = 0; iVar < nVar; iVar++) {
            Solution[iVar] += Solution_Fine[iVar]*Area_Children/Area_Parent;
          }
        }
        solver_container[iMesh][FLOW_SOL]->node[iPoint]->SetSolution(Solution);
      }
      solver_container[iMesh][FLOW_SOL]->Set_MPI_Solution(geometry[iMesh], config);
    }
    delete [] Solution;
    
    /*--- Interpolate the turblence variable also, if needed ---*/
    
    if (rans) {
      
      unsigned short nVar_Turb = solver_container[MESH_0][TURB_SOL]->GetnVar();
      Solution = new su2double[nVar_Turb];
      for (iMesh = 1; iMesh <= config->GetnMGLevels(); iMesh++) {
        for (iPoint = 0; iPoint < geometry[iMesh]->GetnPoint(); iPoint++) {
          Area_Parent = geometry[iMesh]->node[iPoint]->GetVolume();
          for (iVar = 0; iVar < nVar_Turb; iVar++) Solution[iVar] = 0.0;
          for (iChildren = 0; iChildren < geometry[iMesh]->node[iPoint]->GetnChildren_CV(); iChildren++) {
            Point_Fine = geometry[iMesh]->node[iPoint]->GetChildren_CV(iChildren);
            Area_Children = geometry[iMesh-1]->node[Point_Fine]->GetVolume();
            Solution_Fine = solver_container[iMesh-1][TURB_SOL]->node[Point_Fine]->GetSolution();
            for (iVar = 0; iVar < nVar_Turb; iVar++) {
              Solution[iVar] += Solution_Fine[iVar]*Area_Children/Area_Parent;
            }
          }
          solver_container[iMesh][TURB_SOL]->node[iPoint]->SetSolution(Solution);
        }
        solver_container[iMesh][TURB_SOL]->Set_MPI_Solution(geometry[iMesh], config);
        solver_container[iMesh][TURB_SOL]->Postprocessing(geometry[iMesh], solver_container[iMesh], config, iMesh);
      }
      delete [] Solution;
    }
    
  }
  
  /*--- The value of the solution for the first iteration of the dual time ---*/
  
  if (dual_time && (ExtIter == 0 || (restart && (long)ExtIter == config->GetUnst_RestartIter()))) {
    
    /*--- Push back the initial condition to previous solution containers
     for a 1st-order restart or when simply intitializing to freestream. ---*/
    
    for (iMesh = 0; iMesh <= config->GetnMGLevels(); iMesh++) {
      for (iPoint = 0; iPoint < geometry[iMesh]->GetnPoint(); iPoint++) {
        solver_container[iMesh][FLOW_SOL]->node[iPoint]->Set_Solution_time_n();
        solver_container[iMesh][FLOW_SOL]->node[iPoint]->Set_Solution_time_n1();
        if (rans) {
          solver_container[iMesh][TURB_SOL]->node[iPoint]->Set_Solution_time_n();
          solver_container[iMesh][TURB_SOL]->node[iPoint]->Set_Solution_time_n1();
        }
      }
    }
    
    if ((restart && (long)ExtIter == config->GetUnst_RestartIter()) &&
        (config->GetUnsteady_Simulation() == DT_STEPPING_2ND)) {
      
      /*--- Load an additional restart file for a 2nd-order restart ---*/
      
      solver_container[MESH_0][FLOW_SOL]->LoadRestart(geometry, solver_container, config, SU2_TYPE::Int(config->GetUnst_RestartIter()-1), true);
      
      /*--- Load an additional restart file for the turbulence model ---*/
      if (rans)
        solver_container[MESH_0][TURB_SOL]->LoadRestart(geometry, solver_container, config, SU2_TYPE::Int(config->GetUnst_RestartIter()-1), false);
      
      /*--- Push back this new solution to time level N. ---*/
      
      for (iMesh = 0; iMesh <= config->GetnMGLevels(); iMesh++) {
        for (iPoint = 0; iPoint < geometry[iMesh]->GetnPoint(); iPoint++) {
          solver_container[iMesh][FLOW_SOL]->node[iPoint]->Set_Solution_time_n();
          if (rans) {
            solver_container[iMesh][TURB_SOL]->node[iPoint]->Set_Solution_time_n();
          }
        }
      }
    }
  }
}

void CIncEulerSolver::Preprocessing(CGeometry *geometry, CSolver **solver_container, CConfig *config, unsigned short iMesh, unsigned short iRKStep, unsigned short RunTime_EqSystem, bool Output) {
  
  unsigned long ErrorCounter = 0;

  unsigned long ExtIter = config->GetExtIter();
  bool cont_adjoint     = config->GetContinuous_Adjoint();
  bool disc_adjoint     = config->GetDiscrete_Adjoint();
  bool implicit         = (config->GetKind_TimeIntScheme_Flow() == EULER_IMPLICIT);
  bool muscl            = (config->GetMUSCL_Flow() || (cont_adjoint && config->GetKind_ConvNumScheme_AdjFlow() == ROE));
  bool limiter          = ((config->GetKind_SlopeLimit_Flow() != NO_LIMITER) && (ExtIter <= config->GetLimiterIter()) && !(disc_adjoint && config->GetFrozen_Limiter_Disc()));
  bool center           = ((config->GetKind_ConvNumScheme_Flow() == SPACE_CENTERED) || (cont_adjoint && config->GetKind_ConvNumScheme_AdjFlow() == SPACE_CENTERED));
  bool center_jst       = center && (config->GetKind_Centered_Flow() == JST);
  bool fixed_cl         = config->GetFixed_CL_Mode();
  bool van_albada       = config->GetKind_SlopeLimit_Flow() == VAN_ALBADA_EDGE;
  bool outlet           = ((config->GetnMarker_Outlet() != 0));

  /*--- Update the angle of attack at the far-field for fixed CL calculations (only direct problem). ---*/
  
  if ((fixed_cl) && (!disc_adjoint) && (!cont_adjoint)) { SetFarfield_AoA(geometry, solver_container, config, iMesh, Output); }

  /*--- Set the primitive variables ---*/
  
  ErrorCounter = SetPrimitive_Variables(solver_container, config, Output);
  
  /*--- Upwind second order reconstruction ---*/
  
  if ((muscl && !center) && (iMesh == MESH_0) && !Output) {
    
    /*--- Gradient computation ---*/
    
    if (config->GetKind_Gradient_Method() == GREEN_GAUSS) {
      SetPrimitive_Gradient_GG(geometry, config);
    }
    if (config->GetKind_Gradient_Method() == WEIGHTED_LEAST_SQUARES) {
      SetPrimitive_Gradient_LS(geometry, config);
    }
    
    /*--- Limiter computation ---*/
    
    if ((limiter) && (iMesh == MESH_0) && !Output && !van_albada) {
      SetPrimitive_Limiter(geometry, config);
    }
    
  }
  
  /*--- Artificial dissipation ---*/
  
  if (center && !Output) {
    SetMax_Eigenvalue(geometry, config);
    if ((center_jst) && (iMesh == MESH_0)) {
      SetCentered_Dissipation_Sensor(geometry, config);
      SetUndivided_Laplacian(geometry, config);
    }
  }
  
  /*--- Update the beta value based on the maximum velocity. ---*/

  SetBeta_Parameter(geometry, solver_container, config, iMesh);
  
  /*--- Compute properties needed for mass flow BCs. ---*/
  
  if (outlet) GetOutlet_Properties(geometry, config, iMesh, Output);

  /*--- Initialize the Jacobian matrices ---*/
  
  if (implicit && !disc_adjoint) Jacobian.SetValZero();

  /*--- Error message ---*/
  
  if (config->GetConsole_Output_Verb() == VERB_HIGH) {
#ifdef HAVE_MPI
    unsigned long MyErrorCounter = ErrorCounter; ErrorCounter = 0;
    SU2_MPI::Allreduce(&MyErrorCounter, &ErrorCounter, 1, MPI_UNSIGNED_LONG, MPI_SUM, MPI_COMM_WORLD);
#endif
    if (iMesh == MESH_0) config->SetNonphysical_Points(ErrorCounter);
  }
  
}

void CIncEulerSolver::Postprocessing(CGeometry *geometry, CSolver **solver_container, CConfig *config,
                                  unsigned short iMesh) { }

unsigned long CIncEulerSolver::SetPrimitive_Variables(CSolver **solver_container, CConfig *config, bool Output) {
  
  unsigned long iPoint, ErrorCounter = 0;
  bool physical = true;
  
  for (iPoint = 0; iPoint < nPoint; iPoint ++) {
    
    /*--- Initialize the non-physical points vector ---*/
    
    node[iPoint]->SetNon_Physical(false);
    
    /*--- Incompressible flow, primitive variables ---*/
    
    physical = node[iPoint]->SetPrimVar(FluidModel);

    /*--- Record any non-physical points. ---*/

    if (!physical) { node[iPoint]->SetNon_Physical(true); ErrorCounter++; }
    
    /*--- Initialize the convective, source and viscous residual vector ---*/
    
    if (!Output) LinSysRes.SetBlock_Zero(iPoint);
    
  }

  return ErrorCounter;
}

void CIncEulerSolver::SetTime_Step(CGeometry *geometry, CSolver **solver_container, CConfig *config,
                                unsigned short iMesh, unsigned long Iteration) {
  
  su2double *Normal, Area, Vol, Mean_SoundSpeed = 0.0, Mean_ProjVel = 0.0,
  Mean_BetaInc2, Lambda, Local_Delta_Time,
  Global_Delta_Time = 1E6, Global_Delta_UnstTimeND, ProjVel, ProjVel_i, ProjVel_j;
  
  unsigned long iEdge, iVertex, iPoint, jPoint;
  unsigned short iDim, iMarker;
  
  bool implicit      = (config->GetKind_TimeIntScheme_Flow() == EULER_IMPLICIT);
  bool grid_movement = config->GetGrid_Movement();
  bool time_steping  = config->GetUnsteady_Simulation() == TIME_STEPPING;
  bool dual_time     = ((config->GetUnsteady_Simulation() == DT_STEPPING_1ST) ||
                    (config->GetUnsteady_Simulation() == DT_STEPPING_2ND));
  
  Min_Delta_Time = 1.E6; Max_Delta_Time = 0.0;

  /*--- Set maximum inviscid eigenvalue to zero, and compute sound speed ---*/
  
  for (iPoint = 0; iPoint < nPointDomain; iPoint++)
    node[iPoint]->SetMax_Lambda_Inv(0.0);
  
  /*--- Loop interior edges ---*/
  
  for (iEdge = 0; iEdge < geometry->GetnEdge(); iEdge++) {
    
    /*--- Point identification, Normal vector and area ---*/
    
    iPoint = geometry->edge[iEdge]->GetNode(0);
    jPoint = geometry->edge[iEdge]->GetNode(1);
    
    Normal = geometry->edge[iEdge]->GetNormal();
    
    Area = 0.0;
    for (iDim = 0; iDim < nDim; iDim++) Area += Normal[iDim]*Normal[iDim];
    Area = sqrt(Area);
    
    /*--- Mean Values ---*/

    Mean_ProjVel    = 0.5 * (node[iPoint]->GetProjVel(Normal) + node[jPoint]->GetProjVel(Normal));
    Mean_BetaInc2   = 0.5 * (node[iPoint]->GetBetaInc2()      + node[jPoint]->GetBetaInc2());
    Mean_SoundSpeed = sqrt(Mean_BetaInc2*Area*Area);

    /*--- Adjustment for grid movement ---*/
    
    if (grid_movement) {
      su2double *GridVel_i = geometry->node[iPoint]->GetGridVel();
      su2double *GridVel_j = geometry->node[jPoint]->GetGridVel();
      ProjVel_i = 0.0; ProjVel_j = 0.0;
      for (iDim = 0; iDim < nDim; iDim++) {
        ProjVel_i += GridVel_i[iDim]*Normal[iDim];
        ProjVel_j += GridVel_j[iDim]*Normal[iDim];
      }
      Mean_ProjVel -= 0.5 * (ProjVel_i + ProjVel_j);
    }
    
    /*--- Inviscid contribution ---*/
    
    Lambda = fabs(Mean_ProjVel) + Mean_SoundSpeed;
    if (geometry->node[iPoint]->GetDomain()) node[iPoint]->AddMax_Lambda_Inv(Lambda);
    if (geometry->node[jPoint]->GetDomain()) node[jPoint]->AddMax_Lambda_Inv(Lambda);
    
  }
  
  /*--- Loop boundary edges ---*/
  
  for (iMarker = 0; iMarker < geometry->GetnMarker(); iMarker++) {
    for (iVertex = 0; iVertex < geometry->GetnVertex(iMarker); iVertex++) {
      
      /*--- Point identification, Normal vector and area ---*/
      
      iPoint = geometry->vertex[iMarker][iVertex]->GetNode();
      Normal = geometry->vertex[iMarker][iVertex]->GetNormal();
      
      Area = 0.0;
      for (iDim = 0; iDim < nDim; iDim++) Area += Normal[iDim]*Normal[iDim];
      Area = sqrt(Area);
      
      /*--- Mean Values ---*/

      Mean_ProjVel    = node[iPoint]->GetProjVel(Normal);
      Mean_BetaInc2   = node[iPoint]->GetBetaInc2();
      Mean_SoundSpeed = sqrt(Mean_BetaInc2*Area*Area);

      /*--- Adjustment for grid movement ---*/
      
      if (grid_movement) {
        su2double *GridVel = geometry->node[iPoint]->GetGridVel();
        ProjVel = 0.0;
        for (iDim = 0; iDim < nDim; iDim++)
          ProjVel += GridVel[iDim]*Normal[iDim];
        Mean_ProjVel -= ProjVel;
      }
      
      /*--- Inviscid contribution ---*/
      
      Lambda = fabs(Mean_ProjVel) + Mean_SoundSpeed;
      if (geometry->node[iPoint]->GetDomain()) {
        node[iPoint]->AddMax_Lambda_Inv(Lambda);
      }
      
    }
  }
  
  /*--- Local time-stepping: each element uses their own speed for steady state 
   simulations or for pseudo time steps in a dual time simulation. ---*/
  
  for (iPoint = 0; iPoint < nPointDomain; iPoint++) {
    
    Vol = geometry->node[iPoint]->GetVolume();
    
    if (Vol != 0.0) {
      Local_Delta_Time  = config->GetCFL(iMesh)*Vol / node[iPoint]->GetMax_Lambda_Inv();
      Global_Delta_Time = min(Global_Delta_Time, Local_Delta_Time);
      Min_Delta_Time    = min(Min_Delta_Time, Local_Delta_Time);
      Max_Delta_Time    = max(Max_Delta_Time, Local_Delta_Time);
      if (Local_Delta_Time > config->GetMax_DeltaTime())
        Local_Delta_Time = config->GetMax_DeltaTime();
      node[iPoint]->SetDelta_Time(Local_Delta_Time);
    }
    else {
      node[iPoint]->SetDelta_Time(0.0);
    }
    
  }
  
  /*--- Compute the max and the min dt (in parallel) ---*/
  
  if (config->GetConsole_Output_Verb() == VERB_HIGH) {
#ifdef HAVE_MPI
    su2double rbuf_time, sbuf_time;
    sbuf_time = Min_Delta_Time;
    SU2_MPI::Reduce(&sbuf_time, &rbuf_time, 1, MPI_DOUBLE, MPI_MIN, MASTER_NODE, MPI_COMM_WORLD);
    SU2_MPI::Bcast(&rbuf_time, 1, MPI_DOUBLE, MASTER_NODE, MPI_COMM_WORLD);
    Min_Delta_Time = rbuf_time;
    
    sbuf_time = Max_Delta_Time;
    SU2_MPI::Reduce(&sbuf_time, &rbuf_time, 1, MPI_DOUBLE, MPI_MAX, MASTER_NODE, MPI_COMM_WORLD);
    SU2_MPI::Bcast(&rbuf_time, 1, MPI_DOUBLE, MASTER_NODE, MPI_COMM_WORLD);
    Max_Delta_Time = rbuf_time;
#endif
  }
  
  /*--- For time-accurate simulations use the minimum delta time of the whole mesh (global) ---*/
  
  if (time_steping) {
#ifdef HAVE_MPI
    su2double rbuf_time, sbuf_time;
    sbuf_time = Global_Delta_Time;
    SU2_MPI::Reduce(&sbuf_time, &rbuf_time, 1, MPI_DOUBLE, MPI_MIN, MASTER_NODE, MPI_COMM_WORLD);
    SU2_MPI::Bcast(&rbuf_time, 1, MPI_DOUBLE, MASTER_NODE, MPI_COMM_WORLD);
    Global_Delta_Time = rbuf_time;
#endif
    for (iPoint = 0; iPoint < nPointDomain; iPoint++){
      
      /*--- Sets the regular CFL equal to the unsteady CFL ---*/
      
      config->SetCFL(iMesh,config->GetUnst_CFL());
      
      /*--- If the unsteady CFL is set to zero, it uses the defined unsteady time step, otherwise
       it computes the time step based on the unsteady CFL ---*/
      
      if (config->GetCFL(iMesh) == 0.0){
        node[iPoint]->SetDelta_Time(config->GetDelta_UnstTime());
      } else {
        node[iPoint]->SetDelta_Time(Global_Delta_Time);
      }
    }
  }
  
  /*--- Recompute the unsteady time step for the dual time strategy
   if the unsteady CFL is diferent from 0 ---*/
  
  if ((dual_time) && (Iteration == 0) && (config->GetUnst_CFL() != 0.0) && (iMesh == MESH_0)) {
    Global_Delta_UnstTimeND = config->GetUnst_CFL()*Global_Delta_Time/config->GetCFL(iMesh);
    
#ifdef HAVE_MPI
    su2double rbuf_time, sbuf_time;
    sbuf_time = Global_Delta_UnstTimeND;
    SU2_MPI::Reduce(&sbuf_time, &rbuf_time, 1, MPI_DOUBLE, MPI_MIN, MASTER_NODE, MPI_COMM_WORLD);
    SU2_MPI::Bcast(&rbuf_time, 1, MPI_DOUBLE, MASTER_NODE, MPI_COMM_WORLD);
    Global_Delta_UnstTimeND = rbuf_time;
#endif
    config->SetDelta_UnstTimeND(Global_Delta_UnstTimeND);
  }
  
  /*--- The pseudo local time (explicit integration) cannot be greater than the physical time ---*/
  
  if (dual_time)
    for (iPoint = 0; iPoint < nPointDomain; iPoint++) {
      if (!implicit) {
        Local_Delta_Time = min((2.0/3.0)*config->GetDelta_UnstTimeND(), node[iPoint]->GetDelta_Time());
        node[iPoint]->SetDelta_Time(Local_Delta_Time);
      }
    }
  
}

void CIncEulerSolver::Centered_Residual(CGeometry *geometry, CSolver **solver_container, CNumerics *numerics,
                                     CConfig *config, unsigned short iMesh, unsigned short iRKStep) {
  
  unsigned long iEdge, iPoint, jPoint;
  
  bool implicit      = (config->GetKind_TimeIntScheme_Flow() == EULER_IMPLICIT);
  bool jst_scheme  = ((config->GetKind_Centered_Flow() == JST) && (iMesh == MESH_0));
  bool grid_movement = config->GetGrid_Movement();
  
  for (iEdge = 0; iEdge < geometry->GetnEdge(); iEdge++) {
    
    /*--- Points in edge, set normal vectors, and number of neighbors ---*/
    
    iPoint = geometry->edge[iEdge]->GetNode(0); jPoint = geometry->edge[iEdge]->GetNode(1);
    numerics->SetNormal(geometry->edge[iEdge]->GetNormal());
    numerics->SetNeighbor(geometry->node[iPoint]->GetnNeighbor(), geometry->node[jPoint]->GetnNeighbor());
    
    /*--- Set primitive variables w/o reconstruction ---*/
    
    numerics->SetPrimitive(node[iPoint]->GetPrimitive(), node[jPoint]->GetPrimitive());
    
    /*--- Set the largest convective eigenvalue ---*/
    
    numerics->SetLambda(node[iPoint]->GetLambda(), node[jPoint]->GetLambda());
    
    /*--- Set undivided laplacian and pressure-based sensor ---*/
    
    if (jst_scheme) {
      numerics->SetUndivided_Laplacian(node[iPoint]->GetUndivided_Laplacian(), node[jPoint]->GetUndivided_Laplacian());
      numerics->SetSensor(node[iPoint]->GetSensor(), node[jPoint]->GetSensor());
    }
    
    /*--- Grid movement ---*/
    
    if (grid_movement) {
      numerics->SetGridVel(geometry->node[iPoint]->GetGridVel(), geometry->node[jPoint]->GetGridVel());
    }
    
    /*--- Compute residuals, and Jacobians ---*/

    numerics->ComputeResidual(Res_Conv, Jacobian_i, Jacobian_j, config);
    
    /*--- Update convective and artificial dissipation residuals ---*/

    LinSysRes.AddBlock(iPoint, Res_Conv);
    LinSysRes.SubtractBlock(jPoint, Res_Conv);
    
    /*--- Store implicit contributions from the residual calculation. ---*/
    
    if (implicit) {
      Jacobian.AddBlock(iPoint, iPoint, Jacobian_i);
      Jacobian.AddBlock(iPoint, jPoint, Jacobian_j);
      Jacobian.SubtractBlock(jPoint, iPoint, Jacobian_i);
      Jacobian.SubtractBlock(jPoint, jPoint, Jacobian_j);
    }
  }
  
}

void CIncEulerSolver::Upwind_Residual(CGeometry *geometry, CSolver **solver_container, CNumerics *numerics,
                                   CConfig *config, unsigned short iMesh) {
  
  su2double **Gradient_i, **Gradient_j, Project_Grad_i, Project_Grad_j,
  *V_i, *V_j, *S_i, *S_j, *Limiter_i = NULL, *Limiter_j = NULL, Non_Physical = 1.0;
  
  unsigned long iEdge, iPoint, jPoint, counter_local = 0, counter_global = 0;
  unsigned short iDim, iVar;
  
  unsigned long ExtIter = config->GetExtIter();
  bool implicit         = (config->GetKind_TimeIntScheme_Flow() == EULER_IMPLICIT);
  bool muscl            = (config->GetMUSCL_Flow() && (iMesh == MESH_0));
  bool disc_adjoint     = config->GetDiscrete_Adjoint();
  bool limiter          = ((config->GetKind_SlopeLimit_Flow() != NO_LIMITER) && (ExtIter <= config->GetLimiterIter()) && !(disc_adjoint && config->GetFrozen_Limiter_Disc()));
  bool grid_movement    = config->GetGrid_Movement();
  bool van_albada       = config->GetKind_SlopeLimit_Flow() == VAN_ALBADA_EDGE;

  /*--- Loop over all the edges ---*/
  
  for (iEdge = 0; iEdge < geometry->GetnEdge(); iEdge++) {
    
    /*--- Points in edge and normal vectors ---*/
    
    iPoint = geometry->edge[iEdge]->GetNode(0); jPoint = geometry->edge[iEdge]->GetNode(1);
    numerics->SetNormal(geometry->edge[iEdge]->GetNormal());
    
    /*--- Grid movement ---*/
    
    if (grid_movement)
      numerics->SetGridVel(geometry->node[iPoint]->GetGridVel(), geometry->node[jPoint]->GetGridVel());
    
    /*--- Get primitive variables ---*/
    
    V_i = node[iPoint]->GetPrimitive(); V_j = node[jPoint]->GetPrimitive();
    S_i = node[iPoint]->GetSecondary(); S_j = node[jPoint]->GetSecondary();

    /*--- High order reconstruction using MUSCL strategy ---*/
    
    if (muscl) {
      
      for (iDim = 0; iDim < nDim; iDim++) {
        Vector_i[iDim] = 0.5*(geometry->node[jPoint]->GetCoord(iDim) - geometry->node[iPoint]->GetCoord(iDim));
        Vector_j[iDim] = 0.5*(geometry->node[iPoint]->GetCoord(iDim) - geometry->node[jPoint]->GetCoord(iDim));
      }
      
      Gradient_i = node[iPoint]->GetGradient_Primitive();
      Gradient_j = node[jPoint]->GetGradient_Primitive();
      if (limiter) {
        Limiter_i = node[iPoint]->GetLimiter_Primitive();
        Limiter_j = node[jPoint]->GetLimiter_Primitive();
      }
      
      for (iVar = 0; iVar < nPrimVarGrad; iVar++) {
        Project_Grad_i = 0.0; Project_Grad_j = 0.0;
        Non_Physical = node[iPoint]->GetNon_Physical()*node[jPoint]->GetNon_Physical();
        for (iDim = 0; iDim < nDim; iDim++) {
          Project_Grad_i += Vector_i[iDim]*Gradient_i[iVar][iDim]*Non_Physical;
          Project_Grad_j += Vector_j[iDim]*Gradient_j[iVar][iDim]*Non_Physical;
        }
        if (limiter) {
          if (van_albada){
            Limiter_i[iVar] = (V_j[iVar]-V_i[iVar])*(2.0*Project_Grad_i + V_j[iVar]-V_i[iVar])/(4*Project_Grad_i*Project_Grad_i+(V_j[iVar]-V_i[iVar])*(V_j[iVar]-V_i[iVar])+EPS);
            Limiter_j[iVar] = (V_j[iVar]-V_i[iVar])*(-2.0*Project_Grad_j + V_j[iVar]-V_i[iVar])/(4*Project_Grad_j*Project_Grad_j+(V_j[iVar]-V_i[iVar])*(V_j[iVar]-V_i[iVar])+EPS);
          }
          Primitive_i[iVar] = V_i[iVar] + Limiter_i[iVar]*Project_Grad_i;
          Primitive_j[iVar] = V_j[iVar] + Limiter_j[iVar]*Project_Grad_j;
        }
        else {
          Primitive_i[iVar] = V_i[iVar] + Project_Grad_i;
          Primitive_j[iVar] = V_j[iVar] + Project_Grad_j;
        }
      }

      for (iVar = nPrimVarGrad; iVar < nPrimVar; iVar++) {
        Primitive_i[iVar] = V_i[iVar];
        Primitive_j[iVar] = V_j[iVar];
      }

      numerics->SetPrimitive(Primitive_i, Primitive_j);
      
    } else {
      
      /*--- Set conservative variables without reconstruction ---*/
      
      numerics->SetPrimitive(V_i, V_j);
      numerics->SetSecondary(S_i, S_j);
      
    }
    
    /*--- Compute the residual ---*/
    
    numerics->ComputeResidual(Res_Conv, Jacobian_i, Jacobian_j, config);

    /*--- Update residual value ---*/
    
    LinSysRes.AddBlock(iPoint, Res_Conv);
    LinSysRes.SubtractBlock(jPoint, Res_Conv);
    
    /*--- Set implicit Jacobians ---*/
    
    if (implicit) {
      Jacobian.AddBlock(iPoint, iPoint, Jacobian_i);
      Jacobian.AddBlock(iPoint, jPoint, Jacobian_j);
      Jacobian.SubtractBlock(jPoint, iPoint, Jacobian_i);
      Jacobian.SubtractBlock(jPoint, jPoint, Jacobian_j);
    }
  }
  
  /*--- Warning message about non-physical reconstructions. ---*/
  
  if (config->GetConsole_Output_Verb() == VERB_HIGH) {
#ifdef HAVE_MPI
    SU2_MPI::Reduce(&counter_local, &counter_global, 1, MPI_UNSIGNED_LONG, MPI_SUM, MASTER_NODE, MPI_COMM_WORLD);
#else
    counter_global = counter_local;
#endif
    if (iMesh == MESH_0) config->SetNonphysical_Reconstr(counter_global);
  }
  
}

void CIncEulerSolver::Source_Residual(CGeometry *geometry, CSolver **solver_container, CNumerics *numerics, CNumerics *second_numerics, CConfig *config, unsigned short iMesh) {
  
  unsigned short iVar;
  unsigned long iPoint;
  
  bool implicit       = (config->GetKind_TimeIntScheme_Flow() == EULER_IMPLICIT);
  bool rotating_frame = config->GetRotating_Frame();
  bool axisymmetric   = config->GetAxisymmetric();
  bool body_force     = config->GetBody_Force();
  bool boussinesq     = (config->GetKind_DensityModel() == BOUSSINESQ);
  bool viscous        = config->GetViscous();


  /*--- Initialize the source residual to zero ---*/

  for (iVar = 0; iVar < nVar; iVar++) Residual[iVar] = 0.0;

  if (body_force) {

    /*--- Loop over all points ---*/

    for (iPoint = 0; iPoint < nPointDomain; iPoint++) {

      /*--- Load the conservative variables ---*/

      numerics->SetConservative(node[iPoint]->GetSolution(),
                                node[iPoint]->GetSolution());

      /*--- Set incompressible density  ---*/
      
      numerics->SetDensity(node[iPoint]->GetDensity(),
                           node[iPoint]->GetDensity());

      /*--- Load the volume of the dual mesh cell ---*/

      numerics->SetVolume(geometry->node[iPoint]->GetVolume());

      /*--- Compute the rotating frame source residual ---*/

      numerics->ComputeResidual(Residual, config);

      /*--- Add the source residual to the total ---*/
      
      LinSysRes.AddBlock(iPoint, Residual);
      
    }
  }

  if (boussinesq) {

    /*--- Loop over all points ---*/

    for (iPoint = 0; iPoint < nPointDomain; iPoint++) {

      /*--- Load the conservative variables ---*/

      numerics->SetConservative(node[iPoint]->GetSolution(),
                                node[iPoint]->GetSolution());

      /*--- Set incompressible density  ---*/
      
      numerics->SetDensity(node[iPoint]->GetDensity(),
                           node[iPoint]->GetDensity());

      /*--- Load the volume of the dual mesh cell ---*/

      numerics->SetVolume(geometry->node[iPoint]->GetVolume());

      /*--- Compute the rotating frame source residual ---*/

      numerics->ComputeResidual(Residual, config);

      /*--- Add the source residual to the total ---*/
      
      LinSysRes.AddBlock(iPoint, Residual);
      
    }
  }

  if (rotating_frame) {
    
    /*--- Loop over all points ---*/
    
    for (iPoint = 0; iPoint < nPointDomain; iPoint++) {
      
      /*--- Load the conservative variables ---*/
      
      numerics->SetConservative(node[iPoint]->GetSolution(),
                                node[iPoint]->GetSolution());
      
      /*--- Load the volume of the dual mesh cell ---*/
      
      numerics->SetVolume(geometry->node[iPoint]->GetVolume());
      
      /*--- Compute the rotating frame source residual ---*/
      
      numerics->ComputeResidual(Residual, Jacobian_i, config);
      
      /*--- Add the source residual to the total ---*/
      
      LinSysRes.AddBlock(iPoint, Residual);
      
      /*--- Add the implicit Jacobian contribution ---*/
      
      if (implicit) Jacobian.AddBlock(iPoint, iPoint, Jacobian_i);
      
    }
  }
  
  if (axisymmetric) {
    
    /*--- Zero out Jacobian structure ---*/

    if (implicit) {
      for (iVar = 0; iVar < nVar; iVar ++)
        for (unsigned short jVar = 0; jVar < nVar; jVar ++)
          Jacobian_i[iVar][jVar] = 0.0;
    }

    /*--- For viscous problems, we need an additional gradient. ---*/

    if (viscous) {

      su2double AuxVar, Total_Viscosity, yCoord, yVelocity;

      for (iPoint = 0; iPoint < nPoint; iPoint++) {

        yCoord          = geometry->node[iPoint]->GetCoord(1);
        yVelocity       = node[iPoint]->GetVelocity(1);
        Total_Viscosity = (node[iPoint]->GetLaminarViscosity() +
                           node[iPoint]->GetEddyViscosity());

        if (yCoord > EPS) {
          AuxVar = Total_Viscosity*yVelocity/yCoord;
        } else {
          AuxVar = 0.0;
        }

        /*--- Set the auxilairy variable for this node. ---*/

        node[iPoint]->SetAuxVar(AuxVar);

      }

      /*--- Compute the auxiliary variable gradient with GG or WLS. ---*/

      if (config->GetKind_Gradient_Method() == GREEN_GAUSS) {
        SetAuxVar_Gradient_GG(geometry, config);
      }
      if (config->GetKind_Gradient_Method() == WEIGHTED_LEAST_SQUARES) {
        SetAuxVar_Gradient_LS(geometry, config);
      }
      
    }
    
    /*--- loop over points ---*/
    
    for (iPoint = 0; iPoint < nPointDomain; iPoint++) {
      
      /*--- Conservative variables w/o reconstruction ---*/

      numerics->SetPrimitive(node[iPoint]->GetPrimitive(), NULL);

      /*--- Set incompressible density  ---*/
      
      numerics->SetDensity(node[iPoint]->GetDensity(),
                           node[iPoint]->GetDensity());

      /*--- Set control volume ---*/
      
      numerics->SetVolume(geometry->node[iPoint]->GetVolume());
      
      /*--- Set y coordinate ---*/
      
      numerics->SetCoord(geometry->node[iPoint]->GetCoord(),
                         geometry->node[iPoint]->GetCoord());

      /*--- If viscous, we need gradients for extra terms. ---*/

      if (viscous) {

        /*--- Gradient of the primitive variables ---*/

        numerics->SetPrimVarGradient(node[iPoint]->GetGradient_Primitive(), NULL);

        /*--- Load the aux variable gradient that we already computed. ---*/

        numerics->SetAuxVarGrad(node[iPoint]->GetAuxVarGradient(), NULL);
        
      }

      /*--- Compute Source term Residual ---*/
      
      numerics->ComputeResidual(Residual, Jacobian_i, config);
      
      /*--- Add Residual ---*/
      
      LinSysRes.AddBlock(iPoint, Residual);
      
      /*--- Implicit part ---*/
      
      if (implicit) Jacobian.AddBlock(iPoint, iPoint, Jacobian_i);
      
    }
  }
  
  /*--- Check if a verification solution is to be computed. ---*/
  
  if (VerificationSolution) {
    if ( VerificationSolution->IsManufacturedSolution() ) {
      
      /*--- Get the physical time. ---*/
      su2double time = 0.0;
      if (config->GetUnsteady_Simulation()) time = config->GetPhysicalTime();
      
      /*--- Loop over points ---*/
      for (iPoint = 0; iPoint < nPointDomain; iPoint++) {
        
        /*--- Get control volume size. ---*/
        su2double Volume = geometry->node[iPoint]->GetVolume();
        
        /*--- Get the current point coordinates. ---*/
        const su2double *coor = geometry->node[iPoint]->GetCoord();
        
        /*--- Get the MMS source term. ---*/
        vector<su2double> sourceMan(nVar,0.0);
        VerificationSolution->GetMMSSourceTerm(coor, time, sourceMan.data());
        
        /*--- Compute the residual for this control volume. ---*/
        for (iVar = 0; iVar < nVar; iVar++) {
          Residual[iVar] = sourceMan[iVar]*Volume;
        }
        
        /*--- Subtract Residual ---*/
        LinSysRes.SubtractBlock(iPoint, Residual);
        
      }
    }
  }
  
}

void CIncEulerSolver::Source_Template(CGeometry *geometry, CSolver **solver_container, CNumerics *numerics,
                                   CConfig *config, unsigned short iMesh) {
  
  /* This method should be used to call any new source terms for a particular problem*/
  /* This method calls the new child class in CNumerics, where the new source term should be implemented.  */
  
  /* Next we describe how to get access to some important quanties for this method */
  /* Access to all points in the current geometric mesh by saying: nPointDomain */
  /* Get the vector of conservative variables at some point iPoint = node[iPoint]->GetSolution() */
  /* Get the volume (or area in 2D) associated with iPoint = node[iPoint]->GetVolume() */
  /* Get the vector of geometric coordinates of point iPoint = node[iPoint]->GetCoord() */
  
}

void CIncEulerSolver::SetMax_Eigenvalue(CGeometry *geometry, CConfig *config) {
  
  su2double *Normal, Area, Mean_SoundSpeed = 0.0, Mean_ProjVel = 0.0,
  Mean_BetaInc2, Lambda, ProjVel, ProjVel_i, ProjVel_j, *GridVel, *GridVel_i, *GridVel_j;
  
  unsigned long iEdge, iVertex, iPoint, jPoint;
  unsigned short iDim, iMarker;

  bool grid_movement = config->GetGrid_Movement();

  /*--- Set maximum inviscid eigenvalue to zero, and compute sound speed ---*/
  
  for (iPoint = 0; iPoint < nPointDomain; iPoint++) {
    node[iPoint]->SetLambda(0.0);
  }
  
  /*--- Loop interior edges ---*/
  
  for (iEdge = 0; iEdge < geometry->GetnEdge(); iEdge++) {
    
    /*--- Point identification, Normal vector and area ---*/
    
    iPoint = geometry->edge[iEdge]->GetNode(0);
    jPoint = geometry->edge[iEdge]->GetNode(1);
    
    Normal = geometry->edge[iEdge]->GetNormal();
    Area = 0.0;
    for (iDim = 0; iDim < nDim; iDim++) Area += Normal[iDim]*Normal[iDim];
    Area = sqrt(Area);
    
    /*--- Mean Values ---*/

    Mean_ProjVel    = 0.5 * (node[iPoint]->GetProjVel(Normal) + node[jPoint]->GetProjVel(Normal));
    Mean_BetaInc2   = 0.5 * (node[iPoint]->GetBetaInc2()      + node[jPoint]->GetBetaInc2());
    Mean_SoundSpeed = sqrt(Mean_BetaInc2*Area*Area);

    /*--- Adjustment for grid movement ---*/
    
    if (grid_movement) {
      GridVel_i = geometry->node[iPoint]->GetGridVel();
      GridVel_j = geometry->node[jPoint]->GetGridVel();
      ProjVel_i = 0.0; ProjVel_j =0.0;
      for (iDim = 0; iDim < nDim; iDim++) {
        ProjVel_i += GridVel_i[iDim]*Normal[iDim];
        ProjVel_j += GridVel_j[iDim]*Normal[iDim];
      }
      Mean_ProjVel -= 0.5 * (ProjVel_i + ProjVel_j);
    }
    
    /*--- Inviscid contribution ---*/
    
    Lambda = fabs(Mean_ProjVel) + Mean_SoundSpeed;
    if (geometry->node[iPoint]->GetDomain()) node[iPoint]->AddLambda(Lambda);
    if (geometry->node[jPoint]->GetDomain()) node[jPoint]->AddLambda(Lambda);
    
  }
  
  /*--- Loop boundary edges ---*/
  
  for (iMarker = 0; iMarker < geometry->GetnMarker(); iMarker++) {
    for (iVertex = 0; iVertex < geometry->GetnVertex(iMarker); iVertex++) {
      
      /*--- Point identification, Normal vector and area ---*/
      
      iPoint = geometry->vertex[iMarker][iVertex]->GetNode();
      Normal = geometry->vertex[iMarker][iVertex]->GetNormal();
      Area = 0.0;
      for (iDim = 0; iDim < nDim; iDim++) Area += Normal[iDim]*Normal[iDim];
      Area = sqrt(Area);
      
      /*--- Mean Values ---*/
      
      Mean_ProjVel    = node[iPoint]->GetProjVel(Normal);
      Mean_BetaInc2   = node[iPoint]->GetBetaInc2();
      Mean_SoundSpeed = sqrt(Mean_BetaInc2*Area*Area);
      
      /*--- Adjustment for grid movement ---*/
      
      if (grid_movement) {
        GridVel = geometry->node[iPoint]->GetGridVel();
        ProjVel = 0.0;
        for (iDim = 0; iDim < nDim; iDim++)
          ProjVel += GridVel[iDim]*Normal[iDim];
        Mean_ProjVel -= ProjVel;
      }
      
      /*--- Inviscid contribution ---*/
      
      Lambda = fabs(Mean_ProjVel) + Mean_SoundSpeed;
      if (geometry->node[iPoint]->GetDomain()) {
        node[iPoint]->AddLambda(Lambda);
      }
      
    }
  }
  
  /*--- MPI parallelization ---*/
  
  Set_MPI_MaxEigenvalue(geometry, config);
  
}

void CIncEulerSolver::SetUndivided_Laplacian(CGeometry *geometry, CConfig *config) {
  
  unsigned long iPoint, jPoint, iEdge;
  su2double *Diff;
  unsigned short iVar;
  bool boundary_i, boundary_j;
  
  Diff = new su2double[nVar];
  
  for (iPoint = 0; iPoint < nPointDomain; iPoint++)
    node[iPoint]->SetUnd_LaplZero();
  
  for (iEdge = 0; iEdge < geometry->GetnEdge(); iEdge++) {
    
    iPoint = geometry->edge[iEdge]->GetNode(0);
    jPoint = geometry->edge[iEdge]->GetNode(1);
    
    /*--- Solution differences ---*/
    
    for (iVar = 0; iVar < nVar; iVar++)
      Diff[iVar] = node[iPoint]->GetSolution(iVar) - node[jPoint]->GetSolution(iVar);
    
    boundary_i = geometry->node[iPoint]->GetPhysicalBoundary();
    boundary_j = geometry->node[jPoint]->GetPhysicalBoundary();
    
    /*--- Both points inside the domain, or both in the boundary ---*/
    
    if ((!boundary_i && !boundary_j) || (boundary_i && boundary_j)) {
      if (geometry->node[iPoint]->GetDomain()) node[iPoint]->SubtractUnd_Lapl(Diff);
      if (geometry->node[jPoint]->GetDomain()) node[jPoint]->AddUnd_Lapl(Diff);
    }
    
    /*--- iPoint inside the domain, jPoint on the boundary ---*/
    
    if (!boundary_i && boundary_j)
      if (geometry->node[iPoint]->GetDomain()) node[iPoint]->SubtractUnd_Lapl(Diff);
    
    /*--- jPoint inside the domain, iPoint on the boundary ---*/
    
    if (boundary_i && !boundary_j)
      if (geometry->node[jPoint]->GetDomain()) node[jPoint]->AddUnd_Lapl(Diff);
    
  }
  
  /*--- MPI parallelization ---*/
  
  Set_MPI_Undivided_Laplacian(geometry, config);
  
  delete [] Diff;
  
}

void CIncEulerSolver::SetCentered_Dissipation_Sensor(CGeometry *geometry, CConfig *config) {
  
  unsigned long iEdge, iPoint, jPoint;
  su2double Pressure_i = 0.0, Pressure_j = 0.0;
  bool boundary_i, boundary_j;
  
  /*--- Reset variables to store the undivided pressure ---*/
  
  for (iPoint = 0; iPoint < nPointDomain; iPoint++) {
    iPoint_UndLapl[iPoint] = 0.0;
    jPoint_UndLapl[iPoint] = 0.0;
  }
  
  /*--- Evaluate the pressure sensor ---*/
  
  for (iEdge = 0; iEdge < geometry->GetnEdge(); iEdge++) {
    
    iPoint = geometry->edge[iEdge]->GetNode(0);
    jPoint = geometry->edge[iEdge]->GetNode(1);
    
    /*--- Get the pressure, or density for incompressible solvers ---*/

    Pressure_i = node[iPoint]->GetDensity();
    Pressure_j = node[jPoint]->GetDensity();

    boundary_i = geometry->node[iPoint]->GetPhysicalBoundary();
    boundary_j = geometry->node[jPoint]->GetPhysicalBoundary();
    
    /*--- Both points inside the domain, or both on the boundary ---*/
    
    if ((!boundary_i && !boundary_j) || (boundary_i && boundary_j)) {
      
      if (geometry->node[iPoint]->GetDomain()) {
        iPoint_UndLapl[iPoint] += (Pressure_j - Pressure_i);
        jPoint_UndLapl[iPoint] += (Pressure_i + Pressure_j);
      }
      
      if (geometry->node[jPoint]->GetDomain()) {
        iPoint_UndLapl[jPoint] += (Pressure_i - Pressure_j);
        jPoint_UndLapl[jPoint] += (Pressure_i + Pressure_j);
      }
      
    }
    
    /*--- iPoint inside the domain, jPoint on the boundary ---*/
    
    if (!boundary_i && boundary_j)
      if (geometry->node[iPoint]->GetDomain()) {
        iPoint_UndLapl[iPoint] += (Pressure_j - Pressure_i);
        jPoint_UndLapl[iPoint] += (Pressure_i + Pressure_j);
      }
    
    /*--- jPoint inside the domain, iPoint on the boundary ---*/
    
    if (boundary_i && !boundary_j)
      if (geometry->node[jPoint]->GetDomain()) {
        iPoint_UndLapl[jPoint] += (Pressure_i - Pressure_j);
        jPoint_UndLapl[jPoint] += (Pressure_i + Pressure_j);
      }
    
  }
  
  /*--- Set pressure switch for each point ---*/
  
  for (iPoint = 0; iPoint < nPointDomain; iPoint++)
    node[iPoint]->SetSensor(fabs(iPoint_UndLapl[iPoint]) / jPoint_UndLapl[iPoint]);
  
  /*--- MPI parallelization ---*/
  
  Set_MPI_Sensor(geometry, config);
  
}

void CIncEulerSolver::Pressure_Forces(CGeometry *geometry, CConfig *config) {

  unsigned long iVertex, iPoint;
  unsigned short iDim, iMarker, Boundary, Monitoring, iMarker_Monitoring;
  su2double Pressure = 0.0, *Normal = NULL, MomentDist[3] = {0.0,0.0,0.0}, *Coord,
  factor, RefVel2 = 0.0, RefDensity = 0.0, RefPressure,
  Force[3] = {0.0,0.0,0.0};
  su2double MomentX_Force[3] = {0.0,0.0,0.0}, MomentY_Force[3] = {0.0,0.0,0.0}, MomentZ_Force[3] = {0.0,0.0,0.0};
  su2double AxiFactor;

  bool axisymmetric = config->GetAxisymmetric();

  string Marker_Tag, Monitoring_Tag;

#ifdef HAVE_MPI
  su2double MyAllBound_CD_Inv, MyAllBound_CL_Inv, MyAllBound_CSF_Inv, MyAllBound_CMx_Inv, MyAllBound_CMy_Inv, MyAllBound_CMz_Inv, MyAllBound_CoPx_Inv, MyAllBound_CoPy_Inv, MyAllBound_CoPz_Inv, MyAllBound_CFx_Inv, MyAllBound_CFy_Inv, MyAllBound_CFz_Inv, MyAllBound_CT_Inv, MyAllBound_CQ_Inv, *MySurface_CL_Inv = NULL, *MySurface_CD_Inv = NULL, *MySurface_CSF_Inv = NULL, *MySurface_CEff_Inv = NULL, *MySurface_CFx_Inv = NULL, *MySurface_CFy_Inv = NULL, *MySurface_CFz_Inv = NULL, *MySurface_CMx_Inv = NULL, *MySurface_CMy_Inv = NULL, *MySurface_CMz_Inv = NULL;
#endif

  su2double Alpha     = config->GetAoA()*PI_NUMBER/180.0;
  su2double Beta      = config->GetAoS()*PI_NUMBER/180.0;
  su2double RefArea   = config->GetRefArea();
  su2double RefLength = config->GetRefLength();

  su2double *Origin = NULL;
  if (config->GetnMarker_Monitoring() != 0){
    Origin = config->GetRefOriginMoment(0);
  }

  /*--- Evaluate reference values for non-dimensionalization.
   For dimensional or non-dim based on initial values, use
   the far-field state (inf). For a custom non-dim based
   on user-provided reference values, use the ref values
   to compute the forces. ---*/

  if ((config->GetRef_Inc_NonDim() == DIMENSIONAL) || 
      (config->GetRef_Inc_NonDim() == INITIAL_VALUES)) {
    RefDensity  = Density_Inf;
    RefVel2 = 0.0;
    for (iDim = 0; iDim < nDim; iDim++)
      RefVel2  += Velocity_Inf[iDim]*Velocity_Inf[iDim];
  }
  else if (config->GetRef_Inc_NonDim() == REFERENCE_VALUES) {
    RefDensity = config->GetInc_Density_Ref();
    RefVel2    = config->GetInc_Velocity_Ref()*config->GetInc_Velocity_Ref();
  }

  /*--- Reference pressure is always the far-field value. ---*/

  RefPressure = Pressure_Inf;

  /*--- Compute factor for force coefficients. ---*/

  factor = 1.0 / (0.5*RefDensity*RefArea*RefVel2);

  /*-- Variables initialization ---*/

  Total_CD   = 0.0; Total_CL  = 0.0; Total_CSF = 0.0; Total_CEff = 0.0;
  Total_CMx  = 0.0; Total_CMy = 0.0; Total_CMz = 0.0;
  Total_CoPx = 0.0; Total_CoPy = 0.0;  Total_CoPz = 0.0;
  Total_CFx  = 0.0; Total_CFy = 0.0; Total_CFz = 0.0;
  Total_CT   = 0.0; Total_CQ  = 0.0; Total_CMerit = 0.0;
  Total_Heat = 0.0; Total_MaxHeat = 0.0;

  AllBound_CD_Inv   = 0.0; AllBound_CL_Inv  = 0.0;  AllBound_CSF_Inv    = 0.0;
  AllBound_CMx_Inv  = 0.0; AllBound_CMy_Inv = 0.0;  AllBound_CMz_Inv    = 0.0;
  AllBound_CoPx_Inv = 0.0; AllBound_CoPy_Inv = 0.0; AllBound_CoPz_Inv = 0.0;
  AllBound_CFx_Inv  = 0.0; AllBound_CFy_Inv = 0.0;  AllBound_CFz_Inv    = 0.0;
  AllBound_CT_Inv   = 0.0; AllBound_CQ_Inv  = 0.0;  AllBound_CMerit_Inv = 0.0;
  AllBound_CEff_Inv = 0.0;

  for (iMarker_Monitoring = 0; iMarker_Monitoring < config->GetnMarker_Monitoring(); iMarker_Monitoring++) {
    Surface_CL_Inv[iMarker_Monitoring]  = 0.0; Surface_CD_Inv[iMarker_Monitoring]   = 0.0;
    Surface_CSF_Inv[iMarker_Monitoring] = 0.0; Surface_CEff_Inv[iMarker_Monitoring] = 0.0;
    Surface_CFx_Inv[iMarker_Monitoring] = 0.0; Surface_CFy_Inv[iMarker_Monitoring]  = 0.0;
    Surface_CFz_Inv[iMarker_Monitoring] = 0.0; Surface_CMx_Inv[iMarker_Monitoring]  = 0.0;
    Surface_CMy_Inv[iMarker_Monitoring] = 0.0; Surface_CMz_Inv[iMarker_Monitoring]  = 0.0;
    
    Surface_CL[iMarker_Monitoring]  = 0.0; Surface_CD[iMarker_Monitoring]   = 0.0;
    Surface_CSF[iMarker_Monitoring] = 0.0; Surface_CEff[iMarker_Monitoring] = 0.0;
    Surface_CFx[iMarker_Monitoring] = 0.0; Surface_CFy[iMarker_Monitoring]  = 0.0;
    Surface_CFz[iMarker_Monitoring] = 0.0; Surface_CMx[iMarker_Monitoring]  = 0.0;
    Surface_CMy[iMarker_Monitoring] = 0.0; Surface_CMz[iMarker_Monitoring]  = 0.0;
  }

  /*--- Loop over the Euler and Navier-Stokes markers ---*/

  for (iMarker = 0; iMarker < nMarker; iMarker++) {

    Boundary   = config->GetMarker_All_KindBC(iMarker);
    Monitoring = config->GetMarker_All_Monitoring(iMarker);

    /*--- Obtain the origin for the moment computation for a particular marker ---*/

    if (Monitoring == YES) {
      for (iMarker_Monitoring = 0; iMarker_Monitoring < config->GetnMarker_Monitoring(); iMarker_Monitoring++) {
        Monitoring_Tag = config->GetMarker_Monitoring_TagBound(iMarker_Monitoring);
        Marker_Tag = config->GetMarker_All_TagBound(iMarker);
        if (Marker_Tag == Monitoring_Tag)
          Origin = config->GetRefOriginMoment(iMarker_Monitoring);
      }
    }

    if ((Boundary == EULER_WALL) || (Boundary == HEAT_FLUX) ||
        (Boundary == ISOTHERMAL) || (Boundary == NEARFIELD_BOUNDARY) ||
        (Boundary == CHT_WALL_INTERFACE) ||
        (Boundary == INLET_FLOW) || (Boundary == OUTLET_FLOW) ||
        (Boundary == ACTDISK_INLET) || (Boundary == ACTDISK_OUTLET)||
        (Boundary == ENGINE_INFLOW) || (Boundary == ENGINE_EXHAUST)) {

      /*--- Forces initialization at each Marker ---*/

      CD_Inv[iMarker]   = 0.0; CL_Inv[iMarker]  = 0.0;  CSF_Inv[iMarker]    = 0.0;
      CMx_Inv[iMarker]  = 0.0; CMy_Inv[iMarker] = 0.0;  CMz_Inv[iMarker]    = 0.0;
      CoPx_Inv[iMarker] = 0.0; CoPy_Inv[iMarker] = 0.0; CoPz_Inv[iMarker] = 0.0;
      CFx_Inv[iMarker]  = 0.0; CFy_Inv[iMarker] = 0.0;  CFz_Inv[iMarker]    = 0.0;
      CT_Inv[iMarker]   = 0.0; CQ_Inv[iMarker]  = 0.0;  CMerit_Inv[iMarker] = 0.0;
      CEff_Inv[iMarker] = 0.0;

      for (iDim = 0; iDim < nDim; iDim++) ForceInviscid[iDim] = 0.0;
      MomentInviscid[0] = 0.0; MomentInviscid[1] = 0.0; MomentInviscid[2] = 0.0;
      MomentX_Force[0] = 0.0; MomentX_Force[1] = 0.0; MomentX_Force[2] = 0.0;
      MomentY_Force[0] = 0.0; MomentY_Force[1] = 0.0; MomentY_Force[2] = 0.0;
      MomentZ_Force[0] = 0.0; MomentZ_Force[1] = 0.0; MomentZ_Force[2] = 0.0;

      /*--- Loop over the vertices to compute the forces ---*/

      for (iVertex = 0; iVertex < geometry->GetnVertex(iMarker); iVertex++) {

        iPoint = geometry->vertex[iMarker][iVertex]->GetNode();

        Pressure = node[iPoint]->GetPressure();

        CPressure[iMarker][iVertex] = (Pressure - RefPressure)*factor*RefArea;

        /*--- Note that the pressure coefficient is computed at the
         halo cells (for visualization purposes), but not the forces ---*/

        if ( (geometry->node[iPoint]->GetDomain()) && (Monitoring == YES) ) {

          Normal = geometry->vertex[iMarker][iVertex]->GetNormal();
          Coord = geometry->node[iPoint]->GetCoord();

          for (iDim = 0; iDim < nDim; iDim++) {
            MomentDist[iDim] = Coord[iDim] - Origin[iDim];
          }

          /*--- Axisymmetric simulations ---*/

          if (axisymmetric) AxiFactor = 2.0*PI_NUMBER*geometry->node[iPoint]->GetCoord(1);
          else AxiFactor = 1.0;

          /*--- Force computation, note the minus sign due to the
           orientation of the normal (outward) ---*/

          for (iDim = 0; iDim < nDim; iDim++) {
            Force[iDim] = -(Pressure - Pressure_Inf) * Normal[iDim] * factor * AxiFactor;
            ForceInviscid[iDim] += Force[iDim];
          }

          /*--- Moment with respect to the reference axis ---*/

          if (nDim == 3) {
            MomentInviscid[0] += (Force[2]*MomentDist[1]-Force[1]*MomentDist[2])/RefLength;
            MomentX_Force[1]  += (-Force[1]*Coord[2]);
            MomentX_Force[2]  += (Force[2]*Coord[1]);

            MomentInviscid[1] += (Force[0]*MomentDist[2]-Force[2]*MomentDist[0])/RefLength;
            MomentY_Force[2]  += (-Force[2]*Coord[0]);
            MomentY_Force[0]  += (Force[0]*Coord[2]);
          }
          MomentInviscid[2] += (Force[1]*MomentDist[0]-Force[0]*MomentDist[1])/RefLength;
          MomentZ_Force[0]  += (-Force[0]*Coord[1]);
          MomentZ_Force[1]  += (Force[1]*Coord[0]);
        }

      }

      /*--- Project forces and store the non-dimensional coefficients ---*/

      if (Monitoring == YES) {

        if (Boundary != NEARFIELD_BOUNDARY) {
          if (nDim == 2) {
            CD_Inv[iMarker]  =  ForceInviscid[0]*cos(Alpha) + ForceInviscid[1]*sin(Alpha);
            CL_Inv[iMarker]  = -ForceInviscid[0]*sin(Alpha) + ForceInviscid[1]*cos(Alpha);
            CEff_Inv[iMarker]   = CL_Inv[iMarker] / (CD_Inv[iMarker]+EPS);
            CMz_Inv[iMarker]    = MomentInviscid[2];
            CoPx_Inv[iMarker]   = MomentZ_Force[1];
            CoPy_Inv[iMarker]   = -MomentZ_Force[0];
            CFx_Inv[iMarker]    = ForceInviscid[0];
            CFy_Inv[iMarker]    = ForceInviscid[1];
            CT_Inv[iMarker]     = -CFx_Inv[iMarker];
            CQ_Inv[iMarker]     = -CMz_Inv[iMarker];
            CMerit_Inv[iMarker] = CT_Inv[iMarker] / (CQ_Inv[iMarker] + EPS);
          }
          if (nDim == 3) {
            CD_Inv[iMarker]      =  ForceInviscid[0]*cos(Alpha)*cos(Beta) + ForceInviscid[1]*sin(Beta) + ForceInviscid[2]*sin(Alpha)*cos(Beta);
            CL_Inv[iMarker]      = -ForceInviscid[0]*sin(Alpha) + ForceInviscid[2]*cos(Alpha);
            CSF_Inv[iMarker] = -ForceInviscid[0]*sin(Beta)*cos(Alpha) + ForceInviscid[1]*cos(Beta) - ForceInviscid[2]*sin(Beta)*sin(Alpha);
            CEff_Inv[iMarker]       = CL_Inv[iMarker] / (CD_Inv[iMarker] + EPS);
            CMx_Inv[iMarker]        = MomentInviscid[0];
            CMy_Inv[iMarker]        = MomentInviscid[1];
            CMz_Inv[iMarker]        = MomentInviscid[2];
            CoPx_Inv[iMarker]    = -MomentY_Force[0];
            CoPz_Inv[iMarker]    = MomentY_Force[2];
            CFx_Inv[iMarker]        = ForceInviscid[0];
            CFy_Inv[iMarker]        = ForceInviscid[1];
            CFz_Inv[iMarker]        = ForceInviscid[2];
            CT_Inv[iMarker]         = -CFz_Inv[iMarker];
            CQ_Inv[iMarker]         = -CMz_Inv[iMarker];
            CMerit_Inv[iMarker]     = CT_Inv[iMarker] / (CQ_Inv[iMarker] + EPS);
          }

          AllBound_CD_Inv     += CD_Inv[iMarker];
          AllBound_CL_Inv     += CL_Inv[iMarker];
          AllBound_CSF_Inv    += CSF_Inv[iMarker];
          AllBound_CEff_Inv    = AllBound_CL_Inv / (AllBound_CD_Inv + EPS);
          AllBound_CMx_Inv    += CMx_Inv[iMarker];
          AllBound_CMy_Inv    += CMy_Inv[iMarker];
          AllBound_CMz_Inv    += CMz_Inv[iMarker];
          AllBound_CoPx_Inv   += CoPx_Inv[iMarker];
          AllBound_CoPy_Inv   += CoPy_Inv[iMarker];
          AllBound_CoPz_Inv   += CoPz_Inv[iMarker];
          AllBound_CFx_Inv    += CFx_Inv[iMarker];
          AllBound_CFy_Inv    += CFy_Inv[iMarker];
          AllBound_CFz_Inv    += CFz_Inv[iMarker];
          AllBound_CT_Inv     += CT_Inv[iMarker];
          AllBound_CQ_Inv     += CQ_Inv[iMarker];
          AllBound_CMerit_Inv  = AllBound_CT_Inv / (AllBound_CQ_Inv + EPS);

          /*--- Compute the coefficients per surface ---*/

          for (iMarker_Monitoring = 0; iMarker_Monitoring < config->GetnMarker_Monitoring(); iMarker_Monitoring++) {
            Monitoring_Tag = config->GetMarker_Monitoring_TagBound(iMarker_Monitoring);
            Marker_Tag = config->GetMarker_All_TagBound(iMarker);
            if (Marker_Tag == Monitoring_Tag) {
              Surface_CL_Inv[iMarker_Monitoring]   += CL_Inv[iMarker];
              Surface_CD_Inv[iMarker_Monitoring]   += CD_Inv[iMarker];
              Surface_CSF_Inv[iMarker_Monitoring]  += CSF_Inv[iMarker];
              Surface_CEff_Inv[iMarker_Monitoring]  = CL_Inv[iMarker] / (CD_Inv[iMarker] + EPS);
              Surface_CFx_Inv[iMarker_Monitoring]  += CFx_Inv[iMarker];
              Surface_CFy_Inv[iMarker_Monitoring]  += CFy_Inv[iMarker];
              Surface_CFz_Inv[iMarker_Monitoring]  += CFz_Inv[iMarker];
              Surface_CMx_Inv[iMarker_Monitoring]  += CMx_Inv[iMarker];
              Surface_CMy_Inv[iMarker_Monitoring]  += CMy_Inv[iMarker];
              Surface_CMz_Inv[iMarker_Monitoring]  += CMz_Inv[iMarker];
            }
          }

        }

      }

    }
  }

#ifdef HAVE_MPI

  /*--- Add AllBound information using all the nodes ---*/

  MyAllBound_CD_Inv        = AllBound_CD_Inv;        AllBound_CD_Inv = 0.0;
  MyAllBound_CL_Inv        = AllBound_CL_Inv;        AllBound_CL_Inv = 0.0;
  MyAllBound_CSF_Inv   = AllBound_CSF_Inv;   AllBound_CSF_Inv = 0.0;
  AllBound_CEff_Inv = 0.0;
  MyAllBound_CMx_Inv          = AllBound_CMx_Inv;          AllBound_CMx_Inv = 0.0;
  MyAllBound_CMy_Inv          = AllBound_CMy_Inv;          AllBound_CMy_Inv = 0.0;
  MyAllBound_CMz_Inv          = AllBound_CMz_Inv;          AllBound_CMz_Inv = 0.0;
  MyAllBound_CoPx_Inv          = AllBound_CoPx_Inv;          AllBound_CoPx_Inv = 0.0;
  MyAllBound_CoPy_Inv          = AllBound_CoPy_Inv;          AllBound_CoPy_Inv = 0.0;
  MyAllBound_CoPz_Inv          = AllBound_CoPz_Inv;          AllBound_CoPz_Inv = 0.0;
  MyAllBound_CFx_Inv          = AllBound_CFx_Inv;          AllBound_CFx_Inv = 0.0;
  MyAllBound_CFy_Inv          = AllBound_CFy_Inv;          AllBound_CFy_Inv = 0.0;
  MyAllBound_CFz_Inv          = AllBound_CFz_Inv;          AllBound_CFz_Inv = 0.0;
  MyAllBound_CT_Inv           = AllBound_CT_Inv;           AllBound_CT_Inv = 0.0;
  MyAllBound_CQ_Inv           = AllBound_CQ_Inv;           AllBound_CQ_Inv = 0.0;
  AllBound_CMerit_Inv = 0.0;

  SU2_MPI::Allreduce(&MyAllBound_CD_Inv, &AllBound_CD_Inv, 1, MPI_DOUBLE, MPI_SUM, MPI_COMM_WORLD);
  SU2_MPI::Allreduce(&MyAllBound_CL_Inv, &AllBound_CL_Inv, 1, MPI_DOUBLE, MPI_SUM, MPI_COMM_WORLD);
  SU2_MPI::Allreduce(&MyAllBound_CSF_Inv, &AllBound_CSF_Inv, 1, MPI_DOUBLE, MPI_SUM, MPI_COMM_WORLD);
  AllBound_CEff_Inv = AllBound_CL_Inv / (AllBound_CD_Inv + EPS);
  SU2_MPI::Allreduce(&MyAllBound_CMx_Inv, &AllBound_CMx_Inv, 1, MPI_DOUBLE, MPI_SUM, MPI_COMM_WORLD);
  SU2_MPI::Allreduce(&MyAllBound_CMy_Inv, &AllBound_CMy_Inv, 1, MPI_DOUBLE, MPI_SUM, MPI_COMM_WORLD);
  SU2_MPI::Allreduce(&MyAllBound_CMz_Inv, &AllBound_CMz_Inv, 1, MPI_DOUBLE, MPI_SUM, MPI_COMM_WORLD);
  SU2_MPI::Allreduce(&MyAllBound_CoPx_Inv, &AllBound_CoPx_Inv, 1, MPI_DOUBLE, MPI_SUM, MPI_COMM_WORLD);
  SU2_MPI::Allreduce(&MyAllBound_CoPy_Inv, &AllBound_CoPy_Inv, 1, MPI_DOUBLE, MPI_SUM, MPI_COMM_WORLD);
  SU2_MPI::Allreduce(&MyAllBound_CoPz_Inv, &AllBound_CoPz_Inv, 1, MPI_DOUBLE, MPI_SUM, MPI_COMM_WORLD);
  SU2_MPI::Allreduce(&MyAllBound_CFx_Inv, &AllBound_CFx_Inv, 1, MPI_DOUBLE, MPI_SUM, MPI_COMM_WORLD);
  SU2_MPI::Allreduce(&MyAllBound_CFy_Inv, &AllBound_CFy_Inv, 1, MPI_DOUBLE, MPI_SUM, MPI_COMM_WORLD);
  SU2_MPI::Allreduce(&MyAllBound_CFz_Inv, &AllBound_CFz_Inv, 1, MPI_DOUBLE, MPI_SUM, MPI_COMM_WORLD);
  SU2_MPI::Allreduce(&MyAllBound_CT_Inv, &AllBound_CT_Inv, 1, MPI_DOUBLE, MPI_SUM, MPI_COMM_WORLD);
  SU2_MPI::Allreduce(&MyAllBound_CQ_Inv, &AllBound_CQ_Inv, 1, MPI_DOUBLE, MPI_SUM, MPI_COMM_WORLD);
  AllBound_CMerit_Inv = AllBound_CT_Inv / (AllBound_CQ_Inv + EPS);

  /*--- Add the forces on the surfaces using all the nodes ---*/

  MySurface_CL_Inv      = new su2double[config->GetnMarker_Monitoring()];
  MySurface_CD_Inv      = new su2double[config->GetnMarker_Monitoring()];
  MySurface_CSF_Inv = new su2double[config->GetnMarker_Monitoring()];
  MySurface_CEff_Inv       = new su2double[config->GetnMarker_Monitoring()];
  MySurface_CFx_Inv        = new su2double[config->GetnMarker_Monitoring()];
  MySurface_CFy_Inv        = new su2double[config->GetnMarker_Monitoring()];
  MySurface_CFz_Inv        = new su2double[config->GetnMarker_Monitoring()];
  MySurface_CMx_Inv        = new su2double[config->GetnMarker_Monitoring()];
  MySurface_CMy_Inv        = new su2double[config->GetnMarker_Monitoring()];
  MySurface_CMz_Inv        = new su2double[config->GetnMarker_Monitoring()];

  for (iMarker_Monitoring = 0; iMarker_Monitoring < config->GetnMarker_Monitoring(); iMarker_Monitoring++) {
    MySurface_CL_Inv[iMarker_Monitoring]      = Surface_CL_Inv[iMarker_Monitoring];
    MySurface_CD_Inv[iMarker_Monitoring]      = Surface_CD_Inv[iMarker_Monitoring];
    MySurface_CSF_Inv[iMarker_Monitoring] = Surface_CSF_Inv[iMarker_Monitoring];
    MySurface_CEff_Inv[iMarker_Monitoring]       = Surface_CEff_Inv[iMarker_Monitoring];
    MySurface_CFx_Inv[iMarker_Monitoring]        = Surface_CFx_Inv[iMarker_Monitoring];
    MySurface_CFy_Inv[iMarker_Monitoring]        = Surface_CFy_Inv[iMarker_Monitoring];
    MySurface_CFz_Inv[iMarker_Monitoring]        = Surface_CFz_Inv[iMarker_Monitoring];
    MySurface_CMx_Inv[iMarker_Monitoring]        = Surface_CMx_Inv[iMarker_Monitoring];
    MySurface_CMy_Inv[iMarker_Monitoring]        = Surface_CMy_Inv[iMarker_Monitoring];
    MySurface_CMz_Inv[iMarker_Monitoring]        = Surface_CMz_Inv[iMarker_Monitoring];

    Surface_CL_Inv[iMarker_Monitoring]      = 0.0;
    Surface_CD_Inv[iMarker_Monitoring]      = 0.0;
    Surface_CSF_Inv[iMarker_Monitoring] = 0.0;
    Surface_CEff_Inv[iMarker_Monitoring]       = 0.0;
    Surface_CFx_Inv[iMarker_Monitoring]        = 0.0;
    Surface_CFy_Inv[iMarker_Monitoring]        = 0.0;
    Surface_CFz_Inv[iMarker_Monitoring]        = 0.0;
    Surface_CMx_Inv[iMarker_Monitoring]        = 0.0;
    Surface_CMy_Inv[iMarker_Monitoring]        = 0.0;
    Surface_CMz_Inv[iMarker_Monitoring]        = 0.0;
  }

  SU2_MPI::Allreduce(MySurface_CL_Inv, Surface_CL_Inv, config->GetnMarker_Monitoring(), MPI_DOUBLE, MPI_SUM, MPI_COMM_WORLD);
  SU2_MPI::Allreduce(MySurface_CD_Inv, Surface_CD_Inv, config->GetnMarker_Monitoring(), MPI_DOUBLE, MPI_SUM, MPI_COMM_WORLD);
  SU2_MPI::Allreduce(MySurface_CSF_Inv, Surface_CSF_Inv, config->GetnMarker_Monitoring(), MPI_DOUBLE, MPI_SUM, MPI_COMM_WORLD);
  for (iMarker_Monitoring = 0; iMarker_Monitoring < config->GetnMarker_Monitoring(); iMarker_Monitoring++)
    Surface_CEff_Inv[iMarker_Monitoring] = Surface_CL_Inv[iMarker_Monitoring] / (Surface_CD_Inv[iMarker_Monitoring] + EPS);
  SU2_MPI::Allreduce(MySurface_CFx_Inv, Surface_CFx_Inv, config->GetnMarker_Monitoring(), MPI_DOUBLE, MPI_SUM, MPI_COMM_WORLD);
  SU2_MPI::Allreduce(MySurface_CFy_Inv, Surface_CFy_Inv, config->GetnMarker_Monitoring(), MPI_DOUBLE, MPI_SUM, MPI_COMM_WORLD);
  SU2_MPI::Allreduce(MySurface_CFz_Inv, Surface_CFz_Inv, config->GetnMarker_Monitoring(), MPI_DOUBLE, MPI_SUM, MPI_COMM_WORLD);
  SU2_MPI::Allreduce(MySurface_CMx_Inv, Surface_CMx_Inv, config->GetnMarker_Monitoring(), MPI_DOUBLE, MPI_SUM, MPI_COMM_WORLD);
  SU2_MPI::Allreduce(MySurface_CMy_Inv, Surface_CMy_Inv, config->GetnMarker_Monitoring(), MPI_DOUBLE, MPI_SUM, MPI_COMM_WORLD);
  SU2_MPI::Allreduce(MySurface_CMz_Inv, Surface_CMz_Inv, config->GetnMarker_Monitoring(), MPI_DOUBLE, MPI_SUM, MPI_COMM_WORLD);

  delete [] MySurface_CL_Inv; delete [] MySurface_CD_Inv; delete [] MySurface_CSF_Inv;
  delete [] MySurface_CEff_Inv;  delete [] MySurface_CFx_Inv;   delete [] MySurface_CFy_Inv;
  delete [] MySurface_CFz_Inv;   delete [] MySurface_CMx_Inv;   delete [] MySurface_CMy_Inv;
  delete [] MySurface_CMz_Inv;

#endif

  /*--- Update the total coefficients (note that all the nodes have the same value) ---*/

  Total_CD            = AllBound_CD_Inv;
  Total_CL            = AllBound_CL_Inv;
  Total_CSF           = AllBound_CSF_Inv;
  Total_CEff          = Total_CL / (Total_CD + EPS);
  Total_CMx           = AllBound_CMx_Inv;
  Total_CMy           = AllBound_CMy_Inv;
  Total_CMz           = AllBound_CMz_Inv;
  Total_CoPx          = AllBound_CoPx_Inv;
  Total_CoPy          = AllBound_CoPy_Inv;
  Total_CoPz          = AllBound_CoPz_Inv;
  Total_CFx           = AllBound_CFx_Inv;
  Total_CFy           = AllBound_CFy_Inv;
  Total_CFz           = AllBound_CFz_Inv;
  Total_CT            = AllBound_CT_Inv;
  Total_CQ            = AllBound_CQ_Inv;
  Total_CMerit        = Total_CT / (Total_CQ + EPS);

  /*--- Update the total coefficients per surface (note that all the nodes have the same value)---*/

  for (iMarker_Monitoring = 0; iMarker_Monitoring < config->GetnMarker_Monitoring(); iMarker_Monitoring++) {
    Surface_CL[iMarker_Monitoring]      = Surface_CL_Inv[iMarker_Monitoring];
    Surface_CD[iMarker_Monitoring]      = Surface_CD_Inv[iMarker_Monitoring];
    Surface_CSF[iMarker_Monitoring] = Surface_CSF_Inv[iMarker_Monitoring];
    Surface_CEff[iMarker_Monitoring]       = Surface_CL_Inv[iMarker_Monitoring] / (Surface_CD_Inv[iMarker_Monitoring] + EPS);
    Surface_CFx[iMarker_Monitoring]        = Surface_CFx_Inv[iMarker_Monitoring];
    Surface_CFy[iMarker_Monitoring]        = Surface_CFy_Inv[iMarker_Monitoring];
    Surface_CFz[iMarker_Monitoring]        = Surface_CFz_Inv[iMarker_Monitoring];
    Surface_CMx[iMarker_Monitoring]        = Surface_CMx_Inv[iMarker_Monitoring];
    Surface_CMy[iMarker_Monitoring]        = Surface_CMy_Inv[iMarker_Monitoring];
    Surface_CMz[iMarker_Monitoring]        = Surface_CMz_Inv[iMarker_Monitoring];
  }

}

void CIncEulerSolver::Momentum_Forces(CGeometry *geometry, CConfig *config) {

  unsigned long iVertex, iPoint;
  unsigned short iDim, iMarker, Boundary, Monitoring, iMarker_Monitoring;
  su2double *Normal = NULL, MomentDist[3] = {0.0,0.0,0.0}, *Coord, Area,
  factor, RefVel2 = 0.0, RefDensity = 0.0,
  Force[3] = {0.0,0.0,0.0}, Velocity[3], MassFlow, Density;
  string Marker_Tag, Monitoring_Tag;
  su2double MomentX_Force[3] = {0.0,0.0,0.0}, MomentY_Force[3] = {0.0,0.0,0.0}, MomentZ_Force[3] = {0.0,0.0,0.0};
  su2double AxiFactor;

#ifdef HAVE_MPI
  su2double MyAllBound_CD_Mnt, MyAllBound_CL_Mnt, MyAllBound_CSF_Mnt,
  MyAllBound_CMx_Mnt, MyAllBound_CMy_Mnt, MyAllBound_CMz_Mnt,
  MyAllBound_CoPx_Mnt, MyAllBound_CoPy_Mnt, MyAllBound_CoPz_Mnt,
  MyAllBound_CFx_Mnt, MyAllBound_CFy_Mnt, MyAllBound_CFz_Mnt, MyAllBound_CT_Mnt,
  MyAllBound_CQ_Mnt,
  *MySurface_CL_Mnt = NULL, *MySurface_CD_Mnt = NULL, *MySurface_CSF_Mnt = NULL,
  *MySurface_CEff_Mnt = NULL, *MySurface_CFx_Mnt = NULL, *MySurface_CFy_Mnt = NULL,
  *MySurface_CFz_Mnt = NULL,
  *MySurface_CMx_Mnt = NULL, *MySurface_CMy_Mnt = NULL,  *MySurface_CMz_Mnt = NULL;
#endif

  su2double Alpha     = config->GetAoA()*PI_NUMBER/180.0;
  su2double Beta      = config->GetAoS()*PI_NUMBER/180.0;
  su2double RefArea   = config->GetRefArea();
  su2double RefLength = config->GetRefLength();
  su2double *Origin = NULL;
  if (config->GetnMarker_Monitoring() != 0){
    Origin = config->GetRefOriginMoment(0);
  }
  bool axisymmetric          = config->GetAxisymmetric();

  /*--- Evaluate reference values for non-dimensionalization.
   For dimensional or non-dim based on initial values, use
   the far-field state (inf). For a custom non-dim based
   on user-provided reference values, use the ref values
   to compute the forces. ---*/

  if ((config->GetRef_Inc_NonDim() == DIMENSIONAL) || 
      (config->GetRef_Inc_NonDim() == INITIAL_VALUES)) {
    RefDensity  = Density_Inf;
    RefVel2 = 0.0;
    for (iDim = 0; iDim < nDim; iDim++)
      RefVel2  += Velocity_Inf[iDim]*Velocity_Inf[iDim];
  }
  else if (config->GetRef_Inc_NonDim() == REFERENCE_VALUES) {
    RefDensity = config->GetInc_Density_Ref();
    RefVel2    = config->GetInc_Velocity_Ref()*config->GetInc_Velocity_Ref();
  }

  /*--- Compute factor for force coefficients. ---*/

  factor = 1.0 / (0.5*RefDensity*RefArea*RefVel2);

  /*-- Variables initialization ---*/

  AllBound_CD_Mnt = 0.0;        AllBound_CL_Mnt = 0.0; AllBound_CSF_Mnt = 0.0;
  AllBound_CMx_Mnt = 0.0;          AllBound_CMy_Mnt = 0.0;   AllBound_CMz_Mnt = 0.0;
  AllBound_CoPx_Mnt = 0.0;          AllBound_CoPy_Mnt = 0.0;   AllBound_CoPz_Mnt = 0.0;
  AllBound_CFx_Mnt = 0.0;          AllBound_CFy_Mnt = 0.0;   AllBound_CFz_Mnt = 0.0;
  AllBound_CT_Mnt = 0.0;           AllBound_CQ_Mnt = 0.0;    AllBound_CMerit_Mnt = 0.0;
  AllBound_CEff_Mnt = 0.0;

  for (iMarker_Monitoring = 0; iMarker_Monitoring < config->GetnMarker_Monitoring(); iMarker_Monitoring++) {
    Surface_CL_Mnt[iMarker_Monitoring]      = 0.0; Surface_CD_Mnt[iMarker_Monitoring]      = 0.0;
    Surface_CSF_Mnt[iMarker_Monitoring] = 0.0; Surface_CEff_Mnt[iMarker_Monitoring]       = 0.0;
    Surface_CFx_Mnt[iMarker_Monitoring]        = 0.0; Surface_CFy_Mnt[iMarker_Monitoring]        = 0.0;
    Surface_CFz_Mnt[iMarker_Monitoring]        = 0.0;
    Surface_CMx_Mnt[iMarker_Monitoring]        = 0.0; Surface_CMy_Mnt[iMarker_Monitoring]        = 0.0; Surface_CMz_Mnt[iMarker_Monitoring]        = 0.0;
  }

  /*--- Loop over the Inlet / Outlet Markers  ---*/

  for (iMarker = 0; iMarker < nMarker; iMarker++) {

    Boundary   = config->GetMarker_All_KindBC(iMarker);
    Monitoring = config->GetMarker_All_Monitoring(iMarker);

    /*--- Obtain the origin for the moment computation for a particular marker ---*/

    if (Monitoring == YES) {
      for (iMarker_Monitoring = 0; iMarker_Monitoring < config->GetnMarker_Monitoring(); iMarker_Monitoring++) {
        Monitoring_Tag = config->GetMarker_Monitoring_TagBound(iMarker_Monitoring);
        Marker_Tag = config->GetMarker_All_TagBound(iMarker);
        if (Marker_Tag == Monitoring_Tag)
          Origin = config->GetRefOriginMoment(iMarker_Monitoring);
      }
    }

    if ((Boundary == INLET_FLOW) || (Boundary == OUTLET_FLOW) ||
        (Boundary == ACTDISK_INLET) || (Boundary == ACTDISK_OUTLET)||
        (Boundary == ENGINE_INFLOW) || (Boundary == ENGINE_EXHAUST)) {

      /*--- Forces initialization at each Marker ---*/

      CD_Mnt[iMarker] = 0.0;        CL_Mnt[iMarker] = 0.0; CSF_Mnt[iMarker] = 0.0;
      CMx_Mnt[iMarker] = 0.0;          CMy_Mnt[iMarker] = 0.0;   CMz_Mnt[iMarker] = 0.0;
      CFx_Mnt[iMarker] = 0.0;          CFy_Mnt[iMarker] = 0.0;   CFz_Mnt[iMarker] = 0.0;
      CoPx_Mnt[iMarker] = 0.0;         CoPy_Mnt[iMarker] = 0.0;  CoPz_Mnt[iMarker] = 0.0;
      CT_Mnt[iMarker] = 0.0;           CQ_Mnt[iMarker] = 0.0;    CMerit_Mnt[iMarker] = 0.0;
      CEff_Mnt[iMarker] = 0.0;

      for (iDim = 0; iDim < nDim; iDim++) ForceMomentum[iDim] = 0.0;
      MomentMomentum[0] = 0.0; MomentMomentum[1] = 0.0; MomentMomentum[2] = 0.0;
      MomentX_Force[0] = 0.0; MomentX_Force[1] = 0.0; MomentX_Force[2] = 0.0;
      MomentY_Force[0] = 0.0; MomentY_Force[1] = 0.0; MomentY_Force[2] = 0.0;
      MomentZ_Force[0] = 0.0; MomentZ_Force[1] = 0.0; MomentZ_Force[2] = 0.0;

      /*--- Loop over the vertices to compute the forces ---*/

      for (iVertex = 0; iVertex < geometry->GetnVertex(iMarker); iVertex++) {

        iPoint = geometry->vertex[iMarker][iVertex]->GetNode();

        /*--- Note that the pressure coefficient is computed at the
         halo cells (for visualization purposes), but not the forces ---*/

        if ( (geometry->node[iPoint]->GetDomain()) && (Monitoring == YES) ) {

          Normal = geometry->vertex[iMarker][iVertex]->GetNormal();
          Coord = geometry->node[iPoint]->GetCoord();
          Density   = node[iPoint]->GetDensity();

          Area = 0.0;
          for (iDim = 0; iDim < nDim; iDim++)
            Area += Normal[iDim]*Normal[iDim];
          Area = sqrt(Area);

          MassFlow = 0.0;
          for (iDim = 0; iDim < nDim; iDim++) {
            Velocity[iDim]   = node[iPoint]->GetVelocity(iDim);
            MomentDist[iDim] = Coord[iDim] - Origin[iDim];
            MassFlow -= Normal[iDim]*Velocity[iDim]*Density;
          }

          /*--- Axisymmetric simulations ---*/

          if (axisymmetric) AxiFactor = 2.0*PI_NUMBER*geometry->node[iPoint]->GetCoord(1);
          else AxiFactor = 1.0;

          /*--- Force computation, note the minus sign due to the
           orientation of the normal (outward) ---*/

          for (iDim = 0; iDim < nDim; iDim++) {
            Force[iDim] = MassFlow * Velocity[iDim] * factor * AxiFactor;
            ForceMomentum[iDim] += Force[iDim];
          }

          /*--- Moment with respect to the reference axis ---*/

          if (iDim == 3) {
            MomentMomentum[0] += (Force[2]*MomentDist[1]-Force[1]*MomentDist[2])/RefLength;
            MomentX_Force[1]  += (-Force[1]*Coord[2]);
            MomentX_Force[2]  += (Force[2]*Coord[1]);

            MomentMomentum[1] += (Force[0]*MomentDist[2]-Force[2]*MomentDist[0])/RefLength;
            MomentY_Force[2]  += (-Force[2]*Coord[0]);
            MomentY_Force[0]  += (Force[0]*Coord[2]);
          }
          MomentMomentum[2] += (Force[1]*MomentDist[0]-Force[0]*MomentDist[1])/RefLength;
          MomentZ_Force[0]  += (-Force[0]*Coord[1]);
          MomentZ_Force[1]  += (Force[1]*Coord[0]);

        }

      }

      /*--- Project forces and store the non-dimensional coefficients ---*/

      if (Monitoring == YES) {

        if (nDim == 2) {
          CD_Mnt[iMarker]  =  ForceMomentum[0]*cos(Alpha) + ForceMomentum[1]*sin(Alpha);
          CL_Mnt[iMarker]  = -ForceMomentum[0]*sin(Alpha) + ForceMomentum[1]*cos(Alpha);
          CEff_Mnt[iMarker]   = CL_Mnt[iMarker] / (CD_Mnt[iMarker]+EPS);
          CMz_Mnt[iMarker]    = MomentInviscid[2];
          CFx_Mnt[iMarker]    = ForceMomentum[0];
          CFy_Mnt[iMarker]    = ForceMomentum[1];
          CoPx_Mnt[iMarker]   = MomentZ_Force[1];
          CoPy_Mnt[iMarker]   = -MomentZ_Force[0];
          CT_Mnt[iMarker]     = -CFx_Mnt[iMarker];
          CQ_Mnt[iMarker]     = -CMz_Mnt[iMarker];
          CMerit_Mnt[iMarker] = CT_Mnt[iMarker] / (CQ_Mnt[iMarker] + EPS);
        }
        if (nDim == 3) {
          CD_Mnt[iMarker]      =  ForceMomentum[0]*cos(Alpha)*cos(Beta) + ForceMomentum[1]*sin(Beta) + ForceMomentum[2]*sin(Alpha)*cos(Beta);
          CL_Mnt[iMarker]      = -ForceMomentum[0]*sin(Alpha) + ForceMomentum[2]*cos(Alpha);
          CSF_Mnt[iMarker] = -ForceMomentum[0]*sin(Beta)*cos(Alpha) + ForceMomentum[1]*cos(Beta) - ForceMomentum[2]*sin(Beta)*sin(Alpha);
          CEff_Mnt[iMarker]       = CL_Mnt[iMarker] / (CD_Mnt[iMarker] + EPS);
          CMx_Mnt[iMarker]        = MomentInviscid[0];
          CMy_Mnt[iMarker]        = MomentInviscid[1];
          CMz_Mnt[iMarker]        = MomentInviscid[2];
          CFx_Mnt[iMarker]        = ForceMomentum[0];
          CFy_Mnt[iMarker]        = ForceMomentum[1];
          CFz_Mnt[iMarker]        = ForceMomentum[2];
          CoPx_Mnt[iMarker]       = -MomentY_Force[0];
          CoPz_Mnt[iMarker]       =  MomentY_Force[2];
          CT_Mnt[iMarker]         = -CFz_Mnt[iMarker];
          CQ_Mnt[iMarker]         = -CMz_Mnt[iMarker];
          CMerit_Mnt[iMarker]     = CT_Mnt[iMarker] / (CQ_Mnt[iMarker] + EPS);
        }

        AllBound_CD_Mnt        += CD_Mnt[iMarker];
        AllBound_CL_Mnt        += CL_Mnt[iMarker];
        AllBound_CSF_Mnt   += CSF_Mnt[iMarker];
        AllBound_CEff_Mnt          = AllBound_CL_Mnt / (AllBound_CD_Mnt + EPS);
        AllBound_CMx_Mnt          += CMx_Mnt[iMarker];
        AllBound_CMy_Mnt          += CMy_Mnt[iMarker];
        AllBound_CMz_Mnt          += CMz_Mnt[iMarker];
        AllBound_CFx_Mnt          += CFx_Mnt[iMarker];
        AllBound_CFy_Mnt          += CFy_Mnt[iMarker];
        AllBound_CFz_Mnt          += CFz_Mnt[iMarker];
        AllBound_CoPx_Mnt         += CoPx_Mnt[iMarker];
        AllBound_CoPy_Mnt         += CoPy_Mnt[iMarker];
        AllBound_CoPz_Mnt         += CoPz_Mnt[iMarker];
        AllBound_CT_Mnt           += CT_Mnt[iMarker];
        AllBound_CQ_Mnt           += CQ_Mnt[iMarker];
        AllBound_CMerit_Mnt        += AllBound_CT_Mnt / (AllBound_CQ_Mnt + EPS);

        /*--- Compute the coefficients per surface ---*/

        for (iMarker_Monitoring = 0; iMarker_Monitoring < config->GetnMarker_Monitoring(); iMarker_Monitoring++) {
          Monitoring_Tag = config->GetMarker_Monitoring_TagBound(iMarker_Monitoring);
          Marker_Tag = config->GetMarker_All_TagBound(iMarker);
          if (Marker_Tag == Monitoring_Tag) {
            Surface_CL_Mnt[iMarker_Monitoring]      += CL_Mnt[iMarker];
            Surface_CD_Mnt[iMarker_Monitoring]      += CD_Mnt[iMarker];
            Surface_CSF_Mnt[iMarker_Monitoring] += CSF_Mnt[iMarker];
            Surface_CEff_Mnt[iMarker_Monitoring]        = CL_Mnt[iMarker] / (CD_Mnt[iMarker] + EPS);
            Surface_CFx_Mnt[iMarker_Monitoring]        += CFx_Mnt[iMarker];
            Surface_CFy_Mnt[iMarker_Monitoring]        += CFy_Mnt[iMarker];
            Surface_CFz_Mnt[iMarker_Monitoring]        += CFz_Mnt[iMarker];
            Surface_CMx_Mnt[iMarker_Monitoring]        += CMx_Mnt[iMarker];
            Surface_CMy_Mnt[iMarker_Monitoring]        += CMy_Mnt[iMarker];
            Surface_CMz_Mnt[iMarker_Monitoring]        += CMz_Mnt[iMarker];
          }
        }

      }


    }
  }

#ifdef HAVE_MPI

  /*--- Add AllBound information using all the nodes ---*/

  MyAllBound_CD_Mnt        = AllBound_CD_Mnt;        AllBound_CD_Mnt = 0.0;
  MyAllBound_CL_Mnt        = AllBound_CL_Mnt;        AllBound_CL_Mnt = 0.0;
  MyAllBound_CSF_Mnt   = AllBound_CSF_Mnt;   AllBound_CSF_Mnt = 0.0;
  AllBound_CEff_Mnt = 0.0;
  MyAllBound_CMx_Mnt          = AllBound_CMx_Mnt;          AllBound_CMx_Mnt = 0.0;
  MyAllBound_CMy_Mnt          = AllBound_CMy_Mnt;          AllBound_CMy_Mnt = 0.0;
  MyAllBound_CMz_Mnt          = AllBound_CMz_Mnt;          AllBound_CMz_Mnt = 0.0;
  MyAllBound_CFx_Mnt          = AllBound_CFx_Mnt;          AllBound_CFx_Mnt = 0.0;
  MyAllBound_CFy_Mnt          = AllBound_CFy_Mnt;          AllBound_CFy_Mnt = 0.0;
  MyAllBound_CFz_Mnt          = AllBound_CFz_Mnt;          AllBound_CFz_Mnt = 0.0;
  MyAllBound_CoPx_Mnt         = AllBound_CoPx_Mnt;         AllBound_CoPx_Mnt = 0.0;
  MyAllBound_CoPy_Mnt         = AllBound_CoPy_Mnt;         AllBound_CoPy_Mnt = 0.0;
  MyAllBound_CoPz_Mnt         = AllBound_CoPz_Mnt;         AllBound_CoPz_Mnt = 0.0;
  MyAllBound_CT_Mnt           = AllBound_CT_Mnt;           AllBound_CT_Mnt = 0.0;
  MyAllBound_CQ_Mnt           = AllBound_CQ_Mnt;           AllBound_CQ_Mnt = 0.0;
  AllBound_CMerit_Mnt = 0.0;

  SU2_MPI::Allreduce(&MyAllBound_CD_Mnt, &AllBound_CD_Mnt, 1, MPI_DOUBLE, MPI_SUM, MPI_COMM_WORLD);
  SU2_MPI::Allreduce(&MyAllBound_CL_Mnt, &AllBound_CL_Mnt, 1, MPI_DOUBLE, MPI_SUM, MPI_COMM_WORLD);
  SU2_MPI::Allreduce(&MyAllBound_CSF_Mnt, &AllBound_CSF_Mnt, 1, MPI_DOUBLE, MPI_SUM, MPI_COMM_WORLD);
  AllBound_CEff_Mnt = AllBound_CL_Mnt / (AllBound_CD_Mnt + EPS);
  SU2_MPI::Allreduce(&MyAllBound_CMx_Mnt, &AllBound_CMx_Mnt, 1, MPI_DOUBLE, MPI_SUM, MPI_COMM_WORLD);
  SU2_MPI::Allreduce(&MyAllBound_CMy_Mnt, &AllBound_CMy_Mnt, 1, MPI_DOUBLE, MPI_SUM, MPI_COMM_WORLD);
  SU2_MPI::Allreduce(&MyAllBound_CMz_Mnt, &AllBound_CMz_Mnt, 1, MPI_DOUBLE, MPI_SUM, MPI_COMM_WORLD);
  SU2_MPI::Allreduce(&MyAllBound_CFx_Mnt, &AllBound_CFx_Mnt, 1, MPI_DOUBLE, MPI_SUM, MPI_COMM_WORLD);
  SU2_MPI::Allreduce(&MyAllBound_CFy_Mnt, &AllBound_CFy_Mnt, 1, MPI_DOUBLE, MPI_SUM, MPI_COMM_WORLD);
  SU2_MPI::Allreduce(&MyAllBound_CFz_Mnt, &AllBound_CFz_Mnt, 1, MPI_DOUBLE, MPI_SUM, MPI_COMM_WORLD);
  SU2_MPI::Allreduce(&MyAllBound_CoPx_Mnt, &AllBound_CoPx_Mnt, 1, MPI_DOUBLE, MPI_SUM, MPI_COMM_WORLD);
  SU2_MPI::Allreduce(&MyAllBound_CoPy_Mnt, &AllBound_CoPy_Mnt, 1, MPI_DOUBLE, MPI_SUM, MPI_COMM_WORLD);
  SU2_MPI::Allreduce(&MyAllBound_CoPz_Mnt, &AllBound_CoPz_Mnt, 1, MPI_DOUBLE, MPI_SUM, MPI_COMM_WORLD);
  SU2_MPI::Allreduce(&MyAllBound_CT_Mnt, &AllBound_CT_Mnt, 1, MPI_DOUBLE, MPI_SUM, MPI_COMM_WORLD);
  SU2_MPI::Allreduce(&MyAllBound_CQ_Mnt, &AllBound_CQ_Mnt, 1, MPI_DOUBLE, MPI_SUM, MPI_COMM_WORLD);
  AllBound_CMerit_Mnt = AllBound_CT_Mnt / (AllBound_CQ_Mnt + EPS);

  /*--- Add the forces on the surfaces using all the nodes ---*/

  MySurface_CL_Mnt      = new su2double[config->GetnMarker_Monitoring()];
  MySurface_CD_Mnt      = new su2double[config->GetnMarker_Monitoring()];
  MySurface_CSF_Mnt = new su2double[config->GetnMarker_Monitoring()];
  MySurface_CEff_Mnt       = new su2double[config->GetnMarker_Monitoring()];
  MySurface_CFx_Mnt        = new su2double[config->GetnMarker_Monitoring()];
  MySurface_CFy_Mnt        = new su2double[config->GetnMarker_Monitoring()];
  MySurface_CFz_Mnt        = new su2double[config->GetnMarker_Monitoring()];
  MySurface_CMx_Mnt        = new su2double[config->GetnMarker_Monitoring()];
  MySurface_CMy_Mnt        = new su2double[config->GetnMarker_Monitoring()];
  MySurface_CMz_Mnt        = new su2double[config->GetnMarker_Monitoring()];

  for (iMarker_Monitoring = 0; iMarker_Monitoring < config->GetnMarker_Monitoring(); iMarker_Monitoring++) {
    MySurface_CL_Mnt[iMarker_Monitoring]      = Surface_CL_Mnt[iMarker_Monitoring];
    MySurface_CD_Mnt[iMarker_Monitoring]      = Surface_CD_Mnt[iMarker_Monitoring];
    MySurface_CSF_Mnt[iMarker_Monitoring] = Surface_CSF_Mnt[iMarker_Monitoring];
    MySurface_CEff_Mnt[iMarker_Monitoring]       = Surface_CEff_Mnt[iMarker_Monitoring];
    MySurface_CFx_Mnt[iMarker_Monitoring]        = Surface_CFx_Mnt[iMarker_Monitoring];
    MySurface_CFy_Mnt[iMarker_Monitoring]        = Surface_CFy_Mnt[iMarker_Monitoring];
    MySurface_CFz_Mnt[iMarker_Monitoring]        = Surface_CFz_Mnt[iMarker_Monitoring];
    MySurface_CMx_Mnt[iMarker_Monitoring]        = Surface_CMx_Mnt[iMarker_Monitoring];
    MySurface_CMy_Mnt[iMarker_Monitoring]        = Surface_CMy_Mnt[iMarker_Monitoring];
    MySurface_CMz_Mnt[iMarker_Monitoring]        = Surface_CMz_Mnt[iMarker_Monitoring];

    Surface_CL_Mnt[iMarker_Monitoring]      = 0.0;
    Surface_CD_Mnt[iMarker_Monitoring]      = 0.0;
    Surface_CSF_Mnt[iMarker_Monitoring] = 0.0;
    Surface_CEff_Mnt[iMarker_Monitoring]       = 0.0;
    Surface_CFx_Mnt[iMarker_Monitoring]        = 0.0;
    Surface_CFy_Mnt[iMarker_Monitoring]        = 0.0;
    Surface_CFz_Mnt[iMarker_Monitoring]        = 0.0;
    Surface_CMx_Mnt[iMarker_Monitoring]        = 0.0;
    Surface_CMy_Mnt[iMarker_Monitoring]        = 0.0;
    Surface_CMz_Mnt[iMarker_Monitoring]        = 0.0;
  }

  SU2_MPI::Allreduce(MySurface_CL_Mnt, Surface_CL_Mnt, config->GetnMarker_Monitoring(), MPI_DOUBLE, MPI_SUM, MPI_COMM_WORLD);
  SU2_MPI::Allreduce(MySurface_CD_Mnt, Surface_CD_Mnt, config->GetnMarker_Monitoring(), MPI_DOUBLE, MPI_SUM, MPI_COMM_WORLD);
  SU2_MPI::Allreduce(MySurface_CSF_Mnt, Surface_CSF_Mnt, config->GetnMarker_Monitoring(), MPI_DOUBLE, MPI_SUM, MPI_COMM_WORLD);
  for (iMarker_Monitoring = 0; iMarker_Monitoring < config->GetnMarker_Monitoring(); iMarker_Monitoring++)
    Surface_CEff_Mnt[iMarker_Monitoring] = Surface_CL_Mnt[iMarker_Monitoring] / (Surface_CD_Mnt[iMarker_Monitoring] + EPS);
  SU2_MPI::Allreduce(MySurface_CFx_Mnt, Surface_CFx_Mnt, config->GetnMarker_Monitoring(), MPI_DOUBLE, MPI_SUM, MPI_COMM_WORLD);
  SU2_MPI::Allreduce(MySurface_CFy_Mnt, Surface_CFy_Mnt, config->GetnMarker_Monitoring(), MPI_DOUBLE, MPI_SUM, MPI_COMM_WORLD);
  SU2_MPI::Allreduce(MySurface_CFz_Mnt, Surface_CFz_Mnt, config->GetnMarker_Monitoring(), MPI_DOUBLE, MPI_SUM, MPI_COMM_WORLD);
  SU2_MPI::Allreduce(MySurface_CMx_Mnt, Surface_CMx_Mnt, config->GetnMarker_Monitoring(), MPI_DOUBLE, MPI_SUM, MPI_COMM_WORLD);
  SU2_MPI::Allreduce(MySurface_CMy_Mnt, Surface_CMy_Mnt, config->GetnMarker_Monitoring(), MPI_DOUBLE, MPI_SUM, MPI_COMM_WORLD);
  SU2_MPI::Allreduce(MySurface_CMz_Mnt, Surface_CMz_Mnt, config->GetnMarker_Monitoring(), MPI_DOUBLE, MPI_SUM, MPI_COMM_WORLD);

  delete [] MySurface_CL_Mnt; delete [] MySurface_CD_Mnt; delete [] MySurface_CSF_Mnt;
  delete [] MySurface_CEff_Mnt;  delete [] MySurface_CFx_Mnt;   delete [] MySurface_CFy_Mnt;
  delete [] MySurface_CFz_Mnt;
  delete [] MySurface_CMx_Mnt;   delete [] MySurface_CMy_Mnt;  delete [] MySurface_CMz_Mnt;

#endif

  /*--- Update the total coefficients (note that all the nodes have the same value) ---*/

  Total_CD            += AllBound_CD_Mnt;
  Total_CL            += AllBound_CL_Mnt;
  Total_CSF           += AllBound_CSF_Mnt;
  Total_CEff          = Total_CL / (Total_CD + EPS);
  Total_CMx           += AllBound_CMx_Mnt;
  Total_CMy           += AllBound_CMy_Mnt;
  Total_CMz           += AllBound_CMz_Mnt;
  Total_CFx           += AllBound_CFx_Mnt;
  Total_CFy           += AllBound_CFy_Mnt;
  Total_CFz           += AllBound_CFz_Mnt;
  Total_CoPx          += AllBound_CoPx_Mnt;
  Total_CoPy          += AllBound_CoPy_Mnt;
  Total_CoPz          += AllBound_CoPz_Mnt;
  Total_CT            += AllBound_CT_Mnt;
  Total_CQ            += AllBound_CQ_Mnt;
  Total_CMerit        = Total_CT / (Total_CQ + EPS);

  /*--- Update the total coefficients per surface (note that all the nodes have the same value)---*/

  for (iMarker_Monitoring = 0; iMarker_Monitoring < config->GetnMarker_Monitoring(); iMarker_Monitoring++) {
    Surface_CL[iMarker_Monitoring]   += Surface_CL_Mnt[iMarker_Monitoring];
    Surface_CD[iMarker_Monitoring]   += Surface_CD_Mnt[iMarker_Monitoring];
    Surface_CSF[iMarker_Monitoring]  += Surface_CSF_Mnt[iMarker_Monitoring];
    Surface_CEff[iMarker_Monitoring] += Surface_CL_Mnt[iMarker_Monitoring] / (Surface_CD_Mnt[iMarker_Monitoring] + EPS);
    Surface_CFx[iMarker_Monitoring]  += Surface_CFx_Mnt[iMarker_Monitoring];
    Surface_CFy[iMarker_Monitoring]  += Surface_CFy_Mnt[iMarker_Monitoring];
    Surface_CFz[iMarker_Monitoring]  += Surface_CFz_Mnt[iMarker_Monitoring];
    Surface_CMx[iMarker_Monitoring]  += Surface_CMx_Mnt[iMarker_Monitoring];
    Surface_CMy[iMarker_Monitoring]  += Surface_CMy_Mnt[iMarker_Monitoring];
    Surface_CMz[iMarker_Monitoring]  += Surface_CMz_Mnt[iMarker_Monitoring];
  }

}

void CIncEulerSolver::ExplicitRK_Iteration(CGeometry *geometry, CSolver **solver_container,
                                        CConfig *config, unsigned short iRKStep) {
  
  su2double *Residual, *Res_TruncError, Vol, Delta, Res;
  unsigned short iVar, jVar;
  unsigned long iPoint;
  
  su2double RK_AlphaCoeff = config->Get_Alpha_RKStep(iRKStep);
  bool adjoint = config->GetContinuous_Adjoint();
  
  for (iVar = 0; iVar < nVar; iVar++) {
    SetRes_RMS(iVar, 0.0);
    SetRes_Max(iVar, 0.0, 0);
  }
  
  /*--- Update the solution ---*/
  
  for (iPoint = 0; iPoint < nPointDomain; iPoint++) {
    Vol = geometry->node[iPoint]->GetVolume();
    Delta = node[iPoint]->GetDelta_Time() / Vol;

    Res_TruncError = node[iPoint]->GetResTruncError();
    Residual = LinSysRes.GetBlock(iPoint);

    if (!adjoint) {
      SetPreconditioner(config, iPoint);
      for (iVar = 0; iVar < nVar; iVar ++ ) {
        Res = 0.0;
        for (jVar = 0; jVar < nVar; jVar ++ )
          Res += Preconditioner[iVar][jVar]*(Residual[jVar] + Res_TruncError[jVar]);
        node[iPoint]->AddSolution(iVar, -Res*Delta*RK_AlphaCoeff);
        AddRes_RMS(iVar, Res*Res);
        AddRes_Max(iVar, fabs(Res), geometry->node[iPoint]->GetGlobalIndex(), geometry->node[iPoint]->GetCoord());
      }
    }
  }
  
  /*--- MPI solution ---*/
  
  Set_MPI_Solution(geometry, config);
  
  /*--- Compute the root mean square residual ---*/
  
  SetResidual_RMS(geometry, config);
  
  /*--- For verification cases, compute the global error metrics. ---*/
  
  ComputeVerificationError(geometry, config);
  
}

void CIncEulerSolver::ExplicitEuler_Iteration(CGeometry *geometry, CSolver **solver_container, CConfig *config) {
  
  su2double *local_Residual, *local_Res_TruncError, Vol, Delta, Res;
  unsigned short iVar, jVar;
  unsigned long iPoint;
  
  bool adjoint = config->GetContinuous_Adjoint();
  
  for (iVar = 0; iVar < nVar; iVar++) {
    SetRes_RMS(iVar, 0.0);
    SetRes_Max(iVar, 0.0, 0);
  }
  
  /*--- Update the solution ---*/
  
  for (iPoint = 0; iPoint < nPointDomain; iPoint++) {
    Vol = geometry->node[iPoint]->GetVolume();
    Delta = node[iPoint]->GetDelta_Time() / Vol;
    
    local_Res_TruncError = node[iPoint]->GetResTruncError();
    local_Residual = LinSysRes.GetBlock(iPoint);


    if (!adjoint) {
      SetPreconditioner(config, iPoint);
      for (iVar = 0; iVar < nVar; iVar ++ ) {
        Res = 0.0;
        for (jVar = 0; jVar < nVar; jVar ++ )
          Res += Preconditioner[iVar][jVar]*(local_Residual[jVar] + local_Res_TruncError[jVar]);
        node[iPoint]->AddSolution(iVar, -Res*Delta);
        AddRes_RMS(iVar, Res*Res);
        AddRes_Max(iVar, fabs(Res), geometry->node[iPoint]->GetGlobalIndex(), geometry->node[iPoint]->GetCoord());
      }
    }
  }
  
  /*--- MPI solution ---*/
  
  Set_MPI_Solution(geometry, config);
  
  /*--- Compute the root mean square residual ---*/
  
  SetResidual_RMS(geometry, config);
  
  /*--- For verification cases, compute the global error metrics. ---*/
  
  ComputeVerificationError(geometry, config);
  
}

void CIncEulerSolver::ImplicitEuler_Iteration(CGeometry *geometry, CSolver **solver_container, CConfig *config) {
  
  unsigned short iVar, jVar;
  unsigned long iPoint, total_index, IterLinSol = 0;
  su2double Delta, *local_Res_TruncError, Vol;
  
  bool adjoint = config->GetContinuous_Adjoint();
  
  /*--- Set maximum residual to zero ---*/
  
  for (iVar = 0; iVar < nVar; iVar++) {
    SetRes_RMS(iVar, 0.0);
    SetRes_Max(iVar, 0.0, 0);
  }
  
  /*--- Build implicit system ---*/
  
  for (iPoint = 0; iPoint < nPointDomain; iPoint++) {
    
    /*--- Read the residual ---*/
    
    local_Res_TruncError = node[iPoint]->GetResTruncError();
    
    /*--- Read the volume ---*/
    
    Vol = geometry->node[iPoint]->GetVolume();
    
    /*--- Apply the preconditioner and add to the diagonal. ---*/
    
    if (node[iPoint]->GetDelta_Time() != 0.0) {
      Delta = Vol / node[iPoint]->GetDelta_Time();
      SetPreconditioner(config, iPoint);
      for (iVar = 0; iVar < nVar; iVar ++ ) {
        for (jVar = 0; jVar < nVar; jVar ++ ) {
          Preconditioner[iVar][jVar] = Delta*Preconditioner[iVar][jVar];
        }
      }
      Jacobian.AddBlock(iPoint, iPoint, Preconditioner);
    } else {
      Jacobian.SetVal2Diag(iPoint, 1.0);
      for (iVar = 0; iVar < nVar; iVar++) {
        total_index = iPoint*nVar + iVar;
        LinSysRes[total_index] = 0.0;
        local_Res_TruncError[iVar] = 0.0;
      }
    }

    /*--- Right hand side of the system (-Residual) and initial guess (x = 0) ---*/
    
    for (iVar = 0; iVar < nVar; iVar++) {
      total_index = iPoint*nVar + iVar;
      LinSysRes[total_index] = - (LinSysRes[total_index] + local_Res_TruncError[iVar]);
      LinSysSol[total_index] = 0.0;
      AddRes_RMS(iVar, LinSysRes[total_index]*LinSysRes[total_index]);
      AddRes_Max(iVar, fabs(LinSysRes[total_index]), geometry->node[iPoint]->GetGlobalIndex(), geometry->node[iPoint]->GetCoord());
    }
    
  }
  
  /*--- Initialize residual and solution at the ghost points ---*/
  
  for (iPoint = nPointDomain; iPoint < nPoint; iPoint++) {
    for (iVar = 0; iVar < nVar; iVar++) {
      total_index = iPoint*nVar + iVar;
      LinSysRes[total_index] = 0.0;
      LinSysSol[total_index] = 0.0;
    }
  }
  
  /*--- Solve or smooth the linear system ---*/
  
  IterLinSol = System.Solve(Jacobian, LinSysRes, LinSysSol, geometry, config);
  
  /*--- The the number of iterations of the linear solver ---*/
  
  SetIterLinSolver(IterLinSol);
  
  /*--- Update solution (system written in terms of increments) ---*/
  
  if (!adjoint) {
    for (iPoint = 0; iPoint < nPointDomain; iPoint++) {
      for (iVar = 0; iVar < nVar; iVar++) {
        node[iPoint]->AddSolution(iVar, config->GetRelaxation_Factor_Flow()*LinSysSol[iPoint*nVar+iVar]);
      }
    }
  }
  
  /*--- MPI solution ---*/
  
  Set_MPI_Solution(geometry, config);
  
  /*--- Compute the root mean square residual ---*/
  
  SetResidual_RMS(geometry, config);
  
  /*--- For verification cases, compute the global error metrics. ---*/

  ComputeVerificationError(geometry, config);
  
}

void CIncEulerSolver::SetPrimitive_Gradient_GG(CGeometry *geometry, CConfig *config) {
  unsigned long iPoint, jPoint, iEdge, iVertex;
  unsigned short iDim, iVar, iMarker;
  su2double *PrimVar_Vertex, *PrimVar_i, *PrimVar_j, PrimVar_Average,
  Partial_Gradient, Partial_Res, *Normal;
  
  /*--- Incompressible flow, primitive variables nDim+4, (P, vx, vy, vz, T, rho, beta) ---*/
  
  PrimVar_Vertex = new su2double [nPrimVarGrad];
  PrimVar_i = new su2double [nPrimVarGrad];
  PrimVar_j = new su2double [nPrimVarGrad];
  
  /*--- Set Gradient_Primitive to zero ---*/
  for (iPoint = 0; iPoint < nPointDomain; iPoint++)
    node[iPoint]->SetGradient_PrimitiveZero(nPrimVarGrad);
  
  /*--- Loop interior edges ---*/
  for (iEdge = 0; iEdge < geometry->GetnEdge(); iEdge++) {
    iPoint = geometry->edge[iEdge]->GetNode(0);
    jPoint = geometry->edge[iEdge]->GetNode(1);
    
    for (iVar = 0; iVar < nPrimVarGrad; iVar++) {
      PrimVar_i[iVar] = node[iPoint]->GetPrimitive(iVar);
      PrimVar_j[iVar] = node[jPoint]->GetPrimitive(iVar);
    }
    
    Normal = geometry->edge[iEdge]->GetNormal();
    for (iVar = 0; iVar < nPrimVarGrad; iVar++) {
      PrimVar_Average =  0.5 * ( PrimVar_i[iVar] + PrimVar_j[iVar] );
      for (iDim = 0; iDim < nDim; iDim++) {
        Partial_Res = PrimVar_Average*Normal[iDim];
        if (geometry->node[iPoint]->GetDomain())
          node[iPoint]->AddGradient_Primitive(iVar, iDim, Partial_Res);
        if (geometry->node[jPoint]->GetDomain())
          node[jPoint]->SubtractGradient_Primitive(iVar, iDim, Partial_Res);
      }
    }
  }
  
  /*--- Loop boundary edges ---*/
  for (iMarker = 0; iMarker < geometry->GetnMarker(); iMarker++) {
    if (config->GetMarker_All_KindBC(iMarker) != INTERNAL_BOUNDARY &&
        config->GetMarker_All_KindBC(iMarker) != PERIODIC_BOUNDARY)
    for (iVertex = 0; iVertex < geometry->GetnVertex(iMarker); iVertex++) {
      iPoint = geometry->vertex[iMarker][iVertex]->GetNode();
      if (geometry->node[iPoint]->GetDomain()) {
        
        for (iVar = 0; iVar < nPrimVarGrad; iVar++)
          PrimVar_Vertex[iVar] = node[iPoint]->GetPrimitive(iVar);
        
        Normal = geometry->vertex[iMarker][iVertex]->GetNormal();
        for (iVar = 0; iVar < nPrimVarGrad; iVar++)
          for (iDim = 0; iDim < nDim; iDim++) {
            Partial_Res = PrimVar_Vertex[iVar]*Normal[iDim];
            node[iPoint]->SubtractGradient_Primitive(iVar, iDim, Partial_Res);
          }
      }
    }
  }
  
  /*--- Update gradient value ---*/
  for (iPoint = 0; iPoint < nPointDomain; iPoint++) {
    for (iVar = 0; iVar < nPrimVarGrad; iVar++) {
      for (iDim = 0; iDim < nDim; iDim++) {
        Partial_Gradient = node[iPoint]->GetGradient_Primitive(iVar, iDim) / (geometry->node[iPoint]->GetVolume());
        node[iPoint]->SetGradient_Primitive(iVar, iDim, Partial_Gradient);
      }
    }
  }
  
  delete [] PrimVar_Vertex;
  delete [] PrimVar_i;
  delete [] PrimVar_j;
  
  Set_MPI_Primitive_Gradient(geometry, config);
  
}

void CIncEulerSolver::SetPrimitive_Gradient_LS(CGeometry *geometry, CConfig *config) {
  
  unsigned short iVar, iDim, jDim, iNeigh;
  unsigned long iPoint, jPoint;
  su2double *PrimVar_i, *PrimVar_j, *Coord_i, *Coord_j, r11, r12, r13, r22, r23, r23_a,
  r23_b, r33, weight, product, z11, z12, z13, z22, z23, z33, detR2;
  bool singular;
  
  /*--- Incompressible flow, primitive variables nDim+4, (P, vx, vy, vz, T, rho, beta) ---*/
  
  /*--- Loop over points of the grid ---*/
  
  for (iPoint = 0; iPoint < nPointDomain; iPoint++) {
    
    /*--- Set the value of the singular ---*/
    singular = false;
    
    /*--- Get coordinates ---*/
    
    Coord_i = geometry->node[iPoint]->GetCoord();
    
    /*--- Get primitives from CVariable ---*/
    
    PrimVar_i = node[iPoint]->GetPrimitive();
    
    /*--- Inizialization of variables ---*/
    
    for (iVar = 0; iVar < nPrimVarGrad; iVar++)
      for (iDim = 0; iDim < nDim; iDim++)
        Cvector[iVar][iDim] = 0.0;
    
    r11 = 0.0; r12 = 0.0;   r13 = 0.0;    r22 = 0.0;
    r23 = 0.0; r23_a = 0.0; r23_b = 0.0;  r33 = 0.0;
    
    AD::StartPreacc();
    AD::SetPreaccIn(PrimVar_i, nPrimVarGrad);
    AD::SetPreaccIn(Coord_i, nDim);
    
    for (iNeigh = 0; iNeigh < geometry->node[iPoint]->GetnPoint(); iNeigh++) {
      jPoint = geometry->node[iPoint]->GetPoint(iNeigh);
      Coord_j = geometry->node[jPoint]->GetCoord();
      
      PrimVar_j = node[jPoint]->GetPrimitive();
      
      AD::SetPreaccIn(Coord_j, nDim);
      AD::SetPreaccIn(PrimVar_j, nPrimVarGrad);

      weight = 0.0;
      for (iDim = 0; iDim < nDim; iDim++)
        weight += (Coord_j[iDim]-Coord_i[iDim])*(Coord_j[iDim]-Coord_i[iDim]);
      
      /*--- Sumations for entries of upper triangular matrix R ---*/
      
      if (weight != 0.0) {
        
        r11 += (Coord_j[0]-Coord_i[0])*(Coord_j[0]-Coord_i[0])/weight;
        r12 += (Coord_j[0]-Coord_i[0])*(Coord_j[1]-Coord_i[1])/weight;
        r22 += (Coord_j[1]-Coord_i[1])*(Coord_j[1]-Coord_i[1])/weight;
        
        if (nDim == 3) {
          r13 += (Coord_j[0]-Coord_i[0])*(Coord_j[2]-Coord_i[2])/weight;
          r23_a += (Coord_j[1]-Coord_i[1])*(Coord_j[2]-Coord_i[2])/weight;
          r23_b += (Coord_j[0]-Coord_i[0])*(Coord_j[2]-Coord_i[2])/weight;
          r33 += (Coord_j[2]-Coord_i[2])*(Coord_j[2]-Coord_i[2])/weight;
        }
        
        /*--- Entries of c:= transpose(A)*b ---*/
        
        for (iVar = 0; iVar < nPrimVarGrad; iVar++)
          for (iDim = 0; iDim < nDim; iDim++)
            Cvector[iVar][iDim] += (Coord_j[iDim]-Coord_i[iDim])*(PrimVar_j[iVar]-PrimVar_i[iVar])/weight;
        
      }
      
    }
    
    /*--- Entries of upper triangular matrix R ---*/
    
    if (r11 >= 0.0) r11 = sqrt(r11); else r11 = 0.0;
    if (r11 != 0.0) r12 = r12/r11; else r12 = 0.0;
    if (r22-r12*r12 >= 0.0) r22 = sqrt(r22-r12*r12); else r22 = 0.0;
    
    if (nDim == 3) {
      if (r11 != 0.0) r13 = r13/r11; else r13 = 0.0;
      if ((r22 != 0.0) && (r11*r22 != 0.0)) r23 = r23_a/r22 - r23_b*r12/(r11*r22); else r23 = 0.0;
      if (r33-r23*r23-r13*r13 >= 0.0) r33 = sqrt(r33-r23*r23-r13*r13); else r33 = 0.0;
    }
    
    /*--- Compute determinant ---*/
    
    if (nDim == 2) detR2 = (r11*r22)*(r11*r22);
    else detR2 = (r11*r22*r33)*(r11*r22*r33);
    
    /*--- Detect singular matrices ---*/
    
    if (abs(detR2) <= EPS) { detR2 = 1.0; singular = true; }
    
    /*--- S matrix := inv(R)*traspose(inv(R)) ---*/
    
    if (singular) {
      for (iDim = 0; iDim < nDim; iDim++)
        for (jDim = 0; jDim < nDim; jDim++)
          Smatrix[iDim][jDim] = 0.0;
    }
    else {
      if (nDim == 2) {
        Smatrix[0][0] = (r12*r12+r22*r22)/detR2;
        Smatrix[0][1] = -r11*r12/detR2;
        Smatrix[1][0] = Smatrix[0][1];
        Smatrix[1][1] = r11*r11/detR2;
      }
      else {
        z11 = r22*r33; z12 = -r12*r33; z13 = r12*r23-r13*r22;
        z22 = r11*r33; z23 = -r11*r23; z33 = r11*r22;
        Smatrix[0][0] = (z11*z11+z12*z12+z13*z13)/detR2;
        Smatrix[0][1] = (z12*z22+z13*z23)/detR2;
        Smatrix[0][2] = (z13*z33)/detR2;
        Smatrix[1][0] = Smatrix[0][1];
        Smatrix[1][1] = (z22*z22+z23*z23)/detR2;
        Smatrix[1][2] = (z23*z33)/detR2;
        Smatrix[2][0] = Smatrix[0][2];
        Smatrix[2][1] = Smatrix[1][2];
        Smatrix[2][2] = (z33*z33)/detR2;
      }
    }
    
    /*--- Computation of the gradient: S*c ---*/
    for (iVar = 0; iVar < nPrimVarGrad; iVar++) {
      for (iDim = 0; iDim < nDim; iDim++) {
        product = 0.0;
        for (jDim = 0; jDim < nDim; jDim++) {
          product += Smatrix[iDim][jDim]*Cvector[iVar][jDim];
        }
        
        node[iPoint]->SetGradient_Primitive(iVar, iDim, product);
      }
    }
    
    AD::SetPreaccOut(node[iPoint]->GetGradient_Primitive(), nPrimVarGrad, nDim);
    AD::EndPreacc();
  }
  
  Set_MPI_Primitive_Gradient(geometry, config);
  
}

void CIncEulerSolver::SetPrimitive_Limiter(CGeometry *geometry, CConfig *config) {
  
  unsigned long iEdge, iPoint, jPoint;
  unsigned short iVar, iDim;
  su2double **Gradient_i, **Gradient_j, *Coord_i, *Coord_j,
  *Primitive, *Primitive_i, *Primitive_j, *LocalMinPrimitive, *LocalMaxPrimitive,
  *GlobalMinPrimitive, *GlobalMaxPrimitive,
  dave, LimK, eps2, eps1, dm, dp, du, y, limiter;
  
  dave = config->GetRefElemLength();
  LimK = config->GetVenkat_LimiterCoeff();

  if (config->GetKind_SlopeLimit_Flow() == NO_LIMITER) {
   
    for (iPoint = 0; iPoint < geometry->GetnPoint(); iPoint++) {
      for (iVar = 0; iVar < nPrimVarGrad; iVar++) {
        node[iPoint]->SetLimiter_Primitive(iVar, 1.0);
      }
    }
    
  }
  
  else {
    
    /*--- Initialize solution max and solution min and the limiter in the entire domain --*/
    
    for (iPoint = 0; iPoint < geometry->GetnPoint(); iPoint++) {
      for (iVar = 0; iVar < nPrimVarGrad; iVar++) {
        node[iPoint]->SetSolution_Max(iVar, -EPS);
        node[iPoint]->SetSolution_Min(iVar, EPS);
        node[iPoint]->SetLimiter_Primitive(iVar, 2.0);
      }
    }
    
    /*--- Establish bounds for Spekreijse monotonicity by finding max & min values of neighbor variables --*/
    
    for (iEdge = 0; iEdge < geometry->GetnEdge(); iEdge++) {
      
      /*--- Point identification, Normal vector and area ---*/
      
      iPoint = geometry->edge[iEdge]->GetNode(0);
      jPoint = geometry->edge[iEdge]->GetNode(1);
      
      /*--- Get the primitive variables ---*/
      
      Primitive_i = node[iPoint]->GetPrimitive();
      Primitive_j = node[jPoint]->GetPrimitive();
      
      /*--- Compute the maximum, and minimum values for nodes i & j ---*/
      
      for (iVar = 0; iVar < nPrimVarGrad; iVar++) {
        du = (Primitive_j[iVar] - Primitive_i[iVar]);
        node[iPoint]->SetSolution_Min(iVar, min(node[iPoint]->GetSolution_Min(iVar), du));
        node[iPoint]->SetSolution_Max(iVar, max(node[iPoint]->GetSolution_Max(iVar), du));
        node[jPoint]->SetSolution_Min(iVar, min(node[jPoint]->GetSolution_Min(iVar), -du));
        node[jPoint]->SetSolution_Max(iVar, max(node[jPoint]->GetSolution_Max(iVar), -du));
      }
      
    }
    
  }
  
  
  /*--- Barth-Jespersen limiter with Venkatakrishnan modification ---*/
  
  if (config->GetKind_SlopeLimit_Flow() == BARTH_JESPERSEN) {
    
    for (iEdge = 0; iEdge < geometry->GetnEdge(); iEdge++) {
      
      iPoint     = geometry->edge[iEdge]->GetNode(0);
      jPoint     = geometry->edge[iEdge]->GetNode(1);
      Gradient_i = node[iPoint]->GetGradient_Primitive();
      Gradient_j = node[jPoint]->GetGradient_Primitive();
      Coord_i    = geometry->node[iPoint]->GetCoord();
      Coord_j    = geometry->node[jPoint]->GetCoord();
      
      AD::StartPreacc();
      AD::SetPreaccIn(Gradient_i, nPrimVarGrad, nDim);
      AD::SetPreaccIn(Gradient_j, nPrimVarGrad, nDim);
      AD::SetPreaccIn(Coord_i, nDim); AD::SetPreaccIn(Coord_j, nDim);

      for (iVar = 0; iVar < nPrimVarGrad; iVar++) {
        
        AD::SetPreaccIn(node[iPoint]->GetSolution_Max(iVar));
        AD::SetPreaccIn(node[iPoint]->GetSolution_Min(iVar));
        AD::SetPreaccIn(node[jPoint]->GetSolution_Max(iVar));
        AD::SetPreaccIn(node[jPoint]->GetSolution_Min(iVar));

        /*--- Calculate the interface left gradient, delta- (dm) ---*/
        
        dm = 0.0;
        for (iDim = 0; iDim < nDim; iDim++)
          dm += 0.5*(Coord_j[iDim]-Coord_i[iDim])*Gradient_i[iVar][iDim];
        
        if (dm == 0.0) { limiter = 2.0; }
        else {
          if ( dm > 0.0 ) dp = node[iPoint]->GetSolution_Max(iVar);
          else dp = node[iPoint]->GetSolution_Min(iVar);
          limiter = dp/dm;
        }
        
        if (limiter < node[iPoint]->GetLimiter_Primitive(iVar)) {
          node[iPoint]->SetLimiter_Primitive(iVar, limiter);
          AD::SetPreaccOut(node[iPoint]->GetLimiter_Primitive()[iVar]);
        }
        
        /*--- Calculate the interface right gradient, delta+ (dp) ---*/
        
        dm = 0.0;
        for (iDim = 0; iDim < nDim; iDim++)
          dm += 0.5*(Coord_i[iDim]-Coord_j[iDim])*Gradient_j[iVar][iDim];
        
        if (dm == 0.0) { limiter = 2.0; }
        else {
          if ( dm > 0.0 ) dp = node[jPoint]->GetSolution_Max(iVar);
          else dp = node[jPoint]->GetSolution_Min(iVar);
          limiter = dp/dm;
        }
        
        if (limiter < node[jPoint]->GetLimiter_Primitive(iVar)) {
          node[jPoint]->SetLimiter_Primitive(iVar, limiter);
          AD::SetPreaccOut(node[jPoint]->GetLimiter_Primitive()[iVar]);
        }
        
      }
      
      AD::EndPreacc();
      
    }
    
    for (iPoint = 0; iPoint < geometry->GetnPoint(); iPoint++) {
      for (iVar = 0; iVar < nPrimVarGrad; iVar++) {
        y =  node[iPoint]->GetLimiter_Primitive(iVar);
        limiter = (y*y + 2.0*y) / (y*y + y + 2.0);
        node[iPoint]->SetLimiter_Primitive(iVar, limiter);
      }
    }
    
  }
  
  /*--- Venkatakrishnan limiter ---*/
  
  if ((config->GetKind_SlopeLimit_Flow() == VENKATAKRISHNAN) ||
      (config->GetKind_SlopeLimit_Flow() == VENKATAKRISHNAN_WANG)) {
    
    /*--- Allocate memory for the max and min primitive value --*/
    
    LocalMinPrimitive = new su2double [nPrimVarGrad]; GlobalMinPrimitive = new su2double [nPrimVarGrad];
    LocalMaxPrimitive = new su2double [nPrimVarGrad]; GlobalMaxPrimitive = new su2double [nPrimVarGrad];
    
    /*--- Compute the max value and min value of the solution ---*/
    
    Primitive = node[0]->GetPrimitive();
    for (iVar = 0; iVar < nPrimVarGrad; iVar++) {
      LocalMinPrimitive[iVar] = Primitive[iVar];
      LocalMaxPrimitive[iVar] = Primitive[iVar];
    }
    
    for (iPoint = 0; iPoint < geometry->GetnPoint(); iPoint++) {
      
      /*--- Get the primitive variables ---*/
      
      Primitive = node[iPoint]->GetPrimitive();

      for (iVar = 0; iVar < nPrimVarGrad; iVar++) {
        LocalMinPrimitive[iVar] = min (LocalMinPrimitive[iVar], Primitive[iVar]);
        LocalMaxPrimitive[iVar] = max (LocalMaxPrimitive[iVar], Primitive[iVar]);
      }
      
    }

#ifdef HAVE_MPI
    SU2_MPI::Allreduce(LocalMinPrimitive, GlobalMinPrimitive, nPrimVarGrad, MPI_DOUBLE, MPI_MIN, MPI_COMM_WORLD);
    SU2_MPI::Allreduce(LocalMaxPrimitive, GlobalMaxPrimitive, nPrimVarGrad, MPI_DOUBLE, MPI_MAX, MPI_COMM_WORLD);
#else
    for (iVar = 0; iVar < nPrimVarGrad; iVar++) {
      GlobalMinPrimitive[iVar] = LocalMinPrimitive[iVar];
      GlobalMaxPrimitive[iVar] = LocalMaxPrimitive[iVar];
    }
#endif
    
    for (iEdge = 0; iEdge < geometry->GetnEdge(); iEdge++) {
      
      iPoint     = geometry->edge[iEdge]->GetNode(0);
      jPoint     = geometry->edge[iEdge]->GetNode(1);
      Gradient_i = node[iPoint]->GetGradient_Primitive();
      Gradient_j = node[jPoint]->GetGradient_Primitive();
      Coord_i    = geometry->node[iPoint]->GetCoord();
      Coord_j    = geometry->node[jPoint]->GetCoord();

      AD::StartPreacc();
      AD::SetPreaccIn(Gradient_i, nPrimVarGrad, nDim);
      AD::SetPreaccIn(Gradient_j, nPrimVarGrad, nDim);
      AD::SetPreaccIn(Coord_i, nDim); AD::SetPreaccIn(Coord_j, nDim);

      for (iVar = 0; iVar < nPrimVarGrad; iVar++) {
        
        if (config->GetKind_SlopeLimit_Flow() == VENKATAKRISHNAN_WANG) {
          eps1 = LimK * (GlobalMaxPrimitive[iVar] - GlobalMinPrimitive[iVar]);
          eps2 = eps1*eps1;
        }
        else {
          eps1 = LimK*dave;
          eps2 = eps1*eps1*eps1;
        }
        
        AD::SetPreaccIn(node[iPoint]->GetSolution_Max(iVar));
        AD::SetPreaccIn(node[iPoint]->GetSolution_Min(iVar));
        AD::SetPreaccIn(node[jPoint]->GetSolution_Max(iVar));
        AD::SetPreaccIn(node[jPoint]->GetSolution_Min(iVar));

        /*--- Calculate the interface left gradient, delta- (dm) ---*/
        
        dm = 0.0;
        for (iDim = 0; iDim < nDim; iDim++)
          dm += 0.5*(Coord_j[iDim]-Coord_i[iDim])*Gradient_i[iVar][iDim];
        
        /*--- Calculate the interface right gradient, delta+ (dp) ---*/
        
        if ( dm > 0.0 ) dp = node[iPoint]->GetSolution_Max(iVar);
        else dp = node[iPoint]->GetSolution_Min(iVar);
        
        limiter = ( dp*dp + 2.0*dp*dm + eps2 )/( dp*dp + dp*dm + 2.0*dm*dm + eps2);
        
        if (limiter < node[iPoint]->GetLimiter_Primitive(iVar)){
          node[iPoint]->SetLimiter_Primitive(iVar, limiter);
          AD::SetPreaccOut(node[iPoint]->GetLimiter_Primitive()[iVar]);
        }
        
        /*-- Repeat for point j on the edge ---*/
        
        dm = 0.0;
        for (iDim = 0; iDim < nDim; iDim++)
          dm += 0.5*(Coord_i[iDim]-Coord_j[iDim])*Gradient_j[iVar][iDim];
        
        if ( dm > 0.0 ) dp = node[jPoint]->GetSolution_Max(iVar);
        else dp = node[jPoint]->GetSolution_Min(iVar);
        
        limiter = ( dp*dp + 2.0*dp*dm + eps2 )/( dp*dp + dp*dm + 2.0*dm*dm + eps2);
        
        if (limiter < node[jPoint]->GetLimiter_Primitive(iVar)){
          node[jPoint]->SetLimiter_Primitive(iVar, limiter);
          AD::SetPreaccOut(node[jPoint]->GetLimiter_Primitive()[iVar]);
        }
        
      }

      AD::EndPreacc();
      
    }
    
    delete [] LocalMinPrimitive; delete [] GlobalMinPrimitive;
    delete [] LocalMaxPrimitive; delete [] GlobalMaxPrimitive;

  }
  
  /*--- Limiter MPI ---*/
  
  Set_MPI_Primitive_Limiter(geometry, config);
  
}

void CIncEulerSolver::SetFarfield_AoA(CGeometry *geometry, CSolver **solver_container,
                                   CConfig *config, unsigned short iMesh, bool Output) {
  
  su2double Target_CL = 0.0, AoA = 0.0, Vel_Infty[3] = {0.0,0.0,0.0},
  AoA_inc = 0.0, Vel_Infty_Mag, Old_AoA;
  
  unsigned short iDim;
  
  unsigned long Iter_Fixed_CL = config->GetIter_Fixed_CL();
  unsigned long Update_Alpha = config->GetUpdate_Alpha();
  
  unsigned long ExtIter       = config->GetExtIter();
  bool write_heads = ((ExtIter % Iter_Fixed_CL == 0) && (ExtIter != 0));
  su2double Beta                 = config->GetAoS()*PI_NUMBER/180.0;
  su2double dCL_dAlpha           = config->GetdCL_dAlpha()*180.0/PI_NUMBER;
  bool Update_AoA             = false;
  
  if (ExtIter == 0) AoA_Counter = 0;
  
  /*--- Only the fine mesh level should check the convergence criteria ---*/
  
  if ((iMesh == MESH_0) && Output) {
    
    /*--- Initialize the update flag to false ---*/
    
    Update_AoA = false;
    
    /*--- Reevaluate Angle of Attack at a fixed number of iterations ---*/
    
    if ((ExtIter % Iter_Fixed_CL == 0) && (ExtIter != 0)) {
      AoA_Counter++;
      if ((AoA_Counter <= Update_Alpha)) Update_AoA = true;
      Update_AoA = true;
    }
    
    /*--- Store the update boolean for use on other mesh levels in the MG ---*/
    
    config->SetUpdate_AoA(Update_AoA);
    
  } else {
    Update_AoA = config->GetUpdate_AoA();
  }
  
  if (Update_AoA && Output) {
    
    /*--- Retrieve the specified target CL value. ---*/
    
    Target_CL = config->GetTarget_CL();
    
    /*--- Retrieve the old AoA (radians) ---*/
    
    AoA_old = config->GetAoA()*PI_NUMBER/180.0;
    
    /*--- Estimate the increment in AoA based on dCL_dAlpha (radians) ---*/
    
    AoA_inc = (1.0/dCL_dAlpha)*(Target_CL - Total_CL);
    
    /*--- Compute a new value for AoA on the fine mesh only (radians)---*/
    
    if (iMesh == MESH_0) AoA = AoA_old + AoA_inc;
    else { AoA = config->GetAoA()*PI_NUMBER/180.0; }
    
    /*--- Only the fine mesh stores the updated values for AoA in config ---*/
    
    if (iMesh == MESH_0) {
      config->SetAoA(AoA*180.0/PI_NUMBER);
    }
    
    /*--- Update the freestream velocity vector at the farfield ---*/
    
    for (iDim = 0; iDim < nDim; iDim++)
      Vel_Infty[iDim] = GetVelocity_Inf(iDim);
    
    /*--- Compute the magnitude of the free stream velocity ---*/
    
    Vel_Infty_Mag = 0;
    for (iDim = 0; iDim < nDim; iDim++)
      Vel_Infty_Mag += Vel_Infty[iDim]*Vel_Infty[iDim];
    Vel_Infty_Mag = sqrt(Vel_Infty_Mag);
    
    /*--- Compute the new freestream velocity with the updated AoA ---*/
    
    if (nDim == 2) {
      Vel_Infty[0] = cos(AoA)*Vel_Infty_Mag;
      Vel_Infty[1] = sin(AoA)*Vel_Infty_Mag;
    }
    if (nDim == 3) {
      Vel_Infty[0] = cos(AoA)*cos(Beta)*Vel_Infty_Mag;
      Vel_Infty[1] = sin(Beta)*Vel_Infty_Mag;
      Vel_Infty[2] = sin(AoA)*cos(Beta)*Vel_Infty_Mag;
    }
    
    /*--- Store the new freestream velocity vector for the next iteration ---*/
    
    for (iDim = 0; iDim < nDim; iDim++) {
      Velocity_Inf[iDim] = Vel_Infty[iDim];
    }
    
    /*--- Only the fine mesh stores the updated values for velocity in config ---*/
    
    if (iMesh == MESH_0) {
      for (iDim = 0; iDim < nDim; iDim++)
        config->SetVelocity_FreeStreamND(Vel_Infty[iDim], iDim);
    }
    
    /*--- Output some information to the console with the headers ---*/
    
    if ((rank == MASTER_NODE) && (iMesh == MESH_0) && write_heads && !config->GetDiscrete_Adjoint()) {
      Old_AoA = config->GetAoA() - AoA_inc*(180.0/PI_NUMBER);
      
      cout.precision(7);
      cout.setf(ios::fixed, ios::floatfield);
      cout << endl << "----------------------------- Fixed CL Mode -----------------------------" << endl;
      cout << "CL: " << Total_CL;
      cout << " (target: " << config->GetTarget_CL() <<")." << endl;
      cout.precision(4);
      cout << "Previous AoA: " << Old_AoA << " deg";
      cout << ", new AoA: " << config->GetAoA() << " deg." << endl;

      cout << "-------------------------------------------------------------------------" << endl << endl;
    }
    
  }
  
}

void CIncEulerSolver::SetInletAtVertex(su2double *val_inlet,
                                       unsigned short iMarker,
                                       unsigned long iVertex) {
  
  /*--- Alias positions within inlet file for readability ---*/
  
  unsigned short T_position       = nDim;
  unsigned short P_position       = nDim+1;
  unsigned short FlowDir_position = nDim+2;
  
  /*--- Check that the norm of the flow unit vector is actually 1 ---*/
  
  su2double norm = 0.0;
  for (unsigned short iDim = 0; iDim < nDim; iDim++) {
    norm += pow(val_inlet[FlowDir_position + iDim], 2);
  }
  norm = sqrt(norm);
  
  /*--- The tolerance here needs to be loose.  When adding a very
   * small number (1e-10 or smaller) to a number close to 1.0, floating
   * point roundoff errors can occur. ---*/
  
  if (abs(norm - 1.0) > 1e-6) {
    ostringstream error_msg;
    error_msg << "ERROR: Found these values in columns ";
    error_msg << FlowDir_position << " - ";
    error_msg << FlowDir_position + nDim - 1 << endl;
    error_msg << std::scientific;
    error_msg << "  [" << val_inlet[FlowDir_position];
    error_msg << ", " << val_inlet[FlowDir_position + 1];
    if (nDim == 3) error_msg << ", " << val_inlet[FlowDir_position + 2];
    error_msg << "]" << endl;
    error_msg << "  These values should be components of a unit vector for direction," << endl;
    error_msg << "  but their magnitude is: " << norm << endl;
    SU2_MPI::Error(error_msg.str(), CURRENT_FUNCTION);
  }
  
  /*--- Store the values in our inlet data structures. ---*/
  
  Inlet_Ttotal[iMarker][iVertex] = val_inlet[T_position];
  Inlet_Ptotal[iMarker][iVertex] = val_inlet[P_position];
  for (unsigned short iDim = 0; iDim < nDim; iDim++) {
    Inlet_FlowDir[iMarker][iVertex][iDim] =  val_inlet[FlowDir_position + iDim];
  }
  
}

su2double CIncEulerSolver::GetInletAtVertex(su2double *val_inlet,
                                            unsigned long val_inlet_point,
                                            unsigned short val_kind_marker,
                                            string val_marker,
                                            CGeometry *geometry,
                                            CConfig *config) {
  
  /*--- Local variables ---*/
  
  unsigned short iMarker, iDim;
  unsigned long iPoint, iVertex;
  su2double Area = 0.0;
  su2double Normal[3] = {0.0,0.0,0.0};
  
  /*--- Alias positions within inlet file for readability ---*/
  
    unsigned short T_position       = nDim;
    unsigned short P_position       = nDim+1;
    unsigned short FlowDir_position = nDim+2;
  
  if (val_kind_marker == INLET_FLOW) {
    
    for (iMarker = 0; iMarker < config->GetnMarker_All(); iMarker++) {
      if ((config->GetMarker_All_KindBC(iMarker) == INLET_FLOW) &&
          (config->GetMarker_All_TagBound(iMarker) == val_marker)) {
        
        for (iVertex = 0; iVertex < nVertex[iMarker]; iVertex++){
          
          iPoint = geometry->vertex[iMarker][iVertex]->GetNode();
          
          if (iPoint == val_inlet_point) {
            
            /*-- Compute boundary face area for this vertex. ---*/
            
            geometry->vertex[iMarker][iVertex]->GetNormal(Normal);
            Area = 0.0;
            for (iDim = 0; iDim < nDim; iDim++) Area += Normal[iDim]*Normal[iDim];
            Area = sqrt(Area);
            
            /*--- Access and store the inlet variables for this vertex. ---*/
            
            val_inlet[T_position] = Inlet_Ttotal[iMarker][iVertex];
            val_inlet[P_position] = Inlet_Ptotal[iMarker][iVertex];
            for (iDim = 0; iDim < nDim; iDim++) {
              val_inlet[FlowDir_position + iDim] = Inlet_FlowDir[iMarker][iVertex][iDim];
            }
            
            /*--- Exit once we find the point. ---*/
            
            return Area;
            
          }
        }
      }
    }
  }
  
  /*--- If we don't find a match, then the child point is not on the
   current inlet boundary marker. Return zero area so this point does
   not contribute to the restriction operator and continue. ---*/
  
  return Area;
  
}

void CIncEulerSolver::SetUniformInlet(CConfig* config, unsigned short iMarker) {
  
  if (config->GetMarker_All_KindBC(iMarker) == INLET_FLOW) {
    
    string Marker_Tag   = config->GetMarker_All_TagBound(iMarker);
    su2double p_total   = config->GetInlet_Ptotal(Marker_Tag);
    su2double t_total   = config->GetInlet_Ttotal(Marker_Tag);
    su2double* flow_dir = config->GetInlet_FlowDir(Marker_Tag);
    
    for(unsigned long iVertex=0; iVertex < nVertex[iMarker]; iVertex++){
      Inlet_Ttotal[iMarker][iVertex] = t_total;
      Inlet_Ptotal[iMarker][iVertex] = p_total;
      for (unsigned short iDim = 0; iDim < nDim; iDim++)
        Inlet_FlowDir[iMarker][iVertex][iDim] = flow_dir[iDim];
    }
    
  } else {
    
    /*--- For now, non-inlets just get set to zero. In the future, we
     can do more customization for other boundary types here. ---*/
    
    for(unsigned long iVertex=0; iVertex < nVertex[iMarker]; iVertex++){
      Inlet_Ttotal[iMarker][iVertex] = 0.0;
      Inlet_Ptotal[iMarker][iVertex] = 0.0;
      for (unsigned short iDim = 0; iDim < nDim; iDim++)
        Inlet_FlowDir[iMarker][iVertex][iDim] = 0.0;
    }
  }
  
}

void CIncEulerSolver::Evaluate_ObjFunc(CConfig *config) {

  unsigned short iMarker_Monitoring, Kind_ObjFunc;
  su2double Weight_ObjFunc;

  Total_ComboObj = 0.0;
  
  /*--- Loop over all monitored markers, add to the 'combo' objective ---*/

  for (iMarker_Monitoring = 0; iMarker_Monitoring < config->GetnMarker_Monitoring(); iMarker_Monitoring++) {

    Weight_ObjFunc = config->GetWeight_ObjFunc(iMarker_Monitoring);
    Kind_ObjFunc = config->GetKind_ObjFunc(iMarker_Monitoring);
   
    switch(Kind_ObjFunc) {
      case DRAG_COEFFICIENT:
        Total_ComboObj+=Weight_ObjFunc*(Surface_CD[iMarker_Monitoring]);
        if (config->GetFixed_CL_Mode()) Total_ComboObj -= Weight_ObjFunc*config->GetdCD_dCL()*(Surface_CL[iMarker_Monitoring]);
        if (config->GetFixed_CM_Mode()) Total_ComboObj -= Weight_ObjFunc*config->GetdCD_dCMy()*(Surface_CMy[iMarker_Monitoring]);
        break;
      case LIFT_COEFFICIENT:
        Total_ComboObj+=Weight_ObjFunc*(Surface_CL[iMarker_Monitoring]);
        break;
      case SIDEFORCE_COEFFICIENT:
        Total_ComboObj+=Weight_ObjFunc*(Surface_CSF[iMarker_Monitoring]);
        break;
      case EFFICIENCY:
        Total_ComboObj+=Weight_ObjFunc*(Surface_CEff[iMarker_Monitoring]);
        break;
      case MOMENT_X_COEFFICIENT:
        Total_ComboObj+=Weight_ObjFunc*(Surface_CMx[iMarker_Monitoring]);
        if (config->GetFixed_CL_Mode()) Total_ComboObj -= Weight_ObjFunc*config->GetdCMx_dCL()*(Surface_CL[iMarker_Monitoring]);
        break;
      case MOMENT_Y_COEFFICIENT:
        Total_ComboObj+=Weight_ObjFunc*(Surface_CMy[iMarker_Monitoring]);
        if (config->GetFixed_CL_Mode()) Total_ComboObj -= Weight_ObjFunc*config->GetdCMy_dCL()*(Surface_CL[iMarker_Monitoring]);
        break;
      case MOMENT_Z_COEFFICIENT:
        Total_ComboObj+=Weight_ObjFunc*(Surface_CMz[iMarker_Monitoring]);
        if (config->GetFixed_CL_Mode()) Total_ComboObj -= Weight_ObjFunc*config->GetdCMz_dCL()*(Surface_CL[iMarker_Monitoring]);
        break;
      case FORCE_X_COEFFICIENT:
        Total_ComboObj+=Weight_ObjFunc*Surface_CFx[iMarker_Monitoring];
        break;
      case FORCE_Y_COEFFICIENT:
        Total_ComboObj+=Weight_ObjFunc*Surface_CFy[iMarker_Monitoring];
        break;
      case FORCE_Z_COEFFICIENT:
        Total_ComboObj+=Weight_ObjFunc*Surface_CFz[iMarker_Monitoring];
        break;
      case TOTAL_HEATFLUX:
        Total_ComboObj+=Weight_ObjFunc*Surface_HF_Visc[iMarker_Monitoring];
        break;
      case MAXIMUM_HEATFLUX:
        Total_ComboObj+=Weight_ObjFunc*Surface_MaxHF_Visc[iMarker_Monitoring];
        break;
      default:
        break;

    }
  }
  
  /*--- The following are not per-surface, and so to avoid that they are
   double-counted when multiple surfaces are specified, they have been
   placed outside of the loop above. In addition, multi-objective mode is
   also disabled for these objective functions (error thrown at start). ---*/
  
  Weight_ObjFunc = config->GetWeight_ObjFunc(0);
  Kind_ObjFunc   = config->GetKind_ObjFunc(0);
  
  switch(Kind_ObjFunc) {
    case INVERSE_DESIGN_PRESSURE:
      Total_ComboObj+=Weight_ObjFunc*Total_CpDiff;
      break;
    case INVERSE_DESIGN_HEATFLUX:
      Total_ComboObj+=Weight_ObjFunc*Total_HeatFluxDiff;
      break;
    case THRUST_COEFFICIENT:
      Total_ComboObj+=Weight_ObjFunc*Total_CT;
      break;
    case TORQUE_COEFFICIENT:
      Total_ComboObj+=Weight_ObjFunc*Total_CQ;
      break;
    case FIGURE_OF_MERIT:
      Total_ComboObj+=Weight_ObjFunc*Total_CMerit;
      break;
    case SURFACE_TOTAL_PRESSURE:
      Total_ComboObj+=Weight_ObjFunc*config->GetSurface_TotalPressure(0);
      break;
    case SURFACE_STATIC_PRESSURE:
      Total_ComboObj+=Weight_ObjFunc*config->GetSurface_Pressure(0);
      break;
    case SURFACE_MASSFLOW:
      Total_ComboObj+=Weight_ObjFunc*config->GetSurface_MassFlow(0);
      break;
    case SURFACE_UNIFORMITY:
      Total_ComboObj+=Weight_ObjFunc*config->GetSurface_Uniformity(0);
      break;
    case SURFACE_SECONDARY:
      Total_ComboObj+=Weight_ObjFunc*config->GetSurface_SecondaryStrength(0);
      break;
    case SURFACE_MOM_DISTORTION:
      Total_ComboObj+=Weight_ObjFunc*config->GetSurface_MomentumDistortion(0);
      break;
    case SURFACE_SECOND_OVER_UNIFORM:
      Total_ComboObj+=Weight_ObjFunc*config->GetSurface_SecondOverUniform(0);
      break;
    case SURFACE_PRESSURE_DROP:
      Total_ComboObj+=Weight_ObjFunc*config->GetSurface_PressureDrop(0);
      break;
    case CUSTOM_OBJFUNC:
      Total_ComboObj+=Weight_ObjFunc*Total_Custom_ObjFunc;
      break;
    default:
      break;
  }
  
}

void CIncEulerSolver::SetBeta_Parameter(CGeometry *geometry, CSolver **solver_container,
                                   CConfig *config, unsigned short iMesh) {
  
  su2double epsilon2  = config->GetBeta_Factor();
  su2double epsilon2_default = 4.1;
  su2double maxVel2 = 0.0;
  su2double Beta = 1.0;

  unsigned long iPoint;

  /*--- For now, only the finest mesh level stores the Beta for all levels. ---*/
  
  if (iMesh == MESH_0) {
    
    for (iPoint = 0; iPoint < nPoint; iPoint++) {
      
      /*--- Store the local maximum of the squared velocity in the field. ---*/
      
      if (node[iPoint]->GetVelocity2() > maxVel2)
        maxVel2 = node[iPoint]->GetVelocity2();
      
    }
    
    /*--- Communicate the max globally to give a conservative estimate. ---*/
    
#ifdef HAVE_MPI
    su2double myMaxVel2 = maxVel2; maxVel2 = 0.0;
    SU2_MPI::Allreduce(&myMaxVel2, &maxVel2, 1, MPI_DOUBLE, MPI_MAX, MPI_COMM_WORLD);
#endif
    
    Beta = max(1e-10,maxVel2);
    config->SetMax_Vel2(Beta);
    
  }

  /*--- Allow an override if user supplies a large epsilon^2. ---*/

  epsilon2 = max(epsilon2_default,epsilon2);

  for (iPoint = 0; iPoint < nPoint; iPoint++)
    node[iPoint]->SetBetaInc2(epsilon2*config->GetMax_Vel2());

}

void CIncEulerSolver::SetPreconditioner(CConfig *config, unsigned long iPoint) {

  unsigned short iDim, jDim;

  su2double  BetaInc2, Density, dRhodT, Temperature, oneOverCp, Cp;
  su2double  Velocity[3] = {0.0,0.0,0.0};

  bool variable_density = (config->GetKind_DensityModel() == VARIABLE);
  bool implicit         = (config->GetKind_TimeIntScheme_Flow() == EULER_IMPLICIT);
  bool energy           = config->GetEnergy_Equation();

  /*--- Access the primitive variables at this node. ---*/

  Density     = node[iPoint]->GetDensity();
  BetaInc2    = node[iPoint]->GetBetaInc2();
  Cp          = node[iPoint]->GetSpecificHeatCp();
  oneOverCp   = 1.0/Cp;
  Temperature = node[iPoint]->GetTemperature();

  for (iDim = 0; iDim < nDim; iDim++)
    Velocity[iDim] = node[iPoint]->GetVelocity(iDim);

  /*--- We need the derivative of the equation of state to build the
   preconditioning matrix. For now, the only option is the ideal gas
   law, but in the future, dRhodT should be in the fluid model. ---*/

  if (variable_density) {
    dRhodT = -Density/Temperature;
  } else {
    dRhodT = 0.0;
  }

  /*--- Calculating the inverse of the preconditioning matrix
   that multiplies the time derivative during time integration. ---*/

  if (implicit) {

    /*--- For implicit calculations, we multiply the preconditioner
     by the cell volume over the time step and add to the Jac diagonal. ---*/

    Preconditioner[0][0] = 1.0/BetaInc2;
    for (iDim = 0; iDim < nDim; iDim++)
      Preconditioner[iDim+1][0] = Velocity[iDim]/BetaInc2;

    if (energy) Preconditioner[nDim+1][0] = Cp*Temperature/BetaInc2;
    else        Preconditioner[nDim+1][0] = 0.0;

    for (jDim = 0; jDim < nDim; jDim++) {
      Preconditioner[0][jDim+1] = 0.0;
      for (iDim = 0; iDim < nDim; iDim++) {
        if (iDim == jDim) Preconditioner[iDim+1][jDim+1] = Density;
        else Preconditioner[iDim+1][jDim+1] = 0.0;
      }
      Preconditioner[nDim+1][jDim+1] = 0.0;
    }

    Preconditioner[0][nDim+1] = dRhodT;
    for (iDim = 0; iDim < nDim; iDim++)
      Preconditioner[iDim+1][nDim+1] = Velocity[iDim]*dRhodT;

    if (energy) Preconditioner[nDim+1][nDim+1] = Cp*(dRhodT*Temperature + Density);
    else        Preconditioner[nDim+1][nDim+1] = 1.0;

  } else {

    /*--- For explicit calculations, we move the residual to the
     right-hand side and pre-multiply by the preconditioner inverse.
     Therefore, we build inv(Precon) here and multiply by the residual
     later in the R-K and Euler Explicit time integration schemes. ---*/

    Preconditioner[0][0] = Temperature*BetaInc2*dRhodT/Density + BetaInc2;
    for (iDim = 0; iDim < nDim; iDim ++)
      Preconditioner[iDim+1][0] = -1.0*Velocity[iDim]/Density;

    if (energy) Preconditioner[nDim+1][0] = -1.0*Temperature/Density;
    else        Preconditioner[nDim+1][0] = 0.0;


    for (jDim = 0; jDim < nDim; jDim++) {
      Preconditioner[0][jDim+1] = 0.0;
      for (iDim = 0; iDim < nDim; iDim++) {
        if (iDim == jDim) Preconditioner[iDim+1][jDim+1] = 1.0/Density;
        else Preconditioner[iDim+1][jDim+1] = 0.0;
      }
      Preconditioner[nDim+1][jDim+1] = 0.0;
    }

    Preconditioner[0][nDim+1] = -1.0*BetaInc2*dRhodT*oneOverCp/Density;
    for (iDim = 0; iDim < nDim; iDim ++)
      Preconditioner[iDim+1][nDim+1] = 0.0;

    if (energy) Preconditioner[nDim+1][nDim+1] = oneOverCp/Density;
    else        Preconditioner[nDim+1][nDim+1] = 0.0;
    
  }
  
}

void CIncEulerSolver::BC_Euler_Wall(CGeometry *geometry, CSolver **solver_container,
                                 CNumerics *numerics, CConfig *config, unsigned short val_marker) {
  
  unsigned short iDim, iVar, jVar;
  unsigned long iPoint, iVertex;

  su2double Density = 0.0, Pressure = 0.0, *Normal = NULL, Area, *NormalArea, turb_ke;
  
  bool implicit = (config->GetKind_TimeIntScheme_Flow() == EULER_IMPLICIT);
  bool tkeNeeded = (((config->GetKind_Solver() == RANS ) ||
                     (config->GetKind_Solver() == DISC_ADJ_RANS)) &&
                    (config->GetKind_Turb_Model() == SST));
  
  Normal     = new su2double[nDim];
  NormalArea = new su2double[nDim];

  /*--- Loop over all the vertices on this boundary marker ---*/
  
  for (iVertex = 0; iVertex < geometry->nVertex[val_marker]; iVertex++) {
    iPoint = geometry->vertex[val_marker][iVertex]->GetNode();
    
    /*--- Check if the node belongs to the domain (i.e, not a halo node) ---*/
    
    if (geometry->node[iPoint]->GetDomain()) {
      
      /*--- Normal vector for this vertex (negative for outward convention) ---*/
      
      geometry->vertex[val_marker][iVertex]->GetNormal(Normal);
      
      Area = 0.0;
      for (iDim = 0; iDim < nDim; iDim++) Area += Normal[iDim]*Normal[iDim];
      Area = sqrt (Area);
      
      for (iDim = 0; iDim < nDim; iDim++) {
        NormalArea[iDim] = -Normal[iDim];
      }

      /*--- Compute the residual ---*/

      Pressure = node[iPoint]->GetPressure();
      Density  = node[iPoint]->GetDensity();

      Residual[0] = 0.0;
      for (iDim = 0; iDim < nDim; iDim++)
        Residual[iDim+1] = Pressure*NormalArea[iDim];
      Residual[nDim+1] = 0.0;

      /*--- Add the Reynolds stress tensor contribution ---*/

      if (tkeNeeded) {
        turb_ke = solver_container[TURB_SOL]->node[iPoint]->GetSolution(0);
        for (iDim = 0; iDim < nDim; iDim++)
          Residual[iDim+1] += (2.0/3.0)*Density*turb_ke*NormalArea[iDim];
      }

      /*--- Add value to the residual ---*/

      LinSysRes.AddBlock(iPoint, Residual);
      
      /*--- Form Jacobians for implicit computations ---*/
      
      if (implicit) {
        
        /*--- Initialize Jacobian ---*/
        
        for (iVar = 0; iVar < nVar; iVar++) {
          for (jVar = 0; jVar < nVar; jVar++)
            Jacobian_i[iVar][jVar] = 0.0;
        }
        
        for (iDim = 0; iDim < nDim; iDim++)
          Jacobian_i[iDim+1][0] = -Normal[iDim];
        Jacobian.AddBlock(iPoint, iPoint, Jacobian_i);

      }
    }
  }
  
  delete [] Normal;
  delete [] NormalArea;
  
}

void CIncEulerSolver::BC_Far_Field(CGeometry *geometry, CSolver **solver_container, CNumerics *conv_numerics,
                                CNumerics *visc_numerics, CConfig *config, unsigned short val_marker) {
  
  unsigned short iDim;
  unsigned long iVertex, iPoint, Point_Normal;
  
  su2double *V_infty, *V_domain;
  
  bool implicit      = config->GetKind_TimeIntScheme_Flow() == EULER_IMPLICIT;
  bool grid_movement = config->GetGrid_Movement();
  bool viscous       = config->GetViscous();
  
  su2double *Normal = new su2double[nDim];

  /*--- Loop over all the vertices on this boundary marker ---*/
  
  for (iVertex = 0; iVertex < geometry->nVertex[val_marker]; iVertex++) {
    iPoint = geometry->vertex[val_marker][iVertex]->GetNode();

    /*--- Allocate the value at the infinity ---*/

    V_infty = GetCharacPrimVar(val_marker, iVertex);
    
    /*--- Check if the node belongs to the domain (i.e, not a halo node) ---*/
    
    if (geometry->node[iPoint]->GetDomain()) {
      
      /*--- Index of the closest interior node ---*/
      
      Point_Normal = geometry->vertex[val_marker][iVertex]->GetNormal_Neighbor();
      
      /*--- Normal vector for this vertex (negate for outward convention) ---*/
      
      geometry->vertex[val_marker][iVertex]->GetNormal(Normal);
      for (iDim = 0; iDim < nDim; iDim++) Normal[iDim] = -Normal[iDim];
      conv_numerics->SetNormal(Normal);
      
      /*--- Retrieve solution at the farfield boundary node ---*/
      
      V_domain = node[iPoint]->GetPrimitive();

      /*--- Recompute and store the velocity in the primitive variable vector. ---*/

      for (iDim = 0; iDim < nDim; iDim++)
        V_infty[iDim+1] = GetVelocity_Inf(iDim);

      /*--- Far-field pressure set to static pressure (0.0). ---*/

      V_infty[0] = GetPressure_Inf();

      /*--- Dirichlet condition for temperature at far-field (if energy is active). ---*/

      V_infty[nDim+1] = GetTemperature_Inf();

      /*--- Store the density.  ---*/

      V_infty[nDim+2] = GetDensity_Inf();

      /*--- Beta coefficient stored at the node ---*/

      V_infty[nDim+3] = node[iPoint]->GetBetaInc2();

      /*--- Cp is needed for Temperature equation. ---*/

      V_infty[nDim+7] = node[iPoint]->GetSpecificHeatCp();

      /*--- Set various quantities in the numerics class ---*/
      
      conv_numerics->SetPrimitive(V_domain, V_infty);
      
      if (grid_movement)
        conv_numerics->SetGridVel(geometry->node[iPoint]->GetGridVel(),
                                  geometry->node[iPoint]->GetGridVel());
      
      /*--- Compute the convective residual using an upwind scheme ---*/
      
      conv_numerics->ComputeResidual(Residual, Jacobian_i, Jacobian_j, config);
      
      /*--- Update residual value ---*/

      LinSysRes.AddBlock(iPoint, Residual);
      
      /*--- Convective Jacobian contribution for implicit integration ---*/
      
      if (implicit)
        Jacobian.AddBlock(iPoint, iPoint, Jacobian_i);
      
      /*--- Viscous residual contribution ---*/
      
      if (viscous) {
        
        /*--- Set transport properties at infinity. ---*/

        V_infty[nDim+4] = node[iPoint]->GetLaminarViscosity();
        V_infty[nDim+5] = node[iPoint]->GetEddyViscosity();
        V_infty[nDim+6] = node[iPoint]->GetThermalConductivity();

        /*--- Set the normal vector and the coordinates ---*/
        
        visc_numerics->SetNormal(Normal);
        visc_numerics->SetCoord(geometry->node[iPoint]->GetCoord(),
                                geometry->node[Point_Normal]->GetCoord());
        
        /*--- Primitive variables, and gradient ---*/
        
        visc_numerics->SetPrimitive(V_domain, V_infty);
        visc_numerics->SetPrimVarGradient(node[iPoint]->GetGradient_Primitive(),
                                          node[iPoint]->GetGradient_Primitive());
        
        /*--- Turbulent kinetic energy ---*/
        
        if (config->GetKind_Turb_Model() == SST)
          visc_numerics->SetTurbKineticEnergy(solver_container[TURB_SOL]->node[iPoint]->GetSolution(0),
                                              solver_container[TURB_SOL]->node[iPoint]->GetSolution(0));
        
        /*--- Compute and update viscous residual ---*/

        visc_numerics->ComputeResidual(Residual, Jacobian_i, Jacobian_j, config);
        LinSysRes.SubtractBlock(iPoint, Residual);
        
        /*--- Viscous Jacobian contribution for implicit integration ---*/
        
        if (implicit)
          Jacobian.SubtractBlock(iPoint, iPoint, Jacobian_i);
        
      }
      
    }
  }
  
  /*--- Free locally allocated memory ---*/
  
  delete [] Normal;
  
}

void CIncEulerSolver::BC_Inlet(CGeometry *geometry, CSolver **solver_container,
                            CNumerics *conv_numerics, CNumerics *visc_numerics, CConfig *config, unsigned short val_marker) {
  unsigned short iDim;
  unsigned long iVertex, iPoint;
  unsigned long Point_Normal;
  su2double *Flow_Dir, Flow_Dir_Mag, Vel_Mag, Area, P_total, P_domain, Vn;
  su2double *V_inlet, *V_domain;
  su2double UnitFlowDir[3] = {0.0,0.0,0.0};
  su2double dV[3] = {0.0,0.0,0.0};
  su2double Damping = config->GetInc_Inlet_Damping();

  bool implicit      = (config->GetKind_TimeIntScheme_Flow() == EULER_IMPLICIT);
  bool grid_movement = config->GetGrid_Movement();
  bool viscous       = config->GetViscous();

  string Marker_Tag  = config->GetMarker_All_TagBound(val_marker);

  unsigned short Kind_Inlet = config->GetKind_Inc_Inlet(Marker_Tag);

  su2double *Normal = new su2double[nDim];

  /*--- Loop over all the vertices on this boundary marker ---*/
  
  for (iVertex = 0; iVertex < geometry->nVertex[val_marker]; iVertex++) {
    
    /*--- Allocate the value at the inlet ---*/
    
    V_inlet = GetCharacPrimVar(val_marker, iVertex);
    
    iPoint = geometry->vertex[val_marker][iVertex]->GetNode();
    
    /*--- Check if the node belongs to the domain (i.e., not a halo node) ---*/
    
    if (geometry->node[iPoint]->GetDomain()) {

      /*--- Index of the closest interior node ---*/

      Point_Normal = geometry->vertex[val_marker][iVertex]->GetNormal_Neighbor();
      
      /*--- Normal vector for this vertex (negate for outward convention) ---*/
      
      geometry->vertex[val_marker][iVertex]->GetNormal(Normal);
      for (iDim = 0; iDim < nDim; iDim++) Normal[iDim] = -Normal[iDim];
      conv_numerics->SetNormal(Normal);
      
      Area = 0.0;
      for (iDim = 0; iDim < nDim; iDim++) Area += Normal[iDim]*Normal[iDim];
      Area = sqrt (Area);
    
      /*--- Both types of inlets may use the prescribed flow direction.
       Ensure that the flow direction is a unit vector. ---*/
      
      Flow_Dir = Inlet_FlowDir[val_marker][iVertex];
      Flow_Dir_Mag = 0.0;
      for (iDim = 0; iDim < nDim; iDim++)
        Flow_Dir_Mag += Flow_Dir[iDim]*Flow_Dir[iDim];
      Flow_Dir_Mag = sqrt(Flow_Dir_Mag);
      
      /*--- Store the unit flow direction vector. ---*/
      
      for (iDim = 0; iDim < nDim; iDim++)
        UnitFlowDir[iDim] = Flow_Dir[iDim]/Flow_Dir_Mag;

      /*--- Retrieve solution at this boundary node. ---*/
      
      V_domain = node[iPoint]->GetPrimitive();

      /*--- Neumann condition for dynamic pressure ---*/
      
      V_inlet[0] = node[iPoint]->GetPressure();
      
      /*--- The velocity is either prescribed or computed from total pressure. ---*/

      switch (Kind_Inlet) {
          
          /*--- Velocity and temperature (if required) been specified at the inlet. ---*/
          
        case VELOCITY_INLET:
          
          /*--- Retrieve the specified velocity and temperature for the inlet. ---*/
          
          Vel_Mag  = Inlet_Ptotal[val_marker][iVertex]/config->GetVelocity_Ref();
          
          /*--- Store the velocity in the primitive variable vector. ---*/
          
          for (iDim = 0; iDim < nDim; iDim++)
            V_inlet[iDim+1] = Vel_Mag*UnitFlowDir[iDim];
          
          /*--- Dirichlet condition for temperature (if energy is active) ---*/
          
          V_inlet[nDim+1] = Inlet_Ttotal[val_marker][iVertex]/config->GetTemperature_Ref();
          
          break;
          
          /*--- Stagnation pressure has been specified at the inlet. ---*/
          
        case PRESSURE_INLET:
          
          /*--- Retrieve the specified total pressure for the inlet. ---*/
          
          P_total = Inlet_Ptotal[val_marker][iVertex]/config->GetPressure_Ref();
          
          /*--- Store the current static pressure for clarity. ---*/
          
          P_domain = node[iPoint]->GetPressure();
          
          /*--- Check for back flow through the inlet. ---*/
          
          Vn = 0.0;
          for (iDim = 0; iDim < nDim; iDim++) {
            Vn += V_domain[iDim+1]*(-1.0*Normal[iDim]/Area);
          }
          
          /*--- If the local static pressure is larger than the specified
           total pressure or the velocity is directed upstream, we have a
           back flow situation. The specified total pressure should be used
           as a static pressure condition and the velocity from the domain
           is used for the BC. ---*/
          
          if ((P_domain > P_total) || (Vn < 0.0)) {
            
            /*--- Back flow: use the prescribed P_total as static pressure. ---*/
            
            V_inlet[0] = Inlet_Ptotal[val_marker][iVertex]/config->GetPressure_Ref();
            
            /*--- Neumann condition for velocity. ---*/
            
            for (iDim = 0; iDim < nDim; iDim++)
              V_inlet[iDim+1] = V_domain[iDim+1];
            
            /*--- Neumann condition for the temperature. ---*/
            
            V_inlet[nDim+1] = node[iPoint]->GetTemperature();
            
          } else {
            
            /*--- Update the velocity magnitude using the total pressure. ---*/
            
            Vel_Mag = sqrt((P_total - P_domain)/(0.5*node[iPoint]->GetDensity()));
            
            /*--- If requested, use the local boundary normal (negative),
             instead of the prescribed flow direction in the config. ---*/
            
            if (config->GetInc_Inlet_UseNormal()) {
              for (iDim = 0; iDim < nDim; iDim++)
                UnitFlowDir[iDim] = -Normal[iDim]/Area;
            }
            
            /*--- Compute the delta change in velocity in each direction. ---*/
            
            for (iDim = 0; iDim < nDim; iDim++)
              dV[iDim] = Vel_Mag*UnitFlowDir[iDim] - V_domain[iDim+1];
            
            /*--- Update the velocity in the primitive variable vector.
             Note we use damping here to improve stability/convergence. ---*/
            
            for (iDim = 0; iDim < nDim; iDim++)
              V_inlet[iDim+1] = V_domain[iDim+1] + Damping*dV[iDim];
            
            /*--- Dirichlet condition for temperature (if energy is active) ---*/
            
            V_inlet[nDim+1] = Inlet_Ttotal[val_marker][iVertex]/config->GetTemperature_Ref();
            
          }
          
          break;
          
      }

      /*--- Access density at the node. This is either constant by
        construction, or will be set fixed implicitly by the temperature
        and equation of state. ---*/

      V_inlet[nDim+2] = node[iPoint]->GetDensity();

      /*--- Beta coefficient from the config file ---*/

      V_inlet[nDim+3] = node[iPoint]->GetBetaInc2();

      /*--- Cp is needed for Temperature equation. ---*/

      V_inlet[nDim+7] = node[iPoint]->GetSpecificHeatCp();

      /*--- Set various quantities in the solver class ---*/
      
      conv_numerics->SetPrimitive(V_domain, V_inlet);
      
      if (grid_movement)
        conv_numerics->SetGridVel(geometry->node[iPoint]->GetGridVel(),
                                  geometry->node[iPoint]->GetGridVel());
      
      /*--- Compute the residual using an upwind scheme ---*/
      
      conv_numerics->ComputeResidual(Residual, Jacobian_i, Jacobian_j, config);
      
      /*--- Update residual value ---*/
      
      LinSysRes.AddBlock(iPoint, Residual);
      
      /*--- Jacobian contribution for implicit integration ---*/
      
      if (implicit)
        Jacobian.AddBlock(iPoint, iPoint, Jacobian_i);

      /*--- Viscous contribution, commented out because serious convergence problems ---*/

      if (viscous) {
        
        /*--- Set transport properties at the inlet ---*/
        
        V_inlet[nDim+4] = node[iPoint]->GetLaminarViscosity();
        V_inlet[nDim+5] = node[iPoint]->GetEddyViscosity();
        V_inlet[nDim+6] = node[iPoint]->GetThermalConductivity();

        /*--- Set the normal vector and the coordinates ---*/
        
        visc_numerics->SetNormal(Normal);
        visc_numerics->SetCoord(geometry->node[iPoint]->GetCoord(),
                                geometry->node[Point_Normal]->GetCoord());
        
        /*--- Primitive variables, and gradient ---*/
        
        visc_numerics->SetPrimitive(V_domain, V_inlet);
        visc_numerics->SetPrimVarGradient(node[iPoint]->GetGradient_Primitive(),
                                          node[iPoint]->GetGradient_Primitive());
        
        /*--- Turbulent kinetic energy ---*/
        
        if (config->GetKind_Turb_Model() == SST)
          visc_numerics->SetTurbKineticEnergy(solver_container[TURB_SOL]->node[iPoint]->GetSolution(0),
                                              solver_container[TURB_SOL]->node[iPoint]->GetSolution(0));
        
        /*--- Compute and update residual ---*/
        
        visc_numerics->ComputeResidual(Residual, Jacobian_i, Jacobian_j, config);
        
        LinSysRes.SubtractBlock(iPoint, Residual);
        
        /*--- Jacobian contribution for implicit integration ---*/
        
        if (implicit)
          Jacobian.SubtractBlock(iPoint, iPoint, Jacobian_i);
        
      }

    }
  }
  
  /*--- Free locally allocated memory ---*/
  
  delete [] Normal;
  
}

void CIncEulerSolver::BC_Outlet(CGeometry *geometry, CSolver **solver_container,
                             CNumerics *conv_numerics, CNumerics *visc_numerics, CConfig *config, unsigned short val_marker) {
  unsigned short iDim;
  unsigned long iVertex, iPoint, Point_Normal;
  su2double Area;
  su2double *V_outlet, *V_domain, P_Outlet = 0.0, P_domain;
  su2double mDot_Target, mDot_Old, dP, Density_Avg, Area_Outlet;
  su2double Damping = config->GetInc_Outlet_Damping();

  bool implicit      = (config->GetKind_TimeIntScheme_Flow() == EULER_IMPLICIT);
  bool grid_movement = config->GetGrid_Movement();
  bool viscous       = config->GetViscous();
  string Marker_Tag  = config->GetMarker_All_TagBound(val_marker);

  su2double *Normal = new su2double[nDim];
  
  unsigned short Kind_Outlet = config->GetKind_Inc_Outlet(Marker_Tag);
  
  /*--- Loop over all the vertices on this boundary marker ---*/
  
  for (iVertex = 0; iVertex < geometry->nVertex[val_marker]; iVertex++) {
    
    /*--- Allocate the value at the outlet ---*/
    
    V_outlet = GetCharacPrimVar(val_marker, iVertex);
    
    iPoint = geometry->vertex[val_marker][iVertex]->GetNode();
    
    /*--- Check if the node belongs to the domain (i.e., not a halo node) ---*/
    
    if (geometry->node[iPoint]->GetDomain()) {
      
      /*--- Index of the closest interior node ---*/
      
      Point_Normal = geometry->vertex[val_marker][iVertex]->GetNormal_Neighbor();
      
      /*--- Normal vector for this vertex (negate for outward convention) ---*/
      
      geometry->vertex[val_marker][iVertex]->GetNormal(Normal);
      for (iDim = 0; iDim < nDim; iDim++) Normal[iDim] = -Normal[iDim];
      conv_numerics->SetNormal(Normal);
      
      Area = 0.0;
      for (iDim = 0; iDim < nDim; iDim++) Area += Normal[iDim]*Normal[iDim];
      Area = sqrt (Area);
       
      /*--- Current solution at this boundary node ---*/
      
      V_domain = node[iPoint]->GetPrimitive();
      
      /*--- Store the current static pressure for clarity. ---*/
      
      P_domain = node[iPoint]->GetPressure();
      
      /*--- Compute a boundary value for the pressure depending on whether
       we are prescribing a back pressure or a mass flow target. ---*/
      
      switch (Kind_Outlet) {
          
          /*--- Velocity and temperature (if required) been specified at the inlet. ---*/
          
        case PRESSURE_OUTLET:
          
          /*--- Retrieve the specified back pressure for this outlet. ---*/
          
          P_Outlet = config->GetOutlet_Pressure(Marker_Tag)/config->GetPressure_Ref();
          
          /*--- The pressure is prescribed at the outlet. ---*/
          
          V_outlet[0] = P_Outlet;
          
          /*--- Neumann condition for the velocity. ---*/
          
          for (iDim = 0; iDim < nDim; iDim++) {
            V_outlet[iDim+1] = node[iPoint]->GetPrimitive(iDim+1);
          }
          
          break;
          
          /*--- A mass flow target has been specified for the outlet. ---*/
          
        case MASS_FLOW_OUTLET:
          
          /*--- Retrieve the specified target mass flow at the outlet. ---*/
          
          mDot_Target = config->GetOutlet_Pressure(Marker_Tag)/(config->GetDensity_Ref() * config->GetVelocity_Ref());

          /*--- Retrieve the old mass flow, density, and area of the outlet,
           which has been computed in a preprocessing step. These values
           were stored in non-dim. form in the config container. ---*/
          
          mDot_Old    = config->GetOutlet_MassFlow(Marker_Tag);
          Density_Avg = config->GetOutlet_Density(Marker_Tag);
          Area_Outlet = config->GetOutlet_Area(Marker_Tag);

          /*--- Compute the pressure increment based on the difference
           between the current and target mass flow. Note that increasing
           pressure decreases flow speed. ---*/
          
          dP = 0.5*Density_Avg*(mDot_Old*mDot_Old - mDot_Target*mDot_Target)/((Density_Avg*Area_Outlet)*(Density_Avg*Area_Outlet));
          
          /*--- Update the new outlet pressure. Note that we use damping
           here to improve stability/convergence. ---*/
          
          P_Outlet = P_domain + Damping*dP;

          /*--- The pressure is prescribed at the outlet. ---*/
          
          V_outlet[0] = P_Outlet;
          
          /*--- Neumann condition for the velocity ---*/
          
          for (iDim = 0; iDim < nDim; iDim++) {
            V_outlet[iDim+1] = node[iPoint]->GetPrimitive(iDim+1);
          }
          
          break;
          
      }
      
      /*--- Neumann condition for the temperature. ---*/

      V_outlet[nDim+1] = node[iPoint]->GetTemperature();

      /*--- Access density at the interior node. This is either constant by
        construction, or will be set fixed implicitly by the temperature
        and equation of state. ---*/
      
      V_outlet[nDim+2] = node[iPoint]->GetDensity();

      /*--- Beta coefficient from the config file ---*/
      
      V_outlet[nDim+3] = node[iPoint]->GetBetaInc2();

      /*--- Cp is needed for Temperature equation. ---*/

      V_outlet[nDim+7] = node[iPoint]->GetSpecificHeatCp();

      /*--- Set various quantities in the solver class ---*/

      conv_numerics->SetPrimitive(V_domain, V_outlet);
      
      if (grid_movement)
        conv_numerics->SetGridVel(geometry->node[iPoint]->GetGridVel(),
                                  geometry->node[iPoint]->GetGridVel());
      
      /*--- Compute the residual using an upwind scheme ---*/
      
      conv_numerics->ComputeResidual(Residual, Jacobian_i, Jacobian_j, config);
      
      /*--- Update residual value ---*/
      
      LinSysRes.AddBlock(iPoint, Residual);
      
      /*--- Jacobian contribution for implicit integration ---*/
      
      if (implicit) {
        Jacobian.AddBlock(iPoint, iPoint, Jacobian_i);
      }
      
      /*--- Viscous contribution, commented out because serious convergence problems ---*/

      if (viscous) {

        /*--- Set transport properties at the outlet. ---*/

        V_outlet[nDim+4] = node[iPoint]->GetLaminarViscosity();
        V_outlet[nDim+5] = node[iPoint]->GetEddyViscosity();
        V_outlet[nDim+6] = node[iPoint]->GetThermalConductivity();

        /*--- Set the normal vector and the coordinates ---*/
        
        visc_numerics->SetNormal(Normal);
        visc_numerics->SetCoord(geometry->node[iPoint]->GetCoord(),
                                geometry->node[Point_Normal]->GetCoord());
        
        /*--- Primitive variables, and gradient ---*/
        
        visc_numerics->SetPrimitive(V_domain, V_outlet);
        visc_numerics->SetPrimVarGradient(node[iPoint]->GetGradient_Primitive(),
                                          node[iPoint]->GetGradient_Primitive());
        
        /*--- Turbulent kinetic energy ---*/
        
        if (config->GetKind_Turb_Model() == SST)
          visc_numerics->SetTurbKineticEnergy(solver_container[TURB_SOL]->node[iPoint]->GetSolution(0),
                                              solver_container[TURB_SOL]->node[iPoint]->GetSolution(0));
        
        /*--- Compute and update residual ---*/
        
        visc_numerics->ComputeResidual(Residual, Jacobian_i, Jacobian_j, config);
        
        LinSysRes.SubtractBlock(iPoint, Residual);
        
        /*--- Jacobian contribution for implicit integration ---*/
        if (implicit)
          Jacobian.SubtractBlock(iPoint, iPoint, Jacobian_i);
        
      }

    }
  }
  
  /*--- Free locally allocated memory ---*/
  delete [] Normal;
  
}

void CIncEulerSolver::BC_Sym_Plane(CGeometry      *geometry,
                                   CSolver        **solver_container,
                                   CNumerics      *conv_numerics,
                                   CNumerics      *visc_numerics,
                                   CConfig        *config,
                                   unsigned short val_marker) {
  
  unsigned short iDim, iVar;
  unsigned long iVertex, iPoint;
  
  bool implicit = (config->GetKind_TimeIntScheme_Flow() == EULER_IMPLICIT);
  
  /*--- Allocation of variables necessary for convective fluxes. ---*/
  su2double Area, ProjVelocity_i;
  su2double *V_reflected, *V_domain;
  su2double *Normal     = new su2double[nDim];
  su2double *UnitNormal = new su2double[nDim];

  /*--- Allocation of variables necessary for viscous fluxes. ---*/
  su2double ProjGradient, ProjNormVelGrad, ProjTangVelGrad;
  su2double *Tangential      = new su2double[nDim];
  su2double *GradNormVel     = new su2double[nDim];
  su2double *GradTangVel     = new su2double[nDim];

  /*--- Allocation of primitive gradient arrays for viscous fluxes. ---*/
  su2double **Grad_Reflected = new su2double*[nPrimVarGrad];
  for (iVar = 0; iVar < nPrimVarGrad; iVar++)
    Grad_Reflected[iVar] = new su2double[nDim];

  /*---------------------------------------------------------------------------------------------*/
  /*--- Preprocessing: On a symmetry-plane, the Unit-Normal is constant. Therefore a constant ---*/
  /*---                Unit-Tangential to that Unit-Normal can be prescribed. The computation ---*/
  /*---                of these vectors is done outside the loop (over all Marker-vertices).  ---*/
  /*---                The "Normal" in SU2 isan Area-Normal and is most likely not constant   ---*/
  /*---                on the symmetry-plane.                                                 ---*/
  /*---------------------------------------------------------------------------------------------*/

  /*--- Normal vector for a random vertex (zero) on this marker (negate for outward convention). ---*/
  geometry->vertex[val_marker][0]->GetNormal(Normal); 
  for (iDim = 0; iDim < nDim; iDim++)
    Normal[iDim] = -Normal[iDim];

  /*--- Compute unit normal, to be used for unit tangential, projected velocity and velocity component gradients. ---*/
  Area = 0.0;
  for (iDim = 0; iDim < nDim; iDim++)
    Area += Normal[iDim]*Normal[iDim];
  Area = sqrt (Area);
  
  for (iDim = 0; iDim < nDim; iDim++)
    UnitNormal[iDim] = -Normal[iDim]/Area;

  /*--- Preprocessing: Compute unit tangential, the direction is arbitrary as long as t*n=0 ---*/
  if (config->GetViscous()) {
    switch( nDim ) {
      case 2: {
        Tangential[0] = -UnitNormal[1];
        Tangential[1] =  UnitNormal[0];
        break;
      }
      case 3: {
        /*--- Find the largest entry index of the UnitNormal, and create Tangential vector based on that. ---*/
        unsigned short Largest, Arbitrary, Zero;
        if     (abs(UnitNormal[0]) >= abs(UnitNormal[1]) && 
                abs(UnitNormal[0]) >= abs(UnitNormal[2])) {Largest=0;Arbitrary=1;Zero=2;}
        else if(abs(UnitNormal[1]) >= abs(UnitNormal[0]) && 
                abs(UnitNormal[1]) >= abs(UnitNormal[2])) {Largest=1;Arbitrary=0;Zero=2;}
        else                                              {Largest=2;Arbitrary=1;Zero=0;}

        Tangential[Largest] = -UnitNormal[Arbitrary]/sqrt(pow(UnitNormal[Largest],2) + pow(UnitNormal[Arbitrary],2));
        Tangential[Arbitrary] =  UnitNormal[Largest]/sqrt(pow(UnitNormal[Largest],2) + pow(UnitNormal[Arbitrary],2));
        Tangential[Zero] =  0.0;
        break;
      }
    }
  }
  
  /*--- Loop over all the vertices on this boundary marker. ---*/
  for (iVertex = 0; iVertex < geometry->nVertex[val_marker]; iVertex++) {
    
    iPoint = geometry->vertex[val_marker][iVertex]->GetNode();
    
    /*--- Check if the node belongs to the domain (i.e., not a halo node) ---*/
    if (geometry->node[iPoint]->GetDomain()) {

      /*-------------------------------------------------------------------------------*/
      /*--- Step 1: For the convective fluxes, create a reflected state of the      ---*/
      /*---         Primitive variables by copying all interior values to the       ---*/
      /*---         reflected. Only the velocity is mirrored along the symmetry     ---*/
      /*---         axis. Based on the Upwind_Residual routine.                     ---*/
      /*-------------------------------------------------------------------------------*/

      /*--- Allocate the reflected state at the symmetry boundary. ---*/
      V_reflected = GetCharacPrimVar(val_marker, iVertex);
      
      /*--- Grid movement ---*/
      if (config->GetGrid_Movement())
        conv_numerics->SetGridVel(geometry->node[iPoint]->GetGridVel(), geometry->node[iPoint]->GetGridVel());
      
      /*--- Normal vector for this vertex (negate for outward convention). ---*/
      geometry->vertex[val_marker][iVertex]->GetNormal(Normal);
      for (iDim = 0; iDim < nDim; iDim++)
        Normal[iDim] = -Normal[iDim];
      conv_numerics->SetNormal(Normal);
      
      /*--- Get current solution at this boundary node ---*/
      V_domain = node[iPoint]->GetPrimitive();
      
      /*--- Set the reflected state based on the boundary node. Scalars are copied and 
            the velocity is mirrored along the symmetry boundary, i.e. the velocity in 
            normal direction is substracted twice. ---*/
      for(iVar = 0; iVar < nPrimVar; iVar++)
        V_reflected[iVar] = node[iPoint]->GetPrimitive(iVar);

      /*--- Compute velocity in normal direction (ProjVelcity_i=(v*n)) und substract twice from
            velocity in normal direction: v_r = v - 2 (v*n)n ---*/
      ProjVelocity_i = 0.0;
      for (iDim = 0; iDim < nDim; iDim++)
        ProjVelocity_i += node[iPoint]->GetVelocity(iDim)*UnitNormal[iDim];
      
      for (iDim = 0; iDim < nDim; iDim++)
        V_reflected[iDim+1] = node[iPoint]->GetVelocity(iDim) - 2.0 * ProjVelocity_i*UnitNormal[iDim];
      
      /*--- Set Primitive and Secondary for numerics class. ---*/
      conv_numerics->SetPrimitive(V_domain, V_reflected);
      conv_numerics->SetSecondary(node[iPoint]->GetSecondary(), node[iPoint]->GetSecondary());

      /*--- Compute the residual using an upwind scheme. ---*/
      conv_numerics->ComputeResidual(Residual, Jacobian_i, Jacobian_j, config);
      
      /*--- Update residual value ---*/     
      LinSysRes.AddBlock(iPoint, Residual);
      
      /*--- Jacobian contribution for implicit integration. ---*/
      if (implicit) {
        Jacobian.AddBlock(iPoint, iPoint, Jacobian_i);
      }
      
      if (config->GetViscous()) {
        
        /*-------------------------------------------------------------------------------*/
        /*--- Step 2: The viscous fluxes of the Navier-Stokes equations depend on the ---*/
        /*---         Primitive variables and their gradients. The viscous numerics   ---*/
        /*---         container is filled just as the convective numerics container,  ---*/
        /*---         but the primitive gradients of the reflected state have to be   ---*/
        /*---         determined additionally such that symmetry at the boundary is   ---*/
        /*---         enforced. Based on the Viscous_Residual routine.                ---*/
        /*-------------------------------------------------------------------------------*/

        /*--- Set the normal vector and the coordinates. ---*/
        visc_numerics->SetCoord(geometry->node[iPoint]->GetCoord(), geometry->node[iPoint]->GetCoord());
        visc_numerics->SetNormal(Normal);
        
        /*--- Set the primitive and Secondary variables. ---*/  
        visc_numerics->SetPrimitive(V_domain, V_reflected);
        visc_numerics->SetSecondary(node[iPoint]->GetSecondary(), node[iPoint]->GetSecondary());
        
        /*--- For viscous Fluxes also the gradients of the primitives need to be determined.
              1. The gradients of scalars are mirrored along the sym plane just as velocity for the primitives
              2. The gradients of the velocity components need more attention, i.e. the gradient of the
                 normal velocity in tangential direction is mirrored and the gradient of the tangential velocity in 
                 normal direction is mirrored. ---*/

        /*--- Get gradients of primitives of boundary cell ---*/ 
        for (iVar = 0; iVar < nPrimVarGrad; iVar++)
          for (iDim = 0; iDim < nDim; iDim++)
            Grad_Reflected[iVar][iDim] = node[iPoint]->GetGradient_Primitive(iVar, iDim);
        
        /*--- Reflect the gradients for all scalars including the velocity components.
              The gradients of the velocity components are set later with the 
              correct values: grad(V)_r = grad(V) - 2 [grad(V)*n]n, V beeing any primitive ---*/
        for (iVar = 0; iVar < nPrimVarGrad; iVar++) {
          if(iVar == 0 || iVar > nDim) { // Exclude velocity component gradients

            /*--- Compute projected part of the gradient in a dot product ---*/
            ProjGradient = 0.0;
            for (iDim = 0; iDim < nDim; iDim++)
              ProjGradient += Grad_Reflected[iVar][iDim]*UnitNormal[iDim];
              
            for (iDim = 0; iDim < nDim; iDim++)           
              Grad_Reflected[iVar][iDim] = Grad_Reflected[iVar][iDim] - 2.0 * ProjGradient*UnitNormal[iDim];
          }
        }
        
        /*--- Compute gradients of normal and tangential velocity:
              grad(v*n) = grad(v_x) n_x + grad(v_y) n_y (+ grad(v_z) n_z)
              grad(v*t) = grad(v_x) t_x + grad(v_y) t_y (+ grad(v_z) t_z) ---*/
        for (iVar = 0; iVar < nDim; iVar++) { // counts gradient components
          GradNormVel[iVar] = 0.0;
          GradTangVel[iVar] = 0.0;
          for (iDim = 0; iDim < nDim; iDim++) { // counts sum with unit normal/tangential
            GradNormVel[iVar] += Grad_Reflected[iDim+1][iVar] * UnitNormal[iDim];
            GradTangVel[iVar] += Grad_Reflected[iDim+1][iVar] * Tangential[iDim];
          }
        }

        /*--- Refelect gradients in tangential and normal direction by substracting the normal/tangential
              component twice, just as done with velocity above.
              grad(v*n)_r = grad(v*n) - 2 {grad([v*n])*t}t
              grad(v*t)_r = grad(v*t) - 2 {grad([v*t])*n}n ---*/
        ProjNormVelGrad = 0.0;
        ProjTangVelGrad = 0.0;
        for (iDim = 0; iDim < nDim; iDim++) {
          ProjNormVelGrad += GradNormVel[iDim]*Tangential[iDim]; //grad([v*n])*t
          ProjTangVelGrad += GradTangVel[iDim]*UnitNormal[iDim]; //grad([v*t])*n
        }
        
        for (iDim = 0; iDim < nDim; iDim++) {
          GradNormVel[iDim] = GradNormVel[iDim] - 2.0 * ProjNormVelGrad * Tangential[iDim];
          GradTangVel[iDim] = GradTangVel[iDim] - 2.0 * ProjTangVelGrad * UnitNormal[iDim];
        }
        
        /*--- Transfer reflected gradients back into the Cartesian Coordinate system:
              grad(v_x)_r = grad(v*n)_r n_x + grad(v*t)_r t_x
              grad(v_y)_r = grad(v*n)_r n_y + grad(v*t)_r t_y
              ( grad(v_z)_r = grad(v*n)_r n_z + grad(v*t)_r t_z ) ---*/
        for (iVar = 0; iVar < nDim; iVar++) // loops over the velocity component gradients
          for (iDim = 0; iDim < nDim; iDim++) // loops over the entries of the above
            Grad_Reflected[iVar+1][iDim] = GradNormVel[iDim]*UnitNormal[iVar] + GradTangVel[iDim]*Tangential[iVar];
        
        /*--- Set the primitive gradients of the boundary and reflected state. ---*/
        visc_numerics->SetPrimVarGradient(node[iPoint]->GetGradient_Primitive(), Grad_Reflected);
        
        /*--- Turbulent kinetic energy. ---*/
        if (config->GetKind_Turb_Model() == SST)
          visc_numerics->SetTurbKineticEnergy(solver_container[TURB_SOL]->node[iPoint]->GetSolution(0),
                                              solver_container[TURB_SOL]->node[iPoint]->GetSolution(0));
        
        /*--- Compute and update residual. Note that the viscous shear stress tensor is computed in the 
              following routine based upon the velocity-component gradients. ---*/
        visc_numerics->ComputeResidual(Residual, Jacobian_i, Jacobian_j, config);
        
        LinSysRes.SubtractBlock(iPoint, Residual);
        
        /*--- Jacobian contribution for implicit integration. ---*/
        if (implicit)
          Jacobian.SubtractBlock(iPoint, iPoint, Jacobian_i);
      }
    }
  }
  
  /*--- Free locally allocated memory ---*/
  delete [] Normal;
  delete [] UnitNormal;
  delete [] Tangential;
  delete [] GradNormVel;
  delete [] GradTangVel;

  for (iVar = 0; iVar < nPrimVarGrad; iVar++)
    delete [] Grad_Reflected[iVar];
  delete [] Grad_Reflected;
}

void CIncEulerSolver::BC_Fluid_Interface(CGeometry *geometry, CSolver **solver_container, CNumerics *conv_numerics, CNumerics *visc_numerics,
                                         CConfig *config) {
  
  unsigned long iVertex, jVertex, iPoint, Point_Normal = 0;
  unsigned short iDim, iVar, iMarker, nDonorVertex;
  
  bool implicit      = (config->GetKind_TimeIntScheme_Flow() == EULER_IMPLICIT);
  bool grid_movement = config->GetGrid_Movement();
  bool viscous       = config->GetViscous();
  
  su2double *Normal = new su2double[nDim];
  su2double *PrimVar_i = new su2double[nPrimVar];
  su2double *PrimVar_j = new su2double[nPrimVar];
  su2double *tmp_residual = new su2double[nVar];
  
  su2double weight;
   
  for (iMarker = 0; iMarker < config->GetnMarker_All(); iMarker++) {

    if (config->GetMarker_All_KindBC(iMarker) == FLUID_INTERFACE) {

      for (iVertex = 0; iVertex < geometry->nVertex[iMarker]; iVertex++) {
        iPoint = geometry->vertex[iMarker][iVertex]->GetNode();

        if (geometry->node[iPoint]->GetDomain()) {

          nDonorVertex = GetnSlidingStates(iMarker, iVertex);
          
          /*--- Initialize Residual, this will serve to accumulate the average ---*/

          for (iVar = 0; iVar < nVar; iVar++)
            Residual[iVar] = 0.0;

          /*--- Loop over the nDonorVertexes and compute the averaged flux ---*/

          for (jVertex = 0; jVertex < nDonorVertex; jVertex++){

            Point_Normal = geometry->vertex[iMarker][iVertex]->GetNormal_Neighbor();

            for (iVar = 0; iVar < nPrimVar; iVar++) {
              PrimVar_i[iVar] = node[iPoint]->GetPrimitive(iVar);
              PrimVar_j[iVar] = GetSlidingState(iMarker, iVertex, iVar, jVertex);
            }
            
            /*--- Get the weight computed in the interpolator class for the j-th donor vertex ---*/

            weight = GetSlidingState(iMarker, iVertex, nPrimVar, jVertex);

            /*--- Set primitive variables ---*/

            conv_numerics->SetPrimitive( PrimVar_i, PrimVar_j );
          
            /*--- Set the normal vector ---*/
 
            geometry->vertex[iMarker][iVertex]->GetNormal(Normal);
            for (iDim = 0; iDim < nDim; iDim++) 
              Normal[iDim] = -Normal[iDim];

            conv_numerics->SetNormal(Normal);

            if (grid_movement)
              conv_numerics->SetGridVel(geometry->node[iPoint]->GetGridVel(), geometry->node[iPoint]->GetGridVel());
            
            /*--- Compute the convective residual using an upwind scheme ---*/

            conv_numerics->ComputeResidual(tmp_residual, Jacobian_i, Jacobian_j, config);

            /*--- Accumulate the residuals to compute the average ---*/
            
            for (iVar = 0; iVar < nVar; iVar++)
              Residual[iVar] += weight*tmp_residual[iVar];

          }

          /*--- Add Residuals and Jacobians ---*/
  
          LinSysRes.AddBlock(iPoint, Residual);
          if (implicit) 
            Jacobian.AddBlock(iPoint, iPoint, Jacobian_i);

          if (viscous) {
            
            /*--- Initialize Residual, this will serve to accumulate the average ---*/
            
            for (iVar = 0; iVar < nVar; iVar++)
              Residual[iVar] = 0.0;
              
            /*--- Loop over the nDonorVertexes and compute the averaged flux ---*/
            
            for (jVertex = 0; jVertex < nDonorVertex; jVertex++){
              PrimVar_j[nDim+5] = GetSlidingState(iMarker, iVertex, nDim+5, jVertex); 
              PrimVar_j[nDim+6] = GetSlidingState(iMarker, iVertex, nDim+6, jVertex); 

              /*--- Get the weight computed in the interpolator class for the j-th donor vertex ---*/
              
              weight = GetSlidingState(iMarker, iVertex, nPrimVar, jVertex);
              
              /*--- Set the normal vector and the coordinates ---*/

              visc_numerics->SetNormal(Normal);
              visc_numerics->SetCoord(geometry->node[iPoint]->GetCoord(), geometry->node[Point_Normal]->GetCoord());

              /*--- Primitive variables, and gradient ---*/

              visc_numerics->SetPrimitive(PrimVar_i, PrimVar_j);
              visc_numerics->SetPrimVarGradient(node[iPoint]->GetGradient_Primitive(), node[iPoint]->GetGradient_Primitive());

              /*--- Turbulent kinetic energy ---*/

              if (config->GetKind_Turb_Model() == SST)
                visc_numerics->SetTurbKineticEnergy(solver_container[TURB_SOL]->node[iPoint]->GetSolution(0), solver_container[TURB_SOL]->node[iPoint]->GetSolution(0));

              /*--- Set the wall shear stress values (wall functions) to -1 (no evaluation using wall functions) ---*/
              
              visc_numerics->SetTauWall(-1.0, -1.0);

              /*--- Compute and update residual ---*/

              visc_numerics->ComputeResidual(tmp_residual, Jacobian_i, Jacobian_j, config);
              
              /*--- Accumulate the residuals to compute the average ---*/
              
              for (iVar = 0; iVar < nVar; iVar++)
                Residual[iVar] += weight*tmp_residual[iVar];
            }
          
            LinSysRes.SubtractBlock(iPoint, Residual);
 
            /*--- Jacobian contribution for implicit integration ---*/

            if (implicit)
              Jacobian.SubtractBlock(iPoint, iPoint, Jacobian_i);
            
          }
        }
      }
    }
  }

  /*--- Free locally allocated memory ---*/

  delete [] tmp_residual;
  delete [] Normal;
  delete [] PrimVar_i;
  delete [] PrimVar_j;
}

void CIncEulerSolver::BC_Custom(CGeometry      *geometry,
                                CSolver        **solver_container,
                                CNumerics      *conv_numerics,
                                CNumerics      *visc_numerics,
                                CConfig        *config,
                                unsigned short val_marker) {
  
  /* Check for a verification solution. */
  
  if (VerificationSolution) {
    
    unsigned short iVar;
    unsigned long iVertex, iPoint, total_index;
    
    bool implicit = (config->GetKind_TimeIntScheme_Flow() == EULER_IMPLICIT);
    
    /*--- Get the physical time. ---*/
    
    su2double time = 0.0;
    if (config->GetUnsteady_Simulation()) time = config->GetPhysicalTime();
    
    /*--- Loop over all the vertices on this boundary marker ---*/
    
    for (iVertex = 0; iVertex < geometry->nVertex[val_marker]; iVertex++) {
      
      /*--- Get the point index for the current node. ---*/
      
      iPoint = geometry->vertex[val_marker][iVertex]->GetNode();
      
      /*--- Check if the node belongs to the domain (i.e, not a halo node) ---*/
      
      if (geometry->node[iPoint]->GetDomain()) {
        
        /*--- Get the coordinates for the current node. ---*/
        
        const su2double *coor = geometry->node[iPoint]->GetCoord();
        
        /*--- Get the conservative state from the verification solution. ---*/
        
        VerificationSolution->GetBCState(coor, time, Solution);
        
        /*--- For verification cases, we will apply a strong Dirichlet
         condition by setting the solution values at the boundary nodes
         directly and setting the residual to zero at those nodes. ---*/
        
        node[iPoint]->SetSolution_Old(Solution);
        node[iPoint]->SetSolution(Solution);
        node[iPoint]->SetRes_TruncErrorZero();
        LinSysRes.SetBlock_Zero(iPoint);
        
        /*--- Adjust rows of the Jacobian (includes 1 in the diagonal) ---*/
        
        if (implicit){
          for (iVar = 0; iVar < nVar; iVar++) {
            total_index = iPoint*nVar+iVar;
            Jacobian.DeleteValsRowi(total_index);
          }
        }
        
      }
    }
    
  } else {
    
    /* The user must specify the custom BC's here. */
    SU2_MPI::Error("Implement customized boundary conditions here.", CURRENT_FUNCTION);
    
  }
  
}

void CIncEulerSolver::SetResidual_DualTime(CGeometry *geometry, CSolver **solver_container, CConfig *config,
                                        unsigned short iRKStep, unsigned short iMesh, unsigned short RunTime_EqSystem) {
  
  /*--- Local variables ---*/
  
  unsigned short iVar, jVar, iMarker, iDim;
  unsigned long iPoint, jPoint, iEdge, iVertex;
  
  su2double Density, Cp;
  su2double *V_time_nM1, *V_time_n, *V_time_nP1;
  su2double U_time_nM1[5], U_time_n[5], U_time_nP1[5];
  su2double Volume_nM1, Volume_nP1, TimeStep;
  su2double *Normal = NULL, *GridVel_i = NULL, *GridVel_j = NULL, Residual_GCL;
  
  bool implicit         = (config->GetKind_TimeIntScheme_Flow() == EULER_IMPLICIT);
  bool grid_movement    = config->GetGrid_Movement();

  /*--- Store the physical time step ---*/
  
  TimeStep = config->GetDelta_UnstTimeND();
  
  /*--- Compute the dual time-stepping source term for static meshes ---*/
  
  if (!grid_movement) {
    
    /*--- Loop over all nodes (excluding halos) ---*/
    
    for (iPoint = 0; iPoint < nPointDomain; iPoint++) {
      
      /*--- Initialize the Residual / Jacobian container to zero. ---*/
      
      for (iVar = 0; iVar < nVar; iVar++) {
        Residual[iVar] = 0.0;
        if (implicit) {
        for (jVar = 0; jVar < nVar; jVar++)
          Jacobian_i[iVar][jVar] = 0.0;
        }
      }
      
      /*--- Retrieve the solution at time levels n-1, n, and n+1. Note that
       we are currently iterating on U^n+1 and that U^n & U^n-1 are fixed,
       previous solutions that are stored in memory. These are actually
       the primitive values, but we will convert to conservatives. ---*/
      
      V_time_nM1 = node[iPoint]->GetSolution_time_n1();
      V_time_n   = node[iPoint]->GetSolution_time_n();
      V_time_nP1 = node[iPoint]->GetSolution();
      
      /*--- Access the density and Cp at this node (constant for now). ---*/
      
      Density     = node[iPoint]->GetDensity();
      Cp          = node[iPoint]->GetSpecificHeatCp();
      
      /*--- Compute the conservative variable vector for all time levels. ---*/
      
      U_time_nM1[0] = Density;
      U_time_n[0]   = Density;
      U_time_nP1[0] = Density;
      
      for (iDim = 0; iDim < nDim; iDim++) {
        U_time_nM1[iDim+1] = Density*V_time_nM1[iDim+1];
        U_time_n[iDim+1]   = Density*V_time_n[iDim+1];
        U_time_nP1[iDim+1] = Density*V_time_nP1[iDim+1];
      }
      
      U_time_nM1[nDim+1] = Density*Cp*V_time_nM1[nDim+1];
      U_time_n[nDim+1]   = Density*Cp*V_time_n[nDim+1];
      U_time_nP1[nDim+1] = Density*Cp*V_time_nP1[nDim+1];
      
      /*--- CV volume at time n+1. As we are on a static mesh, the volume
       of the CV will remained fixed for all time steps. ---*/
      
      Volume_nP1 = geometry->node[iPoint]->GetVolume();
      
      /*--- Compute the dual time-stepping source term based on the chosen
       time discretization scheme (1st- or 2nd-order). Note that for an
       incompressible problem, the pressure equation does not have a
       contribution, as the time derivative should always be zero. ---*/
      
      for (iVar = 0; iVar < nVar; iVar++) {
        if (config->GetUnsteady_Simulation() == DT_STEPPING_1ST)
          Residual[iVar] = (U_time_nP1[iVar] - U_time_n[iVar])*Volume_nP1 / TimeStep;
        if (config->GetUnsteady_Simulation() == DT_STEPPING_2ND)
          Residual[iVar] = ( 3.0*U_time_nP1[iVar] - 4.0*U_time_n[iVar]
                            +1.0*U_time_nM1[iVar])*Volume_nP1 / (2.0*TimeStep);
      }
      
      /*--- Store the residual and compute the Jacobian contribution due
       to the dual time source term. ---*/
      
      LinSysRes.AddBlock(iPoint, Residual);
      if (implicit) {
        for (iVar = 1; iVar < nVar; iVar++) {
          if (config->GetUnsteady_Simulation() == DT_STEPPING_1ST)
            Jacobian_i[iVar][iVar] = Volume_nP1 / TimeStep;
          if (config->GetUnsteady_Simulation() == DT_STEPPING_2ND)
            Jacobian_i[iVar][iVar] = (Volume_nP1*3.0)/(2.0*TimeStep);
        }
        for (iDim = 0; iDim < nDim; iDim++)
          Jacobian_i[iDim+1][iDim+1] = Density*Jacobian_i[iDim+1][iDim+1];
        Jacobian_i[nDim+1][nDim+1] = Density*Cp*Jacobian_i[nDim+1][nDim+1];

        Jacobian.AddBlock(iPoint, iPoint, Jacobian_i);
      }
    }
    
  }
  
  else {
    
    /*--- For unsteady flows on dynamic meshes (rigidly transforming or
     dynamically deforming), the Geometric Conservation Law (GCL) should be
     satisfied in conjunction with the ALE formulation of the governing
     equations. The GCL prevents accuracy issues caused by grid motion, i.e.
     a uniform free-stream should be preserved through a moving grid. First,
     we will loop over the edges and boundaries to compute the GCL component
     of the dual time source term that depends on grid velocities. ---*/
    
    for (iEdge = 0; iEdge < geometry->GetnEdge(); iEdge++) {
      
      /*--- Initialize the Residual / Jacobian container to zero. ---*/
      
      for (iVar = 0; iVar < nVar; iVar++) Residual[iVar] = 0.0;
      
      /*--- Get indices for nodes i & j plus the face normal ---*/
      
      iPoint = geometry->edge[iEdge]->GetNode(0);
      jPoint = geometry->edge[iEdge]->GetNode(1);
      Normal = geometry->edge[iEdge]->GetNormal();
      
      /*--- Grid velocities stored at nodes i & j ---*/
      
      GridVel_i = geometry->node[iPoint]->GetGridVel();
      GridVel_j = geometry->node[jPoint]->GetGridVel();
      
      /*--- Compute the GCL term by averaging the grid velocities at the
       edge mid-point and dotting with the face normal. ---*/
      
      Residual_GCL = 0.0;
      for (iDim = 0; iDim < nDim; iDim++)
        Residual_GCL += 0.5*(GridVel_i[iDim]+GridVel_j[iDim])*Normal[iDim];
      
      /*--- Compute the GCL component of the source term for node i ---*/
      
      V_time_n = node[iPoint]->GetSolution_time_n();
      
      /*--- Access the density and Cp at this node (constant for now). ---*/
      
      Density     = node[iPoint]->GetDensity();
      Cp          = node[iPoint]->GetSpecificHeatCp();
      
      /*--- Compute the conservative variable vector for all time levels. ---*/
      
      U_time_n[0] = Density;
      for (iDim = 0; iDim < nDim; iDim++) {
        U_time_n[iDim+1] = Density*V_time_n[iDim+1];
      }
      U_time_n[nDim+1] = Density*Cp*V_time_n[nDim+1];
      
      for (iVar = 1; iVar < nVar; iVar++)
        Residual[iVar] = U_time_n[iVar]*Residual_GCL;
      LinSysRes.AddBlock(iPoint, Residual);
      
      /*--- Compute the GCL component of the source term for node j ---*/
      
      V_time_n = node[jPoint]->GetSolution_time_n();
      
      U_time_n[0] = Density;
      for (iDim = 0; iDim < nDim; iDim++) {
        U_time_n[iDim+1] = Density*V_time_n[iDim+1];
      }
      U_time_n[nDim+1] = Density*Cp*V_time_n[nDim+1];
      
      for (iVar = 1; iVar < nVar; iVar++)
        Residual[iVar] = U_time_n[iVar]*Residual_GCL;
      LinSysRes.SubtractBlock(jPoint, Residual);
      
    }
    
    /*---  Loop over the boundary edges ---*/
    
    for (iMarker = 0; iMarker < geometry->GetnMarker(); iMarker++) {
      for (iVertex = 0; iVertex < geometry->GetnVertex(iMarker); iVertex++) {
        
        /*--- Initialize the Residual / Jacobian container to zero. ---*/
        
        for (iVar = 0; iVar < nVar; iVar++) Residual[iVar] = 0.0;
        
        /*--- Get the index for node i plus the boundary face normal ---*/
        
        iPoint = geometry->vertex[iMarker][iVertex]->GetNode();
        Normal = geometry->vertex[iMarker][iVertex]->GetNormal();
        
        /*--- Grid velocities stored at boundary node i ---*/
        
        GridVel_i = geometry->node[iPoint]->GetGridVel();
        
        /*--- Compute the GCL term by dotting the grid velocity with the face
         normal. The normal is negated to match the boundary convention. ---*/
        
        Residual_GCL = 0.0;
        for (iDim = 0; iDim < nDim; iDim++)
          Residual_GCL -= 0.5*(GridVel_i[iDim]+GridVel_i[iDim])*Normal[iDim];
        
        /*--- Compute the GCL component of the source term for node i ---*/
        
        V_time_n = node[iPoint]->GetSolution_time_n();
        
        /*--- Access the density and Cp at this node (constant for now). ---*/
        
        Density     = node[iPoint]->GetDensity();
        Cp          = node[iPoint]->GetSpecificHeatCp();
        
        U_time_n[0] = Density;
        for (iDim = 0; iDim < nDim; iDim++) {
          U_time_n[iDim+1] = Density*V_time_n[iDim+1];
        }
        U_time_n[nDim+1] = Density*Cp*V_time_n[nDim+1];
        
        for (iVar = 0; iVar < nVar; iVar++)
          Residual[iVar] = U_time_n[iVar]*Residual_GCL;
        LinSysRes.AddBlock(iPoint, Residual);
        
      }
    }
    
    /*--- Loop over all nodes (excluding halos) to compute the remainder
     of the dual time-stepping source term. ---*/
    
    for (iPoint = 0; iPoint < nPointDomain; iPoint++) {
      
      /*--- Initialize the Residual / Jacobian container to zero. ---*/
      
      for (iVar = 0; iVar < nVar; iVar++) {
        Residual[iVar] = 0.0;
        if (implicit) {
          for (jVar = 0; jVar < nVar; jVar++)
            Jacobian_i[iVar][jVar] = 0.0;
        }
      }
      
      /*--- Retrieve the solution at time levels n-1, n, and n+1. Note that
       we are currently iterating on U^n+1 and that U^n & U^n-1 are fixed,
       previous solutions that are stored in memory. ---*/
      
      V_time_nM1 = node[iPoint]->GetSolution_time_n1();
      V_time_n   = node[iPoint]->GetSolution_time_n();
      V_time_nP1 = node[iPoint]->GetSolution();
      
      /*--- Access the density and Cp at this node (constant for now). ---*/
      
      Density     = node[iPoint]->GetDensity();
      Cp          = node[iPoint]->GetSpecificHeatCp();
      
      /*--- Compute the conservative variable vector for all time levels. ---*/
      
      U_time_nM1[0] = Density;
      U_time_n[0]   = Density;
      U_time_nP1[0] = Density;
      
      for (iDim = 0; iDim < nDim; iDim++) {
        U_time_nM1[iDim+1] = Density*V_time_nM1[iDim+1];
        U_time_n[iDim+1]   = Density*V_time_n[iDim+1];
        U_time_nP1[iDim+1] = Density*V_time_nP1[iDim+1];
      }
      
      U_time_nM1[nDim+1] = Density*Cp*V_time_nM1[nDim+1];
      U_time_n[nDim+1]   = Density*Cp*V_time_n[nDim+1];
      U_time_nP1[nDim+1] = Density*Cp*V_time_nP1[nDim+1];
      
      /*--- CV volume at time n-1 and n+1. In the case of dynamically deforming
       grids, the volumes will change. On rigidly transforming grids, the
       volumes will remain constant. ---*/
      
      Volume_nM1 = geometry->node[iPoint]->GetVolume_nM1();
      Volume_nP1 = geometry->node[iPoint]->GetVolume();
      
      /*--- Compute the dual time-stepping source residual. Due to the
       introduction of the GCL term above, the remainder of the source residual
       due to the time discretization has a new form.---*/
      
      for (iVar = 0; iVar < nVar; iVar++) {
        if (config->GetUnsteady_Simulation() == DT_STEPPING_1ST)
          Residual[iVar] = (U_time_nP1[iVar] - U_time_n[iVar])*(Volume_nP1/TimeStep);
        if (config->GetUnsteady_Simulation() == DT_STEPPING_2ND)
          Residual[iVar] = (U_time_nP1[iVar] - U_time_n[iVar])*(3.0*Volume_nP1/(2.0*TimeStep))
          + (U_time_nM1[iVar] - U_time_n[iVar])*(Volume_nM1/(2.0*TimeStep));
      }
      
      /*--- Store the residual and compute the Jacobian contribution due
       to the dual time source term. ---*/
      
      LinSysRes.AddBlock(iPoint, Residual);
      if (implicit) {
        for (iVar = 1; iVar < nVar; iVar++) {
          if (config->GetUnsteady_Simulation() == DT_STEPPING_1ST)
            Jacobian_i[iVar][iVar] = Volume_nP1/TimeStep;
          if (config->GetUnsteady_Simulation() == DT_STEPPING_2ND)
            Jacobian_i[iVar][iVar] = (3.0*Volume_nP1)/(2.0*TimeStep);
        }
        for (iDim = 0; iDim < nDim; iDim++)
          Jacobian_i[iDim+1][iDim+1] = Density*Jacobian_i[iDim+1][iDim+1];
        Jacobian_i[nDim+1][nDim+1] = Density*Cp*Jacobian_i[nDim+1][nDim+1];
        
        Jacobian.AddBlock(iPoint, iPoint, Jacobian_i);
      }
    }
  }
  
}

void CIncEulerSolver::GetOutlet_Properties(CGeometry *geometry, CConfig *config, unsigned short iMesh, bool Output) {
  
  unsigned short iDim, iMarker;
  unsigned long iVertex, iPoint;
  su2double *V_outlet = NULL, Velocity[3], MassFlow,
  Velocity2, Density, Area, AxiFactor;
  unsigned short iMarker_Outlet, nMarker_Outlet;
  string Inlet_TagBound, Outlet_TagBound;
  
  bool axisymmetric = config->GetAxisymmetric();

  bool write_heads = ((((config->GetExtIter() % (config->GetWrt_Con_Freq()*40)) == 0)
                       && (config->GetExtIter()!= 0))
                      || (config->GetExtIter() == 1));
  
  /*--- Get the number of outlet markers and check for any mass flow BCs. ---*/
  
  nMarker_Outlet = config->GetnMarker_Outlet();
  bool Evaluate_BC = false;
  for (iMarker_Outlet = 0; iMarker_Outlet < nMarker_Outlet; iMarker_Outlet++) {
    Outlet_TagBound = config->GetMarker_Outlet_TagBound(iMarker_Outlet);
    if (config->GetKind_Inc_Outlet(Outlet_TagBound) == MASS_FLOW_OUTLET)
      Evaluate_BC = true;
  }
  
  /*--- If we have a massflow outlet BC, then we need to compute and
   communicate the total massflow, density, and area through each outlet
   boundary, so that it can be used in the iterative procedure to update
   the back pressure until we converge to the desired mass flow. This
   routine is called only once per iteration as a preprocessing and the
   values for all outlets are stored and retrieved later in the BC_Outlet
   routines. ---*/
  
  if (Evaluate_BC) {
    
    su2double *Outlet_MassFlow = new su2double[config->GetnMarker_All()];
    su2double *Outlet_Density  = new su2double[config->GetnMarker_All()];
    su2double *Outlet_Area     = new su2double[config->GetnMarker_All()];
    
    /*--- Comute MassFlow, average temp, press, etc. ---*/
    
    for (iMarker = 0; iMarker < config->GetnMarker_All(); iMarker++) {
      
      Outlet_MassFlow[iMarker] = 0.0;
      Outlet_Density[iMarker]  = 0.0;
      Outlet_Area[iMarker]     = 0.0;
      
      if ((config->GetMarker_All_KindBC(iMarker) == OUTLET_FLOW) ) {
        
        for (iVertex = 0; iVertex < geometry->nVertex[iMarker]; iVertex++) {
          
          iPoint = geometry->vertex[iMarker][iVertex]->GetNode();
          
          if (geometry->node[iPoint]->GetDomain()) {
            
            V_outlet = node[iPoint]->GetPrimitive();
            
            geometry->vertex[iMarker][iVertex]->GetNormal(Vector);
            
            if (axisymmetric) {
              if (geometry->node[iPoint]->GetCoord(1) != 0.0)
                AxiFactor = 2.0*PI_NUMBER*geometry->node[iPoint]->GetCoord(1);
              else
                AxiFactor = 1.0;
            } else {
              AxiFactor = 1.0;
            }
            
            Density      = V_outlet[nDim+2];
            
            Velocity2 = 0.0; Area = 0.0; MassFlow = 0.0;
            
            for (iDim = 0; iDim < nDim; iDim++) {
              Area += (Vector[iDim] * AxiFactor) * (Vector[iDim] * AxiFactor);
              Velocity[iDim] = V_outlet[iDim+1];
              Velocity2 += Velocity[iDim] * Velocity[iDim];
              MassFlow += Vector[iDim] * AxiFactor * Density * Velocity[iDim];
            }
            Area = sqrt (Area);
            
            Outlet_MassFlow[iMarker] += MassFlow;
            Outlet_Density[iMarker]  += Density*Area;
            Outlet_Area[iMarker]     += Area;
            
          }
        }
      }
    }
    
    /*--- Copy to the appropriate structure ---*/
    
    su2double *Outlet_MassFlow_Local = new su2double[nMarker_Outlet];
    su2double *Outlet_Density_Local  = new su2double[nMarker_Outlet];
    su2double *Outlet_Area_Local     = new su2double[nMarker_Outlet];
    
    su2double *Outlet_MassFlow_Total = new su2double[nMarker_Outlet];
    su2double *Outlet_Density_Total  = new su2double[nMarker_Outlet];
    su2double *Outlet_Area_Total     = new su2double[nMarker_Outlet];
    
    for (iMarker_Outlet = 0; iMarker_Outlet < nMarker_Outlet; iMarker_Outlet++) {
      Outlet_MassFlow_Local[iMarker_Outlet] = 0.0;
      Outlet_Density_Local[iMarker_Outlet]  = 0.0;
      Outlet_Area_Local[iMarker_Outlet]     = 0.0;
      
      Outlet_MassFlow_Total[iMarker_Outlet] = 0.0;
      Outlet_Density_Total[iMarker_Outlet]  = 0.0;
      Outlet_Area_Total[iMarker_Outlet]     = 0.0;
    }
    
    /*--- Copy the values to the local array for MPI ---*/
    
    for (iMarker = 0; iMarker < config->GetnMarker_All(); iMarker++) {
      if ((config->GetMarker_All_KindBC(iMarker) == OUTLET_FLOW)) {
        for (iMarker_Outlet = 0; iMarker_Outlet < nMarker_Outlet; iMarker_Outlet++) {
          Outlet_TagBound = config->GetMarker_Outlet_TagBound(iMarker_Outlet);
          if (config->GetMarker_All_TagBound(iMarker) == Outlet_TagBound) {
            Outlet_MassFlow_Local[iMarker_Outlet] += Outlet_MassFlow[iMarker];
            Outlet_Density_Local[iMarker_Outlet]  += Outlet_Density[iMarker];
            Outlet_Area_Local[iMarker_Outlet]     += Outlet_Area[iMarker];
          }
        }
      }
    }
    
    /*--- All the ranks to compute the total value ---*/
    
#ifdef HAVE_MPI
    
    SU2_MPI::Allreduce(Outlet_MassFlow_Local, Outlet_MassFlow_Total, nMarker_Outlet, MPI_DOUBLE, MPI_SUM, MPI_COMM_WORLD);
    SU2_MPI::Allreduce(Outlet_Density_Local, Outlet_Density_Total, nMarker_Outlet, MPI_DOUBLE, MPI_SUM, MPI_COMM_WORLD);
    SU2_MPI::Allreduce(Outlet_Area_Local, Outlet_Area_Total, nMarker_Outlet, MPI_DOUBLE, MPI_SUM, MPI_COMM_WORLD);
    
#else
    
    for (iMarker_Outlet = 0; iMarker_Outlet < nMarker_Outlet; iMarker_Outlet++) {
      Outlet_MassFlow_Total[iMarker_Outlet] = Outlet_MassFlow_Local[iMarker_Outlet];
      Outlet_Density_Total[iMarker_Outlet]  = Outlet_Density_Local[iMarker_Outlet];
      Outlet_Area_Total[iMarker_Outlet]     = Outlet_Area_Local[iMarker_Outlet];
    }
    
#endif
    
    for (iMarker_Outlet = 0; iMarker_Outlet < nMarker_Outlet; iMarker_Outlet++) {
      if (Outlet_Area_Total[iMarker_Outlet] != 0.0) {
        Outlet_Density_Total[iMarker_Outlet] /= Outlet_Area_Total[iMarker_Outlet];
      }
      else {
        Outlet_Density_Total[iMarker_Outlet] = 0.0;
      }
      
      if (iMesh == MESH_0) {
        config->SetOutlet_MassFlow(iMarker_Outlet, Outlet_MassFlow_Total[iMarker_Outlet]);
        config->SetOutlet_Density(iMarker_Outlet, Outlet_Density_Total[iMarker_Outlet]);
        config->SetOutlet_Area(iMarker_Outlet, Outlet_Area_Total[iMarker_Outlet]);
      }
    }
    
    /*--- Screen output using the values already stored in the config container ---*/
    
    if ((rank == MASTER_NODE) && (iMesh == MESH_0) ) {
      
      cout.precision(5);
      cout.setf(ios::fixed, ios::floatfield);
      
      if (write_heads && Output && !config->GetDiscrete_Adjoint()) {
        cout << endl   << "---------------------------- Outlet properties --------------------------" << endl;
      }
      
      for (iMarker_Outlet = 0; iMarker_Outlet < nMarker_Outlet; iMarker_Outlet++) {
        Outlet_TagBound = config->GetMarker_Outlet_TagBound(iMarker_Outlet);
        if (write_heads && Output && !config->GetDiscrete_Adjoint()) {
          
          /*--- Geometry defintion ---*/
          
          cout <<"Outlet surface: " << Outlet_TagBound << "." << endl;
          
          if ((nDim ==3) || axisymmetric) {
            cout <<"Area (m^2): " << config->GetOutlet_Area(Outlet_TagBound) << endl;
          }
          if (nDim == 2) {
            cout <<"Length (m): " << config->GetOutlet_Area(Outlet_TagBound) << "." << endl;
          }
          
          cout << setprecision(5) << "Outlet Avg. Density (kg/m^3): " <<  config->GetOutlet_Density(Outlet_TagBound) * config->GetDensity_Ref() << endl;
          su2double Outlet_mDot = fabs(config->GetOutlet_MassFlow(Outlet_TagBound)) * config->GetDensity_Ref() * config->GetVelocity_Ref();
          cout << "Outlet mass flow (kg/s): "; cout << setprecision(5) << Outlet_mDot;
          
        }
      }
      
      if (write_heads && Output && !config->GetDiscrete_Adjoint()) {cout << endl;
        cout << "-------------------------------------------------------------------------" << endl << endl;
      }
      
      cout.unsetf(ios_base::floatfield);
      
    }
    
    delete [] Outlet_MassFlow_Local;
    delete [] Outlet_Density_Local;
    delete [] Outlet_Area_Local;
    
    delete [] Outlet_MassFlow_Total;
    delete [] Outlet_Density_Total;
    delete [] Outlet_Area_Total;
    
    delete [] Outlet_MassFlow;
    delete [] Outlet_Density;
    delete [] Outlet_Area;
    
  }
  
}

void CIncEulerSolver::ComputeResidual_Multizone(CGeometry *geometry, CConfig *config){

  unsigned short iVar;
  unsigned long iPoint;
  su2double residual;

  /*--- Set Residuals to zero ---*/

  for (iVar = 0; iVar < nVar; iVar++){
      SetRes_BGS(iVar,0.0);
      SetRes_Max_BGS(iVar,0.0,0);
  }

  /*--- Set the residuals ---*/
  for (iPoint = 0; iPoint < nPointDomain; iPoint++){
      for (iVar = 0; iVar < nVar; iVar++){
          residual = node[iPoint]->GetSolution(iVar) - node[iPoint]->Get_BGSSolution_k(iVar);
          AddRes_BGS(iVar,residual*residual);
          AddRes_Max_BGS(iVar,fabs(residual),geometry->node[iPoint]->GetGlobalIndex(),geometry->node[iPoint]->GetCoord());
      }
  }

  SetResidual_BGS(geometry, config);

}


void CIncEulerSolver::UpdateSolution_BGS(CGeometry *geometry, CConfig *config){

  unsigned long iPoint;

  /*--- To nPoint: The solution must be communicated beforehand ---*/
  for (iPoint = 0; iPoint < nPoint; iPoint++){

    node[iPoint]->Set_BGSSolution_k();

  }

}

void CIncEulerSolver::ComputeVerificationError(CGeometry *geometry,
                                               CConfig   *config) {

  /*--- The errors only need to be computed on the finest grid. ---*/
  if(MGLevel != MESH_0) return;
  
  /*--- If this is a verification case, we can compute the global
   error metrics by using the difference between the local error
   and the known solution at each DOF. This is then collected into
   RMS (L2) and maximum (Linf) global error norms. From these
   global measures, one can compute the order of accuracy. ---*/
  
  bool write_heads = ((((config->GetExtIter() % (config->GetWrt_Con_Freq()*40)) == 0)
                       && (config->GetExtIter()!= 0))
                      || (config->GetExtIter() == 1));
  if( !write_heads ) return;
  
  /*--- Check if there actually is an exact solution for this
        verification case, if computed at all. ---*/
  if (VerificationSolution) {
    if (VerificationSolution->ExactSolutionKnown()) {
    
      /*--- Get the physical time if necessary. ---*/
      su2double time = 0.0;
      if (config->GetUnsteady_Simulation()) time = config->GetPhysicalTime();
    
      /*--- Reset the global error measures to zero. ---*/
      for (unsigned short iVar = 0; iVar < nVar; iVar++) {
        SetError_RMS(iVar, 0.0);
        SetError_Max(iVar, 0.0, 0);
      }
    
      /*--- Loop over all owned points. ---*/
      for (unsigned long iPoint = 0; iPoint < nPointDomain; iPoint++) {
      
        /* Set the pointers to the coordinates and solution of this DOF. */
        const su2double *coor = geometry->node[iPoint]->GetCoord();
        su2double *solDOF     = node[iPoint]->GetSolution();
      
        /* Get local error from the verification solution class. */
        vector<su2double> error(nVar,0.0);
        VerificationSolution->GetLocalError(coor, time, solDOF, error.data());
      
        /* Increment the global error measures */
        for (unsigned short iVar = 0; iVar < nVar; iVar++) {
          AddError_RMS(iVar, error[iVar]*error[iVar]);
          AddError_Max(iVar, fabs(error[iVar]),
                       geometry->node[iPoint]->GetGlobalIndex(),
                       geometry->node[iPoint]->GetCoord());
        }
      }
    
      /* Finalize the calculation of the global error measures. */
      SetVerificationError(geometry->GetGlobal_nPointDomain(), config);
    
      /*--- Screen output of the error metrics. This can be improved
       once the new output classes are in place. ---*/
    
      if ((rank == MASTER_NODE) && (geometry->GetMGLevel() == MESH_0)) {
      
        cout.precision(6);
        cout.setf(ios::scientific, ios::floatfield);
      
        if (!config->GetDiscrete_Adjoint()) {
        
          cout << endl   << "------------------------ Global Error Analysis --------------------------" << endl;
        
          cout << setw(20) << "RMS Error [P]: " << setw(12) << GetError_RMS(0) << "     | ";
          cout << setw(20) << "Max Error [P]: " << setw(12) << GetError_Max(0);
          cout << endl;
        
          cout << setw(20) << "RMS Error [U]: " << setw(12) << GetError_RMS(1) << "     | ";
          cout << setw(20) << "Max Error [U]: " << setw(12) << GetError_Max(1);
          cout << endl;
        
          cout << setw(20) << "RMS Error [V]: " << setw(12) << GetError_RMS(2) << "     | ";
          cout << setw(20) << "Max Error [V]: " << setw(12) << GetError_Max(2);
          cout << endl;
        
          if (nDim == 3) {
            cout << setw(20) << "RMS Error [W]: " << setw(12) << GetError_RMS(3) << "     | ";
            cout << setw(20) << "Max Error [W]: " << setw(12) << GetError_Max(3);
            cout << endl;
          }
        
          if (config->GetEnergy_Equation()) {
            cout << setw(20) << "RMS Error [T]: " << setw(12) << GetError_RMS(nDim+1) << "     | ";
            cout << setw(20) << "Max Error [T]: " << setw(12) << GetError_Max(nDim+1);
            cout << endl;
          }
        
          cout << "-------------------------------------------------------------------------" << endl << endl;
          cout.unsetf(ios_base::floatfield);
        }
      }
    }
    
  }
  
}

void CIncEulerSolver::LoadRestart(CGeometry **geometry, CSolver ***solver, CConfig *config, int val_iter, bool val_update_geo) {
  
  /*--- Restart the solution from file information ---*/
  unsigned short iDim, iVar, iMesh, iMeshFine;
  unsigned long iPoint, index, iChildren, Point_Fine;
  unsigned short turb_model = config->GetKind_Turb_Model();
  su2double Area_Children, Area_Parent, *Coord, *Solution_Fine;
  bool grid_movement  = config->GetGrid_Movement();
  bool static_fsi = ((config->GetUnsteady_Simulation() == STEADY) &&
                     (config->GetFSI_Simulation()));
  bool dual_time = ((config->GetUnsteady_Simulation() == DT_STEPPING_1ST) ||
                    (config->GetUnsteady_Simulation() == DT_STEPPING_2ND));
  bool steady_restart = config->GetSteadyRestart();
  bool time_stepping = config->GetUnsteady_Simulation() == TIME_STEPPING;
  bool turbulent     = (config->GetKind_Solver() == RANS) || (config->GetKind_Solver() == DISC_ADJ_RANS);
  
  string UnstExt, text_line;
  ifstream restart_file;
  
  unsigned short iZone = config->GetiZone();
  unsigned short nZone = config->GetnZone();

  string restart_filename = config->GetSolution_FlowFileName();

  Coord = new su2double [nDim];
  for (iDim = 0; iDim < nDim; iDim++)
    Coord[iDim] = 0.0;
  
  int counter = 0;
  long iPoint_Local = 0; unsigned long iPoint_Global = 0;
  unsigned long iPoint_Global_Local = 0;
  unsigned short rbuf_NotMatching = 0, sbuf_NotMatching = 0;

  /*--- Skip coordinates ---*/

  unsigned short skipVars = geometry[MESH_0]->GetnDim();

  /*--- Store the number of variables for the turbulence model
   (that could appear in the restart file before the grid velocities). ---*/
  unsigned short turbVars = 0;
  if (turbulent){
    if (turb_model == SST) turbVars = 2;
    else turbVars = 1;
  }
  
  /*--- Adjust the number of solution variables in the restart. We always
   carry a space in nVar for the energy equation in the solver, but we only
   write it to the restart if it is active. Therefore, we must reduce nVar
   here if energy is inactive so that the restart is read correctly. ---*/
  
  bool energy               = config->GetEnergy_Equation();
  bool weakly_coupled_heat  = config->GetWeakly_Coupled_Heat();
  
  unsigned short nVar_Restart = nVar;
  if ((!energy) && (!weakly_coupled_heat)) nVar_Restart--;
  Solution[nVar-1] = GetTemperature_Inf();
  
  /*--- Multizone problems require the number of the zone to be appended. ---*/

  if (nZone > 1)
  restart_filename = config->GetMultizone_FileName(restart_filename, iZone);

  /*--- Modify file name for an unsteady restart ---*/
  
  if (dual_time || time_stepping)
    restart_filename = config->GetUnsteady_FileName(restart_filename, val_iter);

  /*--- Read the restart data from either an ASCII or binary SU2 file. ---*/

  if (config->GetRead_Binary_Restart()) {
    Read_SU2_Restart_Binary(geometry[MESH_0], config, restart_filename);
  } else {
    Read_SU2_Restart_ASCII(geometry[MESH_0], config, restart_filename);
  }

  /*--- Load data from the restart into correct containers. ---*/

  counter = 0;
  for (iPoint_Global = 0; iPoint_Global < geometry[MESH_0]->GetGlobal_nPointDomain(); iPoint_Global++ ) {

    /*--- Retrieve local index. If this node from the restart file lives
     on the current processor, we will load and instantiate the vars. ---*/

    iPoint_Local = geometry[MESH_0]->GetGlobal_to_Local_Point(iPoint_Global);

    if (iPoint_Local > -1) {

      /*--- We need to store this point's data, so jump to the correct
       offset in the buffer of data from the restart file and load it. ---*/

      index = counter*Restart_Vars[1] + skipVars;
      for (iVar = 0; iVar < nVar_Restart; iVar++) Solution[iVar] = Restart_Data[index+iVar];
      node[iPoint_Local]->SetSolution(Solution);
      iPoint_Global_Local++;

      /*--- For dynamic meshes, read in and store the
       grid coordinates and grid velocities for each node. ---*/

      if (grid_movement && val_update_geo) {

        /*--- Read in the next 2 or 3 variables which are the grid velocities ---*/
        /*--- If we are restarting the solution from a previously computed static calculation (no grid movement) ---*/
        /*--- the grid velocities are set to 0. This is useful for FSI computations ---*/

        su2double GridVel[3] = {0.0,0.0,0.0};
        if (!steady_restart) {

          /*--- Rewind the index to retrieve the Coords. ---*/
          index = counter*Restart_Vars[1];
          for (iDim = 0; iDim < nDim; iDim++) { Coord[iDim] = Restart_Data[index+iDim]; }

          /*--- Move the index forward to get the grid velocities. ---*/
          index = counter*Restart_Vars[1] + skipVars + nVar_Restart + turbVars;
          for (iDim = 0; iDim < nDim; iDim++) { GridVel[iDim] = Restart_Data[index+iDim]; }
        }

        for (iDim = 0; iDim < nDim; iDim++) {
          geometry[MESH_0]->node[iPoint_Local]->SetCoord(iDim, Coord[iDim]);
          geometry[MESH_0]->node[iPoint_Local]->SetGridVel(iDim, GridVel[iDim]);
        }
      }
      

      /*--- For static FSI problems, grid_movement is 0 but we need to read in and store the
       grid coordinates for each node (but not the grid velocities, as there are none). ---*/

      if (static_fsi && val_update_geo) {
       /*--- Rewind the index to retrieve the Coords. ---*/
        index = counter*Restart_Vars[1];
        for (iDim = 0; iDim < nDim; iDim++) { Coord[iDim] = Restart_Data[index+iDim];}

        for (iDim = 0; iDim < nDim; iDim++) {
          geometry[MESH_0]->node[iPoint_Local]->SetCoord(iDim, Coord[iDim]);
        }
      }

      /*--- Increment the overall counter for how many points have been loaded. ---*/
      counter++;
      
    }
  }

  /*--- Detect a wrong solution file ---*/

  if (iPoint_Global_Local < nPointDomain) { sbuf_NotMatching = 1; }

#ifndef HAVE_MPI
  rbuf_NotMatching = sbuf_NotMatching;
#else
  SU2_MPI::Allreduce(&sbuf_NotMatching, &rbuf_NotMatching, 1, MPI_UNSIGNED_SHORT, MPI_SUM, MPI_COMM_WORLD);
#endif
  if (rbuf_NotMatching != 0) {
    SU2_MPI::Error(string("The solution file ") + restart_filename + string(" doesn't match with the mesh file!\n") +
                   string("It could be empty lines at the end of the file."), CURRENT_FUNCTION);
  }
  
  /*--- Communicate the loaded solution on the fine grid before we transfer
   it down to the coarse levels. We alo call the preprocessing routine
   on the fine level in order to have all necessary quantities updated,
   especially if this is a turbulent simulation (eddy viscosity). ---*/
  
  solver[MESH_0][FLOW_SOL]->Set_MPI_Solution(geometry[MESH_0], config);
  solver[MESH_0][FLOW_SOL]->Preprocessing(geometry[MESH_0], solver[MESH_0], config, MESH_0, NO_RK_ITER, RUNTIME_FLOW_SYS, false);

  /*--- Interpolate the solution down to the coarse multigrid levels ---*/
  
  for (iMesh = 1; iMesh <= config->GetnMGLevels(); iMesh++) {
    for (iPoint = 0; iPoint < geometry[iMesh]->GetnPoint(); iPoint++) {
      Area_Parent = geometry[iMesh]->node[iPoint]->GetVolume();
      for (iVar = 0; iVar < nVar; iVar++) Solution[iVar] = 0.0;
      for (iChildren = 0; iChildren < geometry[iMesh]->node[iPoint]->GetnChildren_CV(); iChildren++) {
        Point_Fine = geometry[iMesh]->node[iPoint]->GetChildren_CV(iChildren);
        Area_Children = geometry[iMesh-1]->node[Point_Fine]->GetVolume();
        Solution_Fine = solver[iMesh-1][FLOW_SOL]->node[Point_Fine]->GetSolution();
        for (iVar = 0; iVar < nVar; iVar++) {
          Solution[iVar] += Solution_Fine[iVar]*Area_Children/Area_Parent;
        }
      }
      solver[iMesh][FLOW_SOL]->node[iPoint]->SetSolution(Solution);
    }
    solver[iMesh][FLOW_SOL]->Set_MPI_Solution(geometry[iMesh], config);
    solver[iMesh][FLOW_SOL]->Preprocessing(geometry[iMesh], solver[iMesh], config, iMesh, NO_RK_ITER, RUNTIME_FLOW_SYS, false);

  }
  
  /*--- Update the geometry for flows on dynamic meshes ---*/
  
  if (grid_movement && val_update_geo) {
    
    /*--- Communicate the new coordinates and grid velocities at the halos ---*/
    
    geometry[MESH_0]->Set_MPI_Coord(config);
    geometry[MESH_0]->Set_MPI_GridVel(config);
    
    /*--- Recompute the edges and  dual mesh control volumes in the
     domain and on the boundaries. ---*/
    
    geometry[MESH_0]->SetCoord_CG();
    geometry[MESH_0]->SetControlVolume(config, UPDATE);
    geometry[MESH_0]->SetBoundControlVolume(config, UPDATE);
    
    /*--- Update the multigrid structure after setting up the finest grid,
     including computing the grid velocities on the coarser levels. ---*/
    
    for (iMesh = 1; iMesh <= config->GetnMGLevels(); iMesh++) {
      iMeshFine = iMesh-1;
      geometry[iMesh]->SetControlVolume(config, geometry[iMeshFine], UPDATE);
      geometry[iMesh]->SetBoundControlVolume(config, geometry[iMeshFine],UPDATE);
      geometry[iMesh]->SetCoord(geometry[iMeshFine]);
      geometry[iMesh]->SetRestricted_GridVelocity(geometry[iMeshFine], config);
    }
  }
  
  /*--- Update the geometry for flows on static FSI problems with moving meshes ---*/
  
  if (static_fsi && val_update_geo) {
    
    /*--- Communicate the new coordinates and grid velocities at the halos ---*/
    
    geometry[MESH_0]->Set_MPI_Coord(config);
    
    /*--- Recompute the edges and  dual mesh control volumes in the
     domain and on the boundaries. ---*/
    
    geometry[MESH_0]->SetCoord_CG();
    geometry[MESH_0]->SetControlVolume(config, UPDATE);
    geometry[MESH_0]->SetBoundControlVolume(config, UPDATE);
    geometry[MESH_0]->SetMaxLength(config);
    
    /*--- Update the multigrid structure after setting up the finest grid,
     including computing the grid velocities on the coarser levels. ---*/
    
    for (iMesh = 1; iMesh <= config->GetnMGLevels(); iMesh++) {
      iMeshFine = iMesh-1;
      geometry[iMesh]->SetControlVolume(config, geometry[iMeshFine], UPDATE);
      geometry[iMesh]->SetBoundControlVolume(config, geometry[iMeshFine],UPDATE);
      geometry[iMesh]->SetCoord(geometry[iMeshFine]);
      geometry[iMesh]->SetMaxLength(config);
    }
  }
  
  /*--- Update the old geometry (coordinates n and n-1) in dual time-stepping strategy ---*/
  if (dual_time && grid_movement)
    Restart_OldGeometry(geometry[MESH_0], config);

  delete [] Coord;

  /*--- Delete the class memory that is used to load the restart. ---*/

  if (Restart_Vars != NULL) delete [] Restart_Vars;
  if (Restart_Data != NULL) delete [] Restart_Data;
  Restart_Vars = NULL; Restart_Data = NULL;
  
}

void CIncEulerSolver::SetFreeStream_Solution(CConfig *config){

  unsigned long iPoint;
  unsigned short iDim;

  for (iPoint = 0; iPoint < nPoint; iPoint++){
    node[iPoint]->SetSolution(0, Pressure_Inf);
    for (iDim = 0; iDim < nDim; iDim++){
      node[iPoint]->SetSolution(iDim+1, Velocity_Inf[iDim]);
    }
    node[iPoint]->SetSolution(nDim+1, Temperature_Inf);
  }
}

CIncNSSolver::CIncNSSolver(void) : CIncEulerSolver() {
  
  /*--- Basic array initialization ---*/
  
  CD_Visc = NULL; CL_Visc = NULL; CSF_Visc = NULL; CEff_Visc = NULL;
  CMx_Visc = NULL;   CMy_Visc = NULL;   CMz_Visc = NULL;
  CFx_Visc = NULL;   CFy_Visc = NULL;   CFz_Visc = NULL;
  CoPx_Visc = NULL;   CoPy_Visc = NULL;   CoPz_Visc = NULL;

  ForceViscous = NULL; MomentViscous = NULL; CSkinFriction = NULL;
  
  /*--- Surface based array initialization ---*/
  
  Surface_CL_Visc = NULL; Surface_CD_Visc = NULL; Surface_CSF_Visc = NULL; Surface_CEff_Visc = NULL;
  Surface_CFx_Visc = NULL;   Surface_CFy_Visc = NULL;   Surface_CFz_Visc = NULL;
  Surface_CMx_Visc = NULL;   Surface_CMy_Visc = NULL;   Surface_CMz_Visc = NULL;
  Surface_HF_Visc = NULL; Surface_MaxHF_Visc = NULL;

  /*--- Rotorcraft simulation array initialization ---*/
  
  CMerit_Visc = NULL; CT_Visc = NULL; CQ_Visc = NULL;
  
  SlidingState      = NULL;
  SlidingStateNodes = NULL;
  
}

CIncNSSolver::CIncNSSolver(CGeometry *geometry, CConfig *config, unsigned short iMesh) : CIncEulerSolver() {
  
  unsigned long iPoint, iVertex;
  unsigned short iVar, iDim, iMarker, nLineLets;
  ifstream restart_file;
  unsigned short nZone = geometry->GetnZone();
  bool restart   = (config->GetRestart() || config->GetRestart_Flow());
  int Unst_RestartIter;
  unsigned short iZone = config->GetiZone();
  bool dual_time = ((config->GetUnsteady_Simulation() == DT_STEPPING_1ST) ||
                    (config->GetUnsteady_Simulation() == DT_STEPPING_2ND));
  bool time_stepping = config->GetUnsteady_Simulation() == TIME_STEPPING;
  bool adjoint = (config->GetContinuous_Adjoint()) || (config->GetDiscrete_Adjoint());
  string filename_ = config->GetSolution_FlowFileName();

  unsigned short direct_diff = config->GetDirectDiff();

  /*--- Store the multigrid level. ---*/
  MGLevel = iMesh;

  /*--- Check for a restart file to evaluate if there is a change in the angle of attack
   before computing all the non-dimesional quantities. ---*/

  if (!(!restart || (iMesh != MESH_0) || nZone > 1)) {

    /*--- Multizone problems require the number of the zone to be appended. ---*/

    if (nZone > 1) filename_ = config->GetMultizone_FileName(filename_, iZone);

    /*--- Modify file name for a dual-time unsteady restart ---*/

    if (dual_time) {
      if (adjoint) Unst_RestartIter = SU2_TYPE::Int(config->GetUnst_AdjointIter())-1;
      else if (config->GetUnsteady_Simulation() == DT_STEPPING_1ST)
        Unst_RestartIter = SU2_TYPE::Int(config->GetUnst_RestartIter())-1;
      else Unst_RestartIter = SU2_TYPE::Int(config->GetUnst_RestartIter())-2;
      filename_ = config->GetUnsteady_FileName(filename_, Unst_RestartIter);
    }

    /*--- Modify file name for a time stepping unsteady restart ---*/

    if (time_stepping) {
      if (adjoint) Unst_RestartIter = SU2_TYPE::Int(config->GetUnst_AdjointIter())-1;
      else Unst_RestartIter = SU2_TYPE::Int(config->GetUnst_RestartIter())-1;
      filename_ = config->GetUnsteady_FileName(filename_, Unst_RestartIter);
    }

    /*--- Read and store the restart metadata. ---*/

    Read_SU2_Restart_Metadata(geometry, config, false, filename_);
    
  }

  /*--- Array initialization ---*/
  
  CD_Visc = NULL; CL_Visc = NULL; CSF_Visc = NULL; CEff_Visc = NULL;
  CMx_Visc = NULL;   CMy_Visc = NULL;   CMz_Visc = NULL;
  CFx_Visc = NULL;   CFy_Visc = NULL;   CFz_Visc = NULL;
  CoPx_Visc = NULL;   CoPy_Visc = NULL;   CoPz_Visc = NULL;

  Surface_CL_Visc = NULL; Surface_CD_Visc = NULL; Surface_CSF_Visc = NULL; Surface_CEff_Visc = NULL;
  Surface_CFx_Visc = NULL;   Surface_CFy_Visc = NULL;   Surface_CFz_Visc = NULL;
  Surface_CMx_Visc = NULL;   Surface_CMy_Visc = NULL;   Surface_CMz_Visc = NULL;
  Surface_HF_Visc = NULL; Surface_MaxHF_Visc = NULL;

  CMerit_Visc = NULL;      CT_Visc = NULL;      CQ_Visc = NULL;
  MaxHF_Visc = NULL; ForceViscous = NULL; MomentViscous = NULL;
  CSkinFriction = NULL;    Cauchy_Serie = NULL; HF_Visc = NULL;
  
  /*--- Set the gamma value ---*/
  
  Gamma = config->GetGamma();
  Gamma_Minus_One = Gamma - 1.0;
  
  /*--- Define geometry constants in the solver structure
   * Incompressible flow, primitive variables (P, vx, vy, vz, T, rho, beta, lamMu, EddyMu, Kt_eff, Cp, Cv) --- */

  nDim = geometry->GetnDim();
  
  nVar = nDim+2; nPrimVar = nDim+9; nPrimVarGrad = nDim+4;
  
  /*--- Initialize nVarGrad for deallocation ---*/
  
  nVarGrad = nPrimVarGrad;
  
  nMarker      = config->GetnMarker_All();
  nPoint       = geometry->GetnPoint();
  nPointDomain = geometry->GetnPointDomain();
 
  /*--- Store the number of vertices on each marker for deallocation later ---*/

  nVertex = new unsigned long[nMarker];
  for (iMarker = 0; iMarker < nMarker; iMarker++)
    nVertex[iMarker] = geometry->nVertex[iMarker];
 
  /*--- Fluid model intialization. ---*/

  FluidModel = NULL;
  
  /*--- Perform the non-dimensionalization for the flow equations using the
   specified reference values. ---*/
  
  SetNondimensionalization(config, iMesh);
  
  /*--- Check if we are executing a verification case. If so, the
   VerificationSolution object will be instantiated for a particular
   option from the available library of verification solutions. Note
   that this is done after SetNondim(), as problem-specific initial
   parameters are needed by the solution constructors. ---*/
  
  SetVerificationSolution(nDim, nVar, config);
  
  /*--- Allocate the node variables ---*/
  node = new CVariable*[nPoint];
  
  /*--- Define some auxiliar vector related with the residual ---*/
  
  Residual      = new su2double[nVar]; for (iVar = 0; iVar < nVar; iVar++) Residual[iVar]      = 0.0;
  Residual_RMS  = new su2double[nVar]; for (iVar = 0; iVar < nVar; iVar++) Residual_RMS[iVar]  = 0.0;
  Residual_Max  = new su2double[nVar]; for (iVar = 0; iVar < nVar; iVar++) Residual_Max[iVar]  = 0.0;
  Res_Conv      = new su2double[nVar]; for (iVar = 0; iVar < nVar; iVar++) Res_Conv[iVar]      = 0.0;
  Res_Visc      = new su2double[nVar]; for (iVar = 0; iVar < nVar; iVar++) Res_Visc[iVar]      = 0.0;
  Res_Sour      = new su2double[nVar]; for (iVar = 0; iVar < nVar; iVar++) Res_Sour[iVar]      = 0.0;
  
  /*--- Define some structures for locating max residuals ---*/
  
  Point_Max     = new unsigned long[nVar];  for (iVar = 0; iVar < nVar; iVar++) Point_Max[iVar]     = 0;
  Point_Max_Coord = new su2double*[nVar];
  for (iVar = 0; iVar < nVar; iVar++) {
    Point_Max_Coord[iVar] = new su2double[nDim];
    for (iDim = 0; iDim < nDim; iDim++) Point_Max_Coord[iVar][iDim] = 0.0;
  }
  
  /*--- Define some auxiliary vectors related to the solution ---*/
  
  Solution   = new su2double[nVar]; for (iVar = 0; iVar < nVar; iVar++) Solution[iVar]   = 0.0;
  Solution_i = new su2double[nVar]; for (iVar = 0; iVar < nVar; iVar++) Solution_i[iVar] = 0.0;
  Solution_j = new su2double[nVar]; for (iVar = 0; iVar < nVar; iVar++) Solution_j[iVar] = 0.0;
  
  /*--- Define some auxiliary vectors related to the geometry ---*/
  
  Vector   = new su2double[nDim]; for (iDim = 0; iDim < nDim; iDim++) Vector[iDim]   = 0.0;
  Vector_i = new su2double[nDim]; for (iDim = 0; iDim < nDim; iDim++) Vector_i[iDim] = 0.0;
  Vector_j = new su2double[nDim]; for (iDim = 0; iDim < nDim; iDim++) Vector_j[iDim] = 0.0;
  
  /*--- Define some auxiliary vectors related to the primitive solution ---*/
  
  Primitive   = new su2double[nPrimVar]; for (iVar = 0; iVar < nPrimVar; iVar++) Primitive[iVar]   = 0.0;
  Primitive_i = new su2double[nPrimVar]; for (iVar = 0; iVar < nPrimVar; iVar++) Primitive_i[iVar] = 0.0;
  Primitive_j = new su2double[nPrimVar]; for (iVar = 0; iVar < nPrimVar; iVar++) Primitive_j[iVar] = 0.0;
  
  /*--- Define some auxiliar vector related with the undivided lapalacian computation ---*/
  
  if (config->GetKind_ConvNumScheme_Flow() == SPACE_CENTERED) {
    iPoint_UndLapl = new su2double [nPoint];
    jPoint_UndLapl = new su2double [nPoint];
  }

  Preconditioner = new su2double* [nVar];
  for (iVar = 0; iVar < nVar; iVar ++)
    Preconditioner[iVar] = new su2double[nVar];

  /*--- Initialize the solution and right hand side vectors for storing
   the residuals and updating the solution (always needed even for
   explicit schemes). ---*/
  
  LinSysSol.Initialize(nPoint, nPointDomain, nVar, 0.0);
  LinSysRes.Initialize(nPoint, nPointDomain, nVar, 0.0);
  
  /*--- Jacobians and vector structures for implicit computations ---*/
  
  if (config->GetKind_TimeIntScheme_Flow() == EULER_IMPLICIT) {
    
    Jacobian_i = new su2double* [nVar];
    Jacobian_j = new su2double* [nVar];
    for (iVar = 0; iVar < nVar; iVar++) {
      Jacobian_i[iVar] = new su2double [nVar];
      Jacobian_j[iVar] = new su2double [nVar];
    }
    
    if (rank == MASTER_NODE) cout << "Initialize Jacobian structure (Navier-Stokes). MG level: " << iMesh <<"." << endl;
    Jacobian.Initialize(nPoint, nPointDomain, nVar, nVar, true, geometry, config);
    
    if ((config->GetKind_Linear_Solver_Prec() == LINELET) ||
        (config->GetKind_Linear_Solver() == SMOOTHER_LINELET)) {
      nLineLets = Jacobian.BuildLineletPreconditioner(geometry, config);
      if (rank == MASTER_NODE) cout << "Compute linelet structure. " << nLineLets << " elements in each line (average)." << endl;
    }
    
  }
  
  else {
    if (rank == MASTER_NODE)
      cout << "Explicit scheme. No Jacobian structure (Navier-Stokes). MG level: " << iMesh <<"." << endl;
  }
  
  /*--- Define some auxiliary vectors for computing flow variable
   gradients by least squares, S matrix := inv(R)*traspose(inv(R)),
   c vector := transpose(WA)*(Wb) ---*/
  
  if (config->GetKind_Gradient_Method() == WEIGHTED_LEAST_SQUARES) {
    
    Smatrix = new su2double* [nDim];
    for (iDim = 0; iDim < nDim; iDim++)
      Smatrix[iDim] = new su2double [nDim];
    
    Cvector = new su2double* [nPrimVarGrad];
    for (iVar = 0; iVar < nPrimVarGrad; iVar++)
      Cvector[iVar] = new su2double [nDim];
  }
  
  /*--- Store the value of the characteristic primitive variables at the boundaries ---*/
  
  CharacPrimVar = new su2double** [nMarker];
  for (iMarker = 0; iMarker < nMarker; iMarker++) {
    CharacPrimVar[iMarker] = new su2double* [geometry->nVertex[iMarker]];
    for (iVertex = 0; iVertex < geometry->nVertex[iMarker]; iVertex++) {
      CharacPrimVar[iMarker][iVertex] = new su2double [nPrimVar];
      for (iVar = 0; iVar < nPrimVar; iVar++) {
        CharacPrimVar[iMarker][iVertex][iVar] = 0.0;
      }
    }
  }

  /*--- Store the values of the temperature and the heat flux density at the boundaries,
   used for coupling with a solid donor cell ---*/
  unsigned short nHeatConjugateVar = 4;

  HeatConjugateVar = new su2double** [nMarker];
  for (iMarker = 0; iMarker < nMarker; iMarker++) {
    HeatConjugateVar[iMarker] = new su2double* [geometry->nVertex[iMarker]];
    for (iVertex = 0; iVertex < geometry->nVertex[iMarker]; iVertex++) {

      HeatConjugateVar[iMarker][iVertex] = new su2double [nHeatConjugateVar];
      for (iVar = 1; iVar < nHeatConjugateVar ; iVar++) {
        HeatConjugateVar[iMarker][iVertex][iVar] = 0.0;
      }
      HeatConjugateVar[iMarker][iVertex][0] = config->GetTemperature_FreeStreamND();
    }
  }
  
  /*--- Inviscid force definition and coefficient in all the markers ---*/
  
  CPressure = new su2double* [nMarker];
  CPressureTarget = new su2double* [nMarker];
  for (iMarker = 0; iMarker < nMarker; iMarker++) {
    CPressure[iMarker] = new su2double [geometry->nVertex[iMarker]];
    CPressureTarget[iMarker] = new su2double [geometry->nVertex[iMarker]];
    for (iVertex = 0; iVertex < geometry->nVertex[iMarker]; iVertex++) {
      CPressure[iMarker][iVertex] = 0.0;
      CPressureTarget[iMarker][iVertex] = 0.0;
    }
  }
  
  /*--- Heat flux in all the markers ---*/
  
  HeatFlux = new su2double* [nMarker];
  HeatFluxTarget = new su2double* [nMarker];
  for (iMarker = 0; iMarker < nMarker; iMarker++) {
    HeatFlux[iMarker] = new su2double [geometry->nVertex[iMarker]];
    HeatFluxTarget[iMarker] = new su2double [geometry->nVertex[iMarker]];
    for (iVertex = 0; iVertex < geometry->nVertex[iMarker]; iVertex++) {
      HeatFlux[iMarker][iVertex] = 0.0;
      HeatFluxTarget[iMarker][iVertex] = 0.0;
    }
  }
  
  /*--- Y plus in all the markers ---*/
  
  YPlus = new su2double* [nMarker];
  for (iMarker = 0; iMarker < nMarker; iMarker++) {
    YPlus[iMarker] = new su2double [geometry->nVertex[iMarker]];
    for (iVertex = 0; iVertex < geometry->nVertex[iMarker]; iVertex++) {
      YPlus[iMarker][iVertex] = 0.0;
    }
  }
  
  /*--- Skin friction in all the markers ---*/
  
  CSkinFriction = new su2double** [nMarker];
  for (iMarker = 0; iMarker < nMarker; iMarker++) {
    CSkinFriction[iMarker] = new su2double*[nDim];
    for (iDim = 0; iDim < nDim; iDim++) {
      CSkinFriction[iMarker][iDim] = new su2double[geometry->nVertex[iMarker]];
      for (iVertex = 0; iVertex < geometry->nVertex[iMarker]; iVertex++) {
        CSkinFriction[iMarker][iDim][iVertex] = 0.0;
      }
    }
  }
  
  /*--- Store the value of the Total Pressure at the inlet BC ---*/
  
  Inlet_Ttotal = new su2double* [nMarker];
  for (iMarker = 0; iMarker < nMarker; iMarker++) {
    Inlet_Ttotal[iMarker] = new su2double [geometry->nVertex[iMarker]];
    for (iVertex = 0; iVertex < geometry->nVertex[iMarker]; iVertex++) {
      Inlet_Ttotal[iMarker][iVertex] = 0;
    }
  }
  
  /*--- Store the value of the Total Temperature at the inlet BC ---*/
  
  Inlet_Ptotal = new su2double* [nMarker];
  for (iMarker = 0; iMarker < nMarker; iMarker++) {
    Inlet_Ptotal[iMarker] = new su2double [geometry->nVertex[iMarker]];
    for (iVertex = 0; iVertex < geometry->nVertex[iMarker]; iVertex++) {
      Inlet_Ptotal[iMarker][iVertex] = 0;
    }
  }
  
  /*--- Store the value of the Flow direction at the inlet BC ---*/
  
  Inlet_FlowDir = new su2double** [nMarker];
  for (iMarker = 0; iMarker < nMarker; iMarker++) {
    Inlet_FlowDir[iMarker] = new su2double* [geometry->nVertex[iMarker]];
    for (iVertex = 0; iVertex < geometry->nVertex[iMarker]; iVertex++) {
      Inlet_FlowDir[iMarker][iVertex] = new su2double [nDim];
      for (iDim = 0; iDim < nDim; iDim++) {
        Inlet_FlowDir[iMarker][iVertex][iDim] = 0;
      }
    }
  }
  
  /*--- Non dimensional coefficients ---*/
  
  ForceInviscid  = new su2double[3];
  MomentInviscid = new su2double[3];
  CD_Inv      = new su2double[nMarker];
  CL_Inv      = new su2double[nMarker];
  CSF_Inv = new su2double[nMarker];
  CMx_Inv        = new su2double[nMarker];
  CMy_Inv        = new su2double[nMarker];
  CMz_Inv        = new su2double[nMarker];
  CEff_Inv       = new su2double[nMarker];
  CFx_Inv        = new su2double[nMarker];
  CFy_Inv        = new su2double[nMarker];
  CFz_Inv        = new su2double[nMarker];
  CoPx_Inv        = new su2double[nMarker];
  CoPy_Inv        = new su2double[nMarker];
  CoPz_Inv        = new su2double[nMarker];

  ForceMomentum  = new su2double[3];
  MomentMomentum = new su2double[3];
  CD_Mnt      = new su2double[nMarker];
  CL_Mnt      = new su2double[nMarker];
  CSF_Mnt = new su2double[nMarker];
  CMx_Mnt        = new su2double[nMarker];
  CMy_Mnt        = new su2double[nMarker];
  CMz_Mnt        = new su2double[nMarker];
  CEff_Mnt       = new su2double[nMarker];
  CFx_Mnt        = new su2double[nMarker];
  CFy_Mnt        = new su2double[nMarker];
  CFz_Mnt        = new su2double[nMarker];
  CoPx_Mnt        = new su2double[nMarker];
  CoPy_Mnt        = new su2double[nMarker];
  CoPz_Mnt        = new su2double[nMarker];

  ForceViscous     = new su2double[3];
  MomentViscous    = new su2double[3];
  CD_Visc       = new su2double[nMarker];
  CL_Visc       = new su2double[nMarker];
  CSF_Visc  = new su2double[nMarker];
  CMx_Visc         = new su2double[nMarker];
  CMy_Visc         = new su2double[nMarker];
  CMz_Visc         = new su2double[nMarker];
  CEff_Visc        = new su2double[nMarker];
  CFx_Visc         = new su2double[nMarker];
  CFy_Visc         = new su2double[nMarker];
  CFz_Visc         = new su2double[nMarker];
  CoPx_Visc         = new su2double[nMarker];
  CoPy_Visc         = new su2double[nMarker];
  CoPz_Visc         = new su2double[nMarker];

  Surface_CL_Inv      = new su2double[config->GetnMarker_Monitoring()];
  Surface_CD_Inv      = new su2double[config->GetnMarker_Monitoring()];
  Surface_CSF_Inv = new su2double[config->GetnMarker_Monitoring()];
  Surface_CEff_Inv       = new su2double[config->GetnMarker_Monitoring()];
  Surface_CFx_Inv        = new su2double[config->GetnMarker_Monitoring()];
  Surface_CFy_Inv        = new su2double[config->GetnMarker_Monitoring()];
  Surface_CFz_Inv        = new su2double[config->GetnMarker_Monitoring()];
  Surface_CMx_Inv        = new su2double[config->GetnMarker_Monitoring()];
  Surface_CMy_Inv        = new su2double[config->GetnMarker_Monitoring()];
  Surface_CMz_Inv        = new su2double[config->GetnMarker_Monitoring()];

  Surface_CL_Mnt      = new su2double[config->GetnMarker_Monitoring()];
  Surface_CD_Mnt      = new su2double[config->GetnMarker_Monitoring()];
  Surface_CSF_Mnt = new su2double[config->GetnMarker_Monitoring()];
  Surface_CEff_Mnt       = new su2double[config->GetnMarker_Monitoring()];
  Surface_CFx_Mnt        = new su2double[config->GetnMarker_Monitoring()];
  Surface_CFy_Mnt        = new su2double[config->GetnMarker_Monitoring()];
  Surface_CFz_Mnt        = new su2double[config->GetnMarker_Monitoring()];
  Surface_CMx_Mnt        = new su2double[config->GetnMarker_Monitoring()];
  Surface_CMy_Mnt        = new su2double[config->GetnMarker_Monitoring()];
  Surface_CMz_Mnt        = new su2double[config->GetnMarker_Monitoring()];

  Surface_CL          = new su2double[config->GetnMarker_Monitoring()];
  Surface_CD          = new su2double[config->GetnMarker_Monitoring()];
  Surface_CSF     = new su2double[config->GetnMarker_Monitoring()];
  Surface_CEff           = new su2double[config->GetnMarker_Monitoring()];
  Surface_CFx            = new su2double[config->GetnMarker_Monitoring()];
  Surface_CFy            = new su2double[config->GetnMarker_Monitoring()];
  Surface_CFz            = new su2double[config->GetnMarker_Monitoring()];
  Surface_CMx            = new su2double[config->GetnMarker_Monitoring()];
  Surface_CMy            = new su2double[config->GetnMarker_Monitoring()];
  Surface_CMz            = new su2double[config->GetnMarker_Monitoring()];

  Surface_CL_Visc      = new su2double[config->GetnMarker_Monitoring()];
  Surface_CD_Visc      = new su2double[config->GetnMarker_Monitoring()];
  Surface_CSF_Visc = new su2double[config->GetnMarker_Monitoring()];
  Surface_CEff_Visc       = new su2double[config->GetnMarker_Monitoring()];
  Surface_CFx_Visc        = new su2double[config->GetnMarker_Monitoring()];
  Surface_CFy_Visc        = new su2double[config->GetnMarker_Monitoring()];
  Surface_CFz_Visc        = new su2double[config->GetnMarker_Monitoring()];
  Surface_CMx_Visc        = new su2double[config->GetnMarker_Monitoring()];
  Surface_CMy_Visc        = new su2double[config->GetnMarker_Monitoring()];
  Surface_CMz_Visc        = new su2double[config->GetnMarker_Monitoring()];
  Surface_HF_Visc         = new su2double[config->GetnMarker_Monitoring()];
  Surface_MaxHF_Visc      = new su2double[config->GetnMarker_Monitoring()];
  
  /*--- Rotorcraft coefficients ---*/

  CT_Inv           = new su2double[nMarker];
  CQ_Inv           = new su2double[nMarker];
  CMerit_Inv       = new su2double[nMarker];

  CT_Mnt           = new su2double[nMarker];
  CQ_Mnt           = new su2double[nMarker];
  CMerit_Mnt       = new su2double[nMarker];

  CMerit_Visc      = new su2double[nMarker];
  CT_Visc          = new su2double[nMarker];
  CQ_Visc          = new su2double[nMarker];
  
  /*--- Heat based coefficients ---*/

  HF_Visc    = new su2double[nMarker];
  MaxHF_Visc = new su2double[nMarker];

  /*--- Init total coefficients ---*/

  Total_CD       = 0.0;  Total_CL           = 0.0;  Total_CSF            = 0.0;
  Total_CMx      = 0.0;  Total_CMy          = 0.0;  Total_CMz            = 0.0;
  Total_CoPx     = 0.0;  Total_CoPy         = 0.0;  Total_CoPz           = 0.0;
  Total_CEff     = 0.0;
  Total_CFx      = 0.0;  Total_CFy          = 0.0;  Total_CFz            = 0.0;
  Total_CT       = 0.0;  Total_CQ           = 0.0;  Total_CMerit         = 0.0;
  Total_MaxHeat  = 0.0;  Total_Heat         = 0.0;  Total_ComboObj       = 0.0;
  Total_CpDiff   = 0.0;  Total_HeatFluxDiff = 0.0;  Total_Custom_ObjFunc = 0.0;
  AoA_Prev       = 0.0;
  Total_CL_Prev  = 0.0;  Total_CD_Prev      = 0.0;
  Total_CMx_Prev = 0.0;  Total_CMy_Prev     = 0.0;  Total_CMz_Prev       = 0.0;

  /*--- Coefficients for fixed lift mode. ---*/
  
  AoA_Prev = 0.0;
  Total_CL_Prev = 0.0; Total_CD_Prev = 0.0;
  Total_CMx_Prev = 0.0; Total_CMy_Prev = 0.0; Total_CMz_Prev = 0.0;

  /*--- Read farfield conditions from config ---*/
  
  Density_Inf     = config->GetDensity_FreeStreamND();
  Pressure_Inf    = config->GetPressure_FreeStreamND();
  Temperature_Inf = config->GetTemperature_FreeStreamND();
  Velocity_Inf    = config->GetVelocity_FreeStreamND();
  Viscosity_Inf   = config->GetViscosity_FreeStreamND();
  Tke_Inf         = config->GetTke_FreeStreamND();
  
  /*--- Initialize the secondary values for direct derivative approxiations ---*/
  
  switch(direct_diff){
    case NO_DERIVATIVE:
      break;
    case D_DENSITY:
      SU2_TYPE::SetDerivative(Density_Inf, 1.0);
      break;
    case D_PRESSURE:
      SU2_TYPE::SetDerivative(Pressure_Inf, 1.0);
      break;
    case D_TEMPERATURE:
      SU2_TYPE::SetDerivative(Temperature_Inf, 1.0);
      break;
    case D_VISCOSITY:
      SU2_TYPE::SetDerivative(Viscosity_Inf, 1.0);
      break;
    case D_MACH: case D_AOA:
    case D_SIDESLIP: case D_REYNOLDS:
    case D_TURB2LAM: case D_DESIGN:
      /*--- Already done in postprocessing of config ---*/
      break;
    default:
      break;
  }

  /*--- Initializate quantities for SlidingMesh Interface ---*/
  
  SlidingState       = new su2double*** [nMarker];
  SlidingStateNodes  = new int*         [nMarker];
  
  for (iMarker = 0; iMarker < nMarker; iMarker++){

    SlidingState[iMarker]      = NULL;
    SlidingStateNodes[iMarker] = NULL;
    
    if (config->GetMarker_All_KindBC(iMarker) == FLUID_INTERFACE){

      SlidingState[iMarker]       = new su2double**[geometry->GetnVertex(iMarker)];
      SlidingStateNodes[iMarker]  = new int        [geometry->GetnVertex(iMarker)];

      for (iPoint = 0; iPoint < geometry->GetnVertex(iMarker); iPoint++){
        SlidingState[iMarker][iPoint] = new su2double*[nPrimVar+1];

        SlidingStateNodes[iMarker][iPoint] = 0;
        for (iVar = 0; iVar < nPrimVar+1; iVar++)
          SlidingState[iMarker][iPoint][iVar] = NULL;
      }

    }
  }

  /*--- Initialize the cauchy critera array for fixed CL mode ---*/

  if (config->GetFixed_CL_Mode())
    Cauchy_Serie = new su2double [config->GetCauchy_Elems()+1];

  /*--- Initialize the solution to the far-field state everywhere. ---*/

  for (iPoint = 0; iPoint < nPoint; iPoint++)
    node[iPoint] = new CIncNSVariable(Pressure_Inf, Velocity_Inf, Temperature_Inf, nDim, nVar, config);

  /*--- Initialize the BGS residuals in FSI problems. ---*/
  if (config->GetMultizone_Residual()){
    Residual_BGS      = new su2double[nVar];         for (iVar = 0; iVar < nVar; iVar++) Residual_RMS[iVar]  = 0.0;
    Residual_Max_BGS  = new su2double[nVar];         for (iVar = 0; iVar < nVar; iVar++) Residual_Max_BGS[iVar]  = 0.0;

    /*--- Define some structures for locating max residuals ---*/

    Point_Max_BGS       = new unsigned long[nVar];  for (iVar = 0; iVar < nVar; iVar++) Point_Max_BGS[iVar]  = 0;
    Point_Max_Coord_BGS = new su2double*[nVar];
    for (iVar = 0; iVar < nVar; iVar++) {
      Point_Max_Coord_BGS[iVar] = new su2double[nDim];
      for (iDim = 0; iDim < nDim; iDim++) Point_Max_Coord_BGS[iVar][iDim] = 0.0;
    }
  }

  /*--- Define solver parameters needed for execution of destructor ---*/

  if (config->GetKind_ConvNumScheme_Flow() == SPACE_CENTERED) space_centered = true;
  else space_centered = false;

  if (config->GetKind_TimeIntScheme_Flow() == EULER_IMPLICIT) euler_implicit = true;
  else euler_implicit = false;

  if (config->GetKind_Gradient_Method() == WEIGHTED_LEAST_SQUARES) least_squares = true;
  else least_squares = false;

  /*--- Perform the MPI communication of the solution ---*/

  Set_MPI_Solution(geometry, config);

}

CIncNSSolver::~CIncNSSolver(void) {

  unsigned short iMarker, iDim;

  unsigned long iVertex;

  if (CD_Visc != NULL)       delete [] CD_Visc;
  if (CL_Visc != NULL)       delete [] CL_Visc;
  if (CSF_Visc != NULL)  delete [] CSF_Visc;
  if (CMx_Visc != NULL)         delete [] CMx_Visc;
  if (CMy_Visc != NULL)         delete [] CMy_Visc;
  if (CMz_Visc != NULL)         delete [] CMz_Visc;
  if (CoPx_Visc != NULL)        delete [] CoPx_Visc;
  if (CoPy_Visc != NULL)        delete [] CoPy_Visc;
  if (CoPz_Visc != NULL)        delete [] CoPz_Visc;
  if (CFx_Visc != NULL)         delete [] CFx_Visc;
  if (CFy_Visc != NULL)         delete [] CFy_Visc;
  if (CFz_Visc != NULL)         delete [] CFz_Visc;
  if (CEff_Visc != NULL)        delete [] CEff_Visc;
  if (CMerit_Visc != NULL)      delete [] CMerit_Visc;
  if (CT_Visc != NULL)          delete [] CT_Visc;
  if (CQ_Visc != NULL)          delete [] CQ_Visc;
  if (HF_Visc != NULL)        delete [] HF_Visc;
  if (MaxHF_Visc != NULL) delete [] MaxHF_Visc;
  if (ForceViscous != NULL)     delete [] ForceViscous;
  if (MomentViscous != NULL)    delete [] MomentViscous;

  if (Surface_CL_Visc != NULL)      delete [] Surface_CL_Visc;
  if (Surface_CD_Visc != NULL)      delete [] Surface_CD_Visc;
  if (Surface_CSF_Visc != NULL) delete [] Surface_CSF_Visc;
  if (Surface_CEff_Visc != NULL)       delete [] Surface_CEff_Visc;
  if (Surface_CFx_Visc != NULL)        delete [] Surface_CFx_Visc;
  if (Surface_CFy_Visc != NULL)        delete [] Surface_CFy_Visc;
  if (Surface_CFz_Visc != NULL)        delete [] Surface_CFz_Visc;
  if (Surface_CMx_Visc != NULL)        delete [] Surface_CMx_Visc;
  if (Surface_CMy_Visc != NULL)        delete [] Surface_CMy_Visc;
  if (Surface_CMz_Visc != NULL)        delete [] Surface_CMz_Visc;
  if (Surface_HF_Visc != NULL)      delete [] Surface_HF_Visc;
  if (Surface_MaxHF_Visc != NULL)   delete [] Surface_MaxHF_Visc;

  if (Cauchy_Serie != NULL) delete [] Cauchy_Serie;
  
  if (CSkinFriction != NULL) {
    for (iMarker = 0; iMarker < nMarker; iMarker++) {
      for (iDim = 0; iDim < nDim; iDim++) {
        delete [] CSkinFriction[iMarker][iDim];
      }
      delete [] CSkinFriction[iMarker];
    }
    delete [] CSkinFriction;
  }
  
  if (HeatConjugateVar != NULL) {
    for (iMarker = 0; iMarker < nMarker; iMarker++) {
      for (iVertex = 0; iVertex < nVertex[iMarker]; iVertex++) {
        delete [] HeatConjugateVar[iMarker][iVertex];
      }
      delete [] HeatConjugateVar[iMarker];
    }
    delete [] HeatConjugateVar;
  }
  
}

void CIncNSSolver::Preprocessing(CGeometry *geometry, CSolver **solver_container, CConfig *config, unsigned short iMesh, unsigned short iRKStep, unsigned short RunTime_EqSystem, bool Output) {
  
  unsigned long iPoint, ErrorCounter = 0;
  su2double StrainMag = 0.0, Omega = 0.0, *Vorticity;
  
  unsigned long ExtIter     = config->GetExtIter();
  bool cont_adjoint         = config->GetContinuous_Adjoint();
  bool disc_adjoint         = config->GetDiscrete_Adjoint();
  bool implicit             = (config->GetKind_TimeIntScheme_Flow() == EULER_IMPLICIT);
  bool center               = ((config->GetKind_ConvNumScheme_Flow() == SPACE_CENTERED) || (cont_adjoint && config->GetKind_ConvNumScheme_AdjFlow() == SPACE_CENTERED));
  bool center_jst           = center && config->GetKind_Centered_Flow() == JST;
  bool limiter_flow         = ((config->GetKind_SlopeLimit_Flow() != NO_LIMITER) && (ExtIter <= config->GetLimiterIter()) && !(disc_adjoint && config->GetFrozen_Limiter_Disc()));
  bool limiter_turb         = ((config->GetKind_SlopeLimit_Turb() != NO_LIMITER) && (ExtIter <= config->GetLimiterIter()) && !(disc_adjoint && config->GetFrozen_Limiter_Disc()));
  bool limiter_adjflow      = (cont_adjoint && (config->GetKind_SlopeLimit_AdjFlow() != NO_LIMITER) && (ExtIter <= config->GetLimiterIter()));
  bool fixed_cl             = config->GetFixed_CL_Mode();
  bool van_albada           = config->GetKind_SlopeLimit_Flow() == VAN_ALBADA_EDGE;
  bool outlet               = ((config->GetnMarker_Outlet() != 0));

  /*--- Update the angle of attack at the far-field for fixed CL calculations (only direct problem). ---*/
  
  if ((fixed_cl) && (!disc_adjoint) && (!cont_adjoint)) { SetFarfield_AoA(geometry, solver_container, config, iMesh, Output); }
  
  /*--- Set the primitive variables ---*/
  
  ErrorCounter = SetPrimitive_Variables(solver_container, config, Output);
  
  /*--- Compute gradient of the primitive variables ---*/
  
  if (config->GetKind_Gradient_Method() == GREEN_GAUSS) {
    SetPrimitive_Gradient_GG(geometry, config);
  }
  if (config->GetKind_Gradient_Method() == WEIGHTED_LEAST_SQUARES) {
    SetPrimitive_Gradient_LS(geometry, config);
  }

  /*--- Compute the limiter in case we need it in the turbulence model
   or to limit the viscous terms (check this logic with JST and 2nd order turbulence model) ---*/

  if ((iMesh == MESH_0) && (limiter_flow || limiter_turb || limiter_adjflow)
      && !Output && !van_albada) { SetPrimitive_Limiter(geometry, config); }
  
  /*--- Artificial dissipation for centered schemes. ---*/
  
  if (center && !Output) {
    SetMax_Eigenvalue(geometry, config);
    if ((center_jst) && (iMesh == MESH_0)) {
      SetCentered_Dissipation_Sensor(geometry, config);
      SetUndivided_Laplacian(geometry, config);
    }
  }
  
  /*--- Update the beta value based on the maximum velocity / viscosity. ---*/

  SetBeta_Parameter(geometry, solver_container, config, iMesh);

  /*--- Compute properties needed for mass flow BCs. ---*/
  
  if (outlet) GetOutlet_Properties(geometry, config, iMesh, Output);
  
  /*--- Evaluate the vorticity and strain rate magnitude ---*/
  
  StrainMag_Max = 0.0; Omega_Max = 0.0;
  for (iPoint = 0; iPoint < nPoint; iPoint++) {
    
    solver_container[FLOW_SOL]->node[iPoint]->SetVorticity();
    solver_container[FLOW_SOL]->node[iPoint]->SetStrainMag();
    
    StrainMag = solver_container[FLOW_SOL]->node[iPoint]->GetStrainMag();
    Vorticity = solver_container[FLOW_SOL]->node[iPoint]->GetVorticity();
    Omega = sqrt(Vorticity[0]*Vorticity[0]+ Vorticity[1]*Vorticity[1]+ Vorticity[2]*Vorticity[2]);
    
    StrainMag_Max = max(StrainMag_Max, StrainMag);
    Omega_Max = max(Omega_Max, Omega);
    
  }
  
  /*--- Initialize the Jacobian matrices ---*/
  
  if (implicit && !disc_adjoint) Jacobian.SetValZero();

  /*--- Error message ---*/
  
  if (config->GetConsole_Output_Verb() == VERB_HIGH) {
    
#ifdef HAVE_MPI
    unsigned long MyErrorCounter = ErrorCounter; ErrorCounter = 0;
    su2double MyOmega_Max = Omega_Max; Omega_Max = 0.0;
    su2double MyStrainMag_Max = StrainMag_Max; StrainMag_Max = 0.0;
    
    SU2_MPI::Allreduce(&MyErrorCounter, &ErrorCounter, 1, MPI_UNSIGNED_LONG, MPI_SUM, MPI_COMM_WORLD);
    SU2_MPI::Allreduce(&MyStrainMag_Max, &StrainMag_Max, 1, MPI_DOUBLE, MPI_MAX, MPI_COMM_WORLD);
    SU2_MPI::Allreduce(&MyOmega_Max, &Omega_Max, 1, MPI_DOUBLE, MPI_MAX, MPI_COMM_WORLD);
#endif

    if (iMesh == MESH_0) {
      config->SetNonphysical_Points(ErrorCounter);
      solver_container[FLOW_SOL]->SetStrainMag_Max(StrainMag_Max);
      solver_container[FLOW_SOL]->SetOmega_Max(Omega_Max);
    }
    
  }
  
}

unsigned long CIncNSSolver::SetPrimitive_Variables(CSolver **solver_container, CConfig *config, bool Output) {
  
  unsigned long iPoint, ErrorCounter = 0;
  su2double eddy_visc = 0.0, turb_ke = 0.0, DES_LengthScale = 0.0;
  unsigned short turb_model = config->GetKind_Turb_Model();
  bool physical = true;
  
  bool tkeNeeded = (turb_model == SST);
  
  for (iPoint = 0; iPoint < nPoint; iPoint++) {
    
    /*--- Retrieve the value of the kinetic energy (if needed) ---*/
    
    if (turb_model != NONE) {
      eddy_visc = solver_container[TURB_SOL]->node[iPoint]->GetmuT();
      if (tkeNeeded) turb_ke = solver_container[TURB_SOL]->node[iPoint]->GetSolution(0);
      
      if (config->GetKind_HybridRANSLES() != NO_HYBRIDRANSLES){
        DES_LengthScale = solver_container[TURB_SOL]->node[iPoint]->GetDES_LengthScale();
      }
    }
    
    /*--- Initialize the non-physical points vector ---*/
    
    node[iPoint]->SetNon_Physical(false);
    
    /*--- Incompressible flow, primitive variables --- */

    physical = node[iPoint]->SetPrimVar(eddy_visc, turb_ke, FluidModel);
    
    /*--- Record any non-physical points. ---*/

    if (!physical) { node[iPoint]->SetNon_Physical(true); ErrorCounter++; }

    /*--- Set the DES length scale ---*/
    
    node[iPoint]->SetDES_LengthScale(DES_LengthScale);    
    
    /*--- Initialize the convective, source and viscous residual vector ---*/
    
    if (!Output) LinSysRes.SetBlock_Zero(iPoint);
    
  }

  return ErrorCounter;

}

void CIncNSSolver::SetTime_Step(CGeometry *geometry, CSolver **solver_container, CConfig *config, unsigned short iMesh, unsigned long Iteration) {
  
  su2double Mean_BetaInc2, *Normal, Area, Vol, Mean_SoundSpeed = 0.0, Mean_ProjVel = 0.0, Lambda, Local_Delta_Time, Local_Delta_Time_Visc,
  Global_Delta_Time = 1E6, Mean_LaminarVisc = 0.0, Mean_EddyVisc = 0.0, Mean_Density = 0.0, Mean_Thermal_Conductivity = 0.0, Mean_Cv = 0.0, Lambda_1, Lambda_2, K_v = 0.25, Global_Delta_UnstTimeND;
  unsigned long iEdge, iVertex, iPoint = 0, jPoint = 0;
  unsigned short iDim, iMarker;
  su2double ProjVel, ProjVel_i, ProjVel_j;
  
  bool implicit = (config->GetKind_TimeIntScheme_Flow() == EULER_IMPLICIT);
  bool grid_movement = config->GetGrid_Movement();
  bool dual_time = ((config->GetUnsteady_Simulation() == DT_STEPPING_1ST) ||
                    (config->GetUnsteady_Simulation() == DT_STEPPING_2ND));
  bool energy = config->GetEnergy_Equation();

  Min_Delta_Time = 1.E6; Max_Delta_Time = 0.0;
  
  /*--- Set maximum inviscid eigenvalue to zero, and compute sound speed and viscosity ---*/
  
  for (iPoint = 0; iPoint < nPointDomain; iPoint++) {
    node[iPoint]->SetMax_Lambda_Inv(0.0);
    node[iPoint]->SetMax_Lambda_Visc(0.0);
  }
  
  /*--- Loop interior edges ---*/
  
  for (iEdge = 0; iEdge < geometry->GetnEdge(); iEdge++) {
    
    /*--- Point identification, Normal vector and area ---*/
    
    iPoint = geometry->edge[iEdge]->GetNode(0);
    jPoint = geometry->edge[iEdge]->GetNode(1);
    
    Normal = geometry->edge[iEdge]->GetNormal();
    Area = 0; for (iDim = 0; iDim < nDim; iDim++) Area += Normal[iDim]*Normal[iDim]; Area = sqrt(Area);
    
    /*--- Mean Values ---*/
    
    Mean_ProjVel    = 0.5 * (node[iPoint]->GetProjVel(Normal) + node[jPoint]->GetProjVel(Normal));
    Mean_BetaInc2   = 0.5 * (node[iPoint]->GetBetaInc2()      + node[jPoint]->GetBetaInc2());
    Mean_Density    = 0.5 * (node[iPoint]->GetDensity()       + node[jPoint]->GetDensity());
    Mean_SoundSpeed = sqrt(Mean_BetaInc2*Area*Area);
    
    /*--- Adjustment for grid movement ---*/
    
    if (grid_movement) {
      su2double *GridVel_i = geometry->node[iPoint]->GetGridVel();
      su2double *GridVel_j = geometry->node[jPoint]->GetGridVel();
      ProjVel_i = 0.0; ProjVel_j =0.0;
      for (iDim = 0; iDim < nDim; iDim++) {
        ProjVel_i += GridVel_i[iDim]*Normal[iDim];
        ProjVel_j += GridVel_j[iDim]*Normal[iDim];
      }
      Mean_ProjVel -= 0.5 * (ProjVel_i + ProjVel_j);
    }
    
    /*--- Inviscid contribution ---*/
    
    Lambda = fabs(Mean_ProjVel) + Mean_SoundSpeed;
    if (geometry->node[iPoint]->GetDomain()) node[iPoint]->AddMax_Lambda_Inv(Lambda);
    if (geometry->node[jPoint]->GetDomain()) node[jPoint]->AddMax_Lambda_Inv(Lambda);
    
    /*--- Viscous contribution ---*/
    
    Mean_LaminarVisc          = 0.5*(node[iPoint]->GetLaminarViscosity()    + node[jPoint]->GetLaminarViscosity());
    Mean_EddyVisc             = 0.5*(node[iPoint]->GetEddyViscosity()       + node[jPoint]->GetEddyViscosity());
    Mean_Density              = 0.5*(node[iPoint]->GetDensity()             + node[jPoint]->GetDensity());
    Mean_Thermal_Conductivity = 0.5*(node[iPoint]->GetThermalConductivity() + node[jPoint]->GetThermalConductivity());
    Mean_Cv                   = 0.5*(node[iPoint]->GetSpecificHeatCv()      + node[jPoint]->GetSpecificHeatCv());

    Lambda_1 = (4.0/3.0)*(Mean_LaminarVisc + Mean_EddyVisc);
    Lambda_2 = 0.0;
    if (energy) Lambda_2 = (1.0/Mean_Cv)*Mean_Thermal_Conductivity;
    Lambda = (Lambda_1 + Lambda_2)*Area*Area/Mean_Density;
    
    if (geometry->node[iPoint]->GetDomain()) node[iPoint]->AddMax_Lambda_Visc(Lambda);
    if (geometry->node[jPoint]->GetDomain()) node[jPoint]->AddMax_Lambda_Visc(Lambda);
    
  }
  
  /*--- Loop boundary edges ---*/
  
  for (iMarker = 0; iMarker < geometry->GetnMarker(); iMarker++) {
    for (iVertex = 0; iVertex < geometry->GetnVertex(iMarker); iVertex++) {
      
      /*--- Point identification, Normal vector and area ---*/
      
      iPoint = geometry->vertex[iMarker][iVertex]->GetNode();
      Normal = geometry->vertex[iMarker][iVertex]->GetNormal();
      Area = 0.0; for (iDim = 0; iDim < nDim; iDim++) Area += Normal[iDim]*Normal[iDim]; Area = sqrt(Area);
      
      /*--- Mean Values ---*/
      
      Mean_ProjVel    = node[iPoint]->GetProjVel(Normal);
      Mean_BetaInc2   = node[iPoint]->GetBetaInc2();
      Mean_Density    = node[iPoint]->GetDensity();
      Mean_SoundSpeed = sqrt(Mean_BetaInc2*Area*Area);

      /*--- Adjustment for grid movement ---*/
      
      if (grid_movement) {
        su2double *GridVel = geometry->node[iPoint]->GetGridVel();
        ProjVel = 0.0;
        for (iDim = 0; iDim < nDim; iDim++)
          ProjVel += GridVel[iDim]*Normal[iDim];
        Mean_ProjVel -= ProjVel;
      }
      
      /*--- Inviscid contribution ---*/
      
      Lambda = fabs(Mean_ProjVel) + Mean_SoundSpeed;
      if (geometry->node[iPoint]->GetDomain()) {
        node[iPoint]->AddMax_Lambda_Inv(Lambda);
      }
      
      /*--- Viscous contribution ---*/

      Mean_LaminarVisc          = node[iPoint]->GetLaminarViscosity();
      Mean_EddyVisc             = node[iPoint]->GetEddyViscosity();
      Mean_Density              = node[iPoint]->GetDensity();
      Mean_Thermal_Conductivity = node[iPoint]->GetThermalConductivity();
      Mean_Cv                   = node[iPoint]->GetSpecificHeatCv();

      Lambda_1 = (4.0/3.0)*(Mean_LaminarVisc + Mean_EddyVisc);
      Lambda_2 = 0.0;
      if (energy) Lambda_2 = (1.0/Mean_Cv)*Mean_Thermal_Conductivity;
      Lambda = (Lambda_1 + Lambda_2)*Area*Area/Mean_Density;
      
      if (geometry->node[iPoint]->GetDomain()) node[iPoint]->AddMax_Lambda_Visc(Lambda);
      
    }
  }
  
  /*--- Each element uses their own speed, steady state simulation ---*/
  
  for (iPoint = 0; iPoint < nPointDomain; iPoint++) {
    
    Vol = geometry->node[iPoint]->GetVolume();
    
    if (Vol != 0.0) {
      Local_Delta_Time = config->GetCFL(iMesh)*Vol / node[iPoint]->GetMax_Lambda_Inv();
      Local_Delta_Time_Visc = config->GetCFL(iMesh)*K_v*Vol*Vol/ node[iPoint]->GetMax_Lambda_Visc();
      Local_Delta_Time = min(Local_Delta_Time, Local_Delta_Time_Visc);
      Global_Delta_Time = min(Global_Delta_Time, Local_Delta_Time);
      Min_Delta_Time = min(Min_Delta_Time, Local_Delta_Time);
      Max_Delta_Time = max(Max_Delta_Time, Local_Delta_Time);
      if (Local_Delta_Time > config->GetMax_DeltaTime())
        Local_Delta_Time = config->GetMax_DeltaTime();
      node[iPoint]->SetDelta_Time(Local_Delta_Time);
    }
    else {
      node[iPoint]->SetDelta_Time(0.0);
    }
    
  }
  
  /*--- Compute the max and the min dt (in parallel) ---*/
  if (config->GetConsole_Output_Verb() == VERB_HIGH) {
#ifdef HAVE_MPI
    su2double rbuf_time, sbuf_time;
    sbuf_time = Min_Delta_Time;
    SU2_MPI::Reduce(&sbuf_time, &rbuf_time, 1, MPI_DOUBLE, MPI_MIN, MASTER_NODE, MPI_COMM_WORLD);
    SU2_MPI::Bcast(&rbuf_time, 1, MPI_DOUBLE, MASTER_NODE, MPI_COMM_WORLD);
    Min_Delta_Time = rbuf_time;
    
    sbuf_time = Max_Delta_Time;
    SU2_MPI::Reduce(&sbuf_time, &rbuf_time, 1, MPI_DOUBLE, MPI_MAX, MASTER_NODE, MPI_COMM_WORLD);
    SU2_MPI::Bcast(&rbuf_time, 1, MPI_DOUBLE, MASTER_NODE, MPI_COMM_WORLD);
    Max_Delta_Time = rbuf_time;
#endif
  }
  
  /*--- For exact time solution use the minimum delta time of the whole mesh ---*/
  if (config->GetUnsteady_Simulation() == TIME_STEPPING) {
#ifdef HAVE_MPI
    su2double rbuf_time, sbuf_time;
    sbuf_time = Global_Delta_Time;
    SU2_MPI::Reduce(&sbuf_time, &rbuf_time, 1, MPI_DOUBLE, MPI_MIN, MASTER_NODE, MPI_COMM_WORLD);
    SU2_MPI::Bcast(&rbuf_time, 1, MPI_DOUBLE, MASTER_NODE, MPI_COMM_WORLD);
    Global_Delta_Time = rbuf_time;
#endif
    for (iPoint = 0; iPoint < nPointDomain; iPoint++)
      node[iPoint]->SetDelta_Time(Global_Delta_Time);
  }
  
  /*--- Recompute the unsteady time step for the dual time strategy
   if the unsteady CFL is diferent from 0 ---*/
  if ((dual_time) && (Iteration == 0) && (config->GetUnst_CFL() != 0.0) && (iMesh == MESH_0)) {
    Global_Delta_UnstTimeND = config->GetUnst_CFL()*Global_Delta_Time/config->GetCFL(iMesh);
    
#ifdef HAVE_MPI
    su2double rbuf_time, sbuf_time;
    sbuf_time = Global_Delta_UnstTimeND;
    SU2_MPI::Reduce(&sbuf_time, &rbuf_time, 1, MPI_DOUBLE, MPI_MIN, MASTER_NODE, MPI_COMM_WORLD);
    SU2_MPI::Bcast(&rbuf_time, 1, MPI_DOUBLE, MASTER_NODE, MPI_COMM_WORLD);
    Global_Delta_UnstTimeND = rbuf_time;
#endif
    config->SetDelta_UnstTimeND(Global_Delta_UnstTimeND);
  }
  
  /*--- The pseudo local time (explicit integration) cannot be greater than the physical time ---*/
  if (dual_time)
    for (iPoint = 0; iPoint < nPointDomain; iPoint++) {
      if (!implicit) {
        Local_Delta_Time = min((2.0/3.0)*config->GetDelta_UnstTimeND(), node[iPoint]->GetDelta_Time());
        node[iPoint]->SetDelta_Time(Local_Delta_Time);
      }
    }
  
}

void CIncNSSolver::Viscous_Residual(CGeometry *geometry, CSolver **solver_container, CNumerics *numerics,
                                 CConfig *config, unsigned short iMesh, unsigned short iRKStep) {
  
  unsigned long iPoint, jPoint, iEdge;
  
  bool implicit = (config->GetKind_TimeIntScheme_Flow() == EULER_IMPLICIT);
  
  for (iEdge = 0; iEdge < geometry->GetnEdge(); iEdge++) {
    
    /*--- Points, coordinates and normal vector in edge ---*/
    
    iPoint = geometry->edge[iEdge]->GetNode(0);
    jPoint = geometry->edge[iEdge]->GetNode(1);
    numerics->SetCoord(geometry->node[iPoint]->GetCoord(),
                       geometry->node[jPoint]->GetCoord());
    numerics->SetNormal(geometry->edge[iEdge]->GetNormal());
    
    /*--- Primitive and secondary variables ---*/
    
    numerics->SetPrimitive(node[iPoint]->GetPrimitive(),
                           node[jPoint]->GetPrimitive());
    
    /*--- Gradient and limiters ---*/
    
    numerics->SetPrimVarGradient(node[iPoint]->GetGradient_Primitive(),
                                 node[jPoint]->GetGradient_Primitive());
    
    /*--- Turbulent kinetic energy ---*/
    
    if (config->GetKind_Turb_Model() == SST)
      numerics->SetTurbKineticEnergy(solver_container[TURB_SOL]->node[iPoint]->GetSolution(0),
                                     solver_container[TURB_SOL]->node[jPoint]->GetSolution(0));
    
    /*--- Compute and update residual ---*/
    
    numerics->ComputeResidual(Res_Visc, Jacobian_i, Jacobian_j, config);

    LinSysRes.SubtractBlock(iPoint, Res_Visc);
    LinSysRes.AddBlock(jPoint, Res_Visc);
    
    /*--- Implicit part ---*/
    
    if (implicit) {
      Jacobian.SubtractBlock(iPoint, iPoint, Jacobian_i);
      Jacobian.SubtractBlock(iPoint, jPoint, Jacobian_j);
      Jacobian.AddBlock(jPoint, iPoint, Jacobian_i);
      Jacobian.AddBlock(jPoint, jPoint, Jacobian_j);
    }
    
  }
  
}

void CIncNSSolver::Friction_Forces(CGeometry *geometry, CConfig *config) {

  unsigned long iVertex, iPoint, iPointNormal;
  unsigned short Boundary, Monitoring, iMarker, iMarker_Monitoring, iDim, jDim;
  su2double Viscosity = 0.0, div_vel, *Normal, MomentDist[3] = {0.0, 0.0, 0.0}, WallDist[3] = {0.0, 0.0, 0.0},
  *Coord, *Coord_Normal, Area, WallShearStress, TauNormal, factor, RefVel2 = 0.0,
  RefDensity = 0.0, Density = 0.0, WallDistMod, FrictionVel, UnitNormal[3] = {0.0, 0.0, 0.0}, TauElem[3] = {0.0, 0.0, 0.0}, TauTangent[3] = {0.0, 0.0, 0.0},
  Tau[3][3] = {{0.0, 0.0, 0.0},{0.0, 0.0, 0.0},{0.0, 0.0, 0.0}}, Force[3] = {0.0, 0.0, 0.0},
  Grad_Vel[3][3] = {{0.0, 0.0, 0.0},{0.0, 0.0, 0.0},{0.0, 0.0, 0.0}},
  delta[3][3] = {{1.0, 0.0, 0.0},{0.0,1.0,0.0},{0.0,0.0,1.0}},
  Grad_Temp[3] = {0.0, 0.0, 0.0}, GradTemperature, thermal_conductivity, MaxNorm = 8.0;
  su2double MomentX_Force[3] = {0.0,0.0,0.0}, MomentY_Force[3] = {0.0,0.0,0.0}, MomentZ_Force[3] = {0.0,0.0,0.0};
  su2double AxiFactor;

#ifdef HAVE_MPI
  su2double MyAllBound_CD_Visc, MyAllBound_CL_Visc, MyAllBound_CSF_Visc, MyAllBound_CMx_Visc, MyAllBound_CMy_Visc, MyAllBound_CMz_Visc, MyAllBound_CoPx_Visc, MyAllBound_CoPy_Visc, MyAllBound_CoPz_Visc, MyAllBound_CFx_Visc, MyAllBound_CFy_Visc, MyAllBound_CFz_Visc, MyAllBound_CT_Visc, MyAllBound_CQ_Visc, MyAllBound_HF_Visc, MyAllBound_MaxHF_Visc, *MySurface_CL_Visc = NULL, *MySurface_CD_Visc = NULL, *MySurface_CSF_Visc = NULL, *MySurface_CEff_Visc = NULL, *MySurface_CFx_Visc = NULL, *MySurface_CFy_Visc = NULL, *MySurface_CFz_Visc = NULL, *MySurface_CMx_Visc = NULL, *MySurface_CMy_Visc = NULL, *MySurface_CMz_Visc = NULL, *MySurface_HF_Visc = NULL, *MySurface_MaxHF_Visc = NULL;
#endif

  string Marker_Tag, Monitoring_Tag;

  su2double Alpha       = config->GetAoA()*PI_NUMBER/180.0;
  su2double Beta        = config->GetAoS()*PI_NUMBER/180.0;
  su2double RefArea     = config->GetRefArea();
  su2double RefLength   = config->GetRefLength();
  su2double RefHeatFlux = config->GetHeat_Flux_Ref();
  su2double *Origin = NULL;

  if (config->GetnMarker_Monitoring() != 0) { Origin = config->GetRefOriginMoment(0); }

  bool axisymmetric = config->GetAxisymmetric();
  bool energy       = config->GetEnergy_Equation();

  /*--- Evaluate reference values for non-dimensionalization.
   For dimensional or non-dim based on initial values, use
   the far-field state (inf). For a custom non-dim based
   on user-provided reference values, use the ref values
   to compute the forces. ---*/

  if ((config->GetRef_Inc_NonDim() == DIMENSIONAL) || 
      (config->GetRef_Inc_NonDim() == INITIAL_VALUES)) {
    RefDensity  = Density_Inf;
    RefVel2 = 0.0;
    for (iDim = 0; iDim < nDim; iDim++)
      RefVel2  += Velocity_Inf[iDim]*Velocity_Inf[iDim];
  }
  else if (config->GetRef_Inc_NonDim() == REFERENCE_VALUES) {
    RefDensity = config->GetInc_Density_Ref();
    RefVel2    = config->GetInc_Velocity_Ref()*config->GetInc_Velocity_Ref();
  }

  /*--- Compute factor for force coefficients. ---*/

  factor = 1.0 / (0.5*RefDensity*RefArea*RefVel2);

  /*--- Variables initialization ---*/

  AllBound_CD_Visc = 0.0;    AllBound_CL_Visc = 0.0;       AllBound_CSF_Visc = 0.0;
  AllBound_CMx_Visc = 0.0;      AllBound_CMy_Visc = 0.0;         AllBound_CMz_Visc = 0.0;
  AllBound_CFx_Visc = 0.0;      AllBound_CFy_Visc = 0.0;         AllBound_CFz_Visc = 0.0;
  AllBound_CoPx_Visc = 0.0;      AllBound_CoPy_Visc = 0.0;         AllBound_CoPz_Visc = 0.0;
  AllBound_CT_Visc = 0.0;       AllBound_CQ_Visc = 0.0;          AllBound_CMerit_Visc = 0.0;
  AllBound_HF_Visc = 0.0; AllBound_MaxHF_Visc = 0.0; AllBound_CEff_Visc = 0.0;

  for (iMarker_Monitoring = 0; iMarker_Monitoring < config->GetnMarker_Monitoring(); iMarker_Monitoring++) {
    Surface_CL_Visc[iMarker_Monitoring]      = 0.0; Surface_CD_Visc[iMarker_Monitoring]      = 0.0;
    Surface_CSF_Visc[iMarker_Monitoring] = 0.0; Surface_CEff_Visc[iMarker_Monitoring]       = 0.0;
    Surface_CFx_Visc[iMarker_Monitoring]        = 0.0; Surface_CFy_Visc[iMarker_Monitoring]        = 0.0;
    Surface_CFz_Visc[iMarker_Monitoring]        = 0.0; Surface_CMx_Visc[iMarker_Monitoring]        = 0.0;
    Surface_CMy_Visc[iMarker_Monitoring]        = 0.0; Surface_CMz_Visc[iMarker_Monitoring]        = 0.0;
    Surface_HF_Visc[iMarker_Monitoring]              = 0.0; Surface_MaxHF_Visc[iMarker_Monitoring]           = 0.0;
  }

  /*--- Loop over the Navier-Stokes markers ---*/

  for (iMarker = 0; iMarker < nMarker; iMarker++) {

    Boundary = config->GetMarker_All_KindBC(iMarker);
    Monitoring = config->GetMarker_All_Monitoring(iMarker);

    /*--- Obtain the origin for the moment computation for a particular marker ---*/

    if (Monitoring == YES) {
      for (iMarker_Monitoring = 0; iMarker_Monitoring < config->GetnMarker_Monitoring(); iMarker_Monitoring++) {
        Monitoring_Tag = config->GetMarker_Monitoring_TagBound(iMarker_Monitoring);
        Marker_Tag = config->GetMarker_All_TagBound(iMarker);
        if (Marker_Tag == Monitoring_Tag)
          Origin = config->GetRefOriginMoment(iMarker_Monitoring);
      }
    }

    if ((Boundary == HEAT_FLUX) || (Boundary == ISOTHERMAL) || (Boundary == CHT_WALL_INTERFACE)) {

      /*--- Forces initialization at each Marker ---*/

      CD_Visc[iMarker] = 0.0; CL_Visc[iMarker] = 0.0;       CSF_Visc[iMarker] = 0.0;
      CMx_Visc[iMarker] = 0.0;   CMy_Visc[iMarker] = 0.0;         CMz_Visc[iMarker] = 0.0;
      CFx_Visc[iMarker] = 0.0;   CFy_Visc[iMarker] = 0.0;         CFz_Visc[iMarker] = 0.0;
      CoPx_Visc[iMarker] = 0.0;  CoPy_Visc[iMarker] = 0.0;       CoPz_Visc[iMarker] = 0.0;
      CT_Visc[iMarker] = 0.0;    CQ_Visc[iMarker] = 0.0;          CMerit_Visc[iMarker] = 0.0;
      HF_Visc[iMarker] = 0.0;  MaxHF_Visc[iMarker] = 0.0; CEff_Visc[iMarker] = 0.0;

      for (iDim = 0; iDim < nDim; iDim++) ForceViscous[iDim] = 0.0;
      MomentViscous[0] = 0.0; MomentViscous[1] = 0.0; MomentViscous[2] = 0.0;
      MomentX_Force[0] = 0.0; MomentX_Force[1] = 0.0; MomentX_Force[2] = 0.0;
      MomentY_Force[0] = 0.0; MomentY_Force[1] = 0.0; MomentY_Force[2] = 0.0;
      MomentZ_Force[0] = 0.0; MomentZ_Force[1] = 0.0; MomentZ_Force[2] = 0.0;

      /*--- Loop over the vertices to compute the forces ---*/

      for (iVertex = 0; iVertex < geometry->nVertex[iMarker]; iVertex++) {

        iPoint = geometry->vertex[iMarker][iVertex]->GetNode();
        iPointNormal = geometry->vertex[iMarker][iVertex]->GetNormal_Neighbor();

        Coord = geometry->node[iPoint]->GetCoord();
        Coord_Normal = geometry->node[iPointNormal]->GetCoord();

        Normal = geometry->vertex[iMarker][iVertex]->GetNormal();

        for (iDim = 0; iDim < nDim; iDim++) {
          for (jDim = 0 ; jDim < nDim; jDim++) {
            Grad_Vel[iDim][jDim] = node[iPoint]->GetGradient_Primitive(iDim+1, jDim);
          }
          Grad_Temp[iDim] = node[iPoint]->GetGradient_Primitive(nDim+1, iDim);
        }

        Viscosity = node[iPoint]->GetLaminarViscosity();
        Density = node[iPoint]->GetDensity();

        Area = 0.0; for (iDim = 0; iDim < nDim; iDim++) Area += Normal[iDim]*Normal[iDim]; Area = sqrt(Area);
        for (iDim = 0; iDim < nDim; iDim++) {
          UnitNormal[iDim] = Normal[iDim]/Area;
        }

        /*--- Evaluate Tau ---*/

        div_vel = 0.0; for (iDim = 0; iDim < nDim; iDim++) div_vel += Grad_Vel[iDim][iDim];

        for (iDim = 0; iDim < nDim; iDim++) {
          for (jDim = 0 ; jDim < nDim; jDim++) {
            Tau[iDim][jDim] = Viscosity*(Grad_Vel[jDim][iDim] + Grad_Vel[iDim][jDim]) - TWO3*Viscosity*div_vel*delta[iDim][jDim];
          }
        }

        /*--- Project Tau in each surface element ---*/

        for (iDim = 0; iDim < nDim; iDim++) {
          TauElem[iDim] = 0.0;
          for (jDim = 0; jDim < nDim; jDim++) {
            TauElem[iDim] += Tau[iDim][jDim]*UnitNormal[jDim];
          }
        }

        /*--- Compute wall shear stress (using the stress tensor). Compute wall skin friction coefficient, and heat flux on the wall ---*/

        TauNormal = 0.0;
        for (iDim = 0; iDim < nDim; iDim++)
          TauNormal += TauElem[iDim] * UnitNormal[iDim];

        WallShearStress = 0.0;
        for (iDim = 0; iDim < nDim; iDim++) {
          TauTangent[iDim] = TauElem[iDim] - TauNormal * UnitNormal[iDim];
          CSkinFriction[iMarker][iDim][iVertex] = TauTangent[iDim] / (0.5*RefDensity*RefVel2);
          WallShearStress += TauTangent[iDim] * TauTangent[iDim];
        }
        WallShearStress = sqrt(WallShearStress);

        for (iDim = 0; iDim < nDim; iDim++) WallDist[iDim] = (Coord[iDim] - Coord_Normal[iDim]);
        WallDistMod = 0.0; for (iDim = 0; iDim < nDim; iDim++) WallDistMod += WallDist[iDim]*WallDist[iDim]; WallDistMod = sqrt(WallDistMod);

        /*--- Compute y+ and non-dimensional velocity ---*/

        FrictionVel = sqrt(fabs(WallShearStress)/Density);
        YPlus[iMarker][iVertex] = WallDistMod*FrictionVel/(Viscosity/Density);

        /*--- Compute total and maximum heat flux on the wall ---*/

        GradTemperature = 0.0;
        if (energy) {
        for (iDim = 0; iDim < nDim; iDim++)
          GradTemperature -= Grad_Temp[iDim]*UnitNormal[iDim];
        }
        
        thermal_conductivity       = node[iPoint]->GetThermalConductivity();
        HeatFlux[iMarker][iVertex] = -thermal_conductivity*GradTemperature*RefHeatFlux;
        HF_Visc[iMarker]          += HeatFlux[iMarker][iVertex]*Area;
        MaxHF_Visc[iMarker]       += pow(HeatFlux[iMarker][iVertex], MaxNorm);

        /*--- Note that y+, and heat are computed at the
         halo cells (for visualization purposes), but not the forces ---*/

        if ((geometry->node[iPoint]->GetDomain()) && (Monitoring == YES)) {

          /*--- Axisymmetric simulations ---*/

          if (axisymmetric) AxiFactor = 2.0*PI_NUMBER*geometry->node[iPoint]->GetCoord(1);
          else AxiFactor = 1.0;

          /*--- Force computation ---*/

          for (iDim = 0; iDim < nDim; iDim++) {
            Force[iDim] = TauElem[iDim] * Area * factor * AxiFactor;
            ForceViscous[iDim] += Force[iDim];
            MomentDist[iDim] = Coord[iDim] - Origin[iDim];
          }

          /*--- Moment with respect to the reference axis ---*/

          if (iDim == 3) {
            MomentViscous[0] += (Force[2]*MomentDist[1] - Force[1]*MomentDist[2])/RefLength;
            MomentX_Force[1] += (-Force[1]*Coord[2]);
            MomentX_Force[2] += (Force[2]*Coord[1]);

            MomentViscous[1] += (Force[0]*MomentDist[2] - Force[2]*MomentDist[0])/RefLength;
            MomentY_Force[2] += (-Force[2]*Coord[0]);
            MomentY_Force[0] += (Force[0]*Coord[2]);
          }
          MomentViscous[2] += (Force[1]*MomentDist[0] - Force[0]*MomentDist[1])/RefLength;
          MomentZ_Force[0] += (-Force[0]*Coord[1]);
          MomentZ_Force[1] += (Force[1]*Coord[0]);
          
        }

      }

      /*--- Project forces and store the non-dimensional coefficients ---*/

      if (Monitoring == YES) {
        if (nDim == 2) {
          CD_Visc[iMarker]       =  ForceViscous[0]*cos(Alpha) + ForceViscous[1]*sin(Alpha);
          CL_Visc[iMarker]       = -ForceViscous[0]*sin(Alpha) + ForceViscous[1]*cos(Alpha);
          CEff_Visc[iMarker]        = CL_Visc[iMarker] / (CD_Visc[iMarker]+EPS);
          CMz_Visc[iMarker]         = MomentViscous[2];
          CFx_Visc[iMarker]         = ForceViscous[0];
          CFy_Visc[iMarker]         = ForceViscous[1];
          CoPx_Visc[iMarker]        = MomentZ_Force[1];
          CoPy_Visc[iMarker]        = -MomentZ_Force[0];
          CT_Visc[iMarker]          = -CFx_Visc[iMarker];
          CQ_Visc[iMarker]          = -CMz_Visc[iMarker];
          CMerit_Visc[iMarker]      = CT_Visc[iMarker] / (CQ_Visc[iMarker]+EPS);
          MaxHF_Visc[iMarker] = pow(MaxHF_Visc[iMarker], 1.0/MaxNorm);
        }
        if (nDim == 3) {
          CD_Visc[iMarker]       =  ForceViscous[0]*cos(Alpha)*cos(Beta) + ForceViscous[1]*sin(Beta) + ForceViscous[2]*sin(Alpha)*cos(Beta);
          CL_Visc[iMarker]       = -ForceViscous[0]*sin(Alpha) + ForceViscous[2]*cos(Alpha);
          CSF_Visc[iMarker]  = -ForceViscous[0]*sin(Beta)*cos(Alpha) + ForceViscous[1]*cos(Beta) - ForceViscous[2]*sin(Beta)*sin(Alpha);
          CEff_Visc[iMarker]        = CL_Visc[iMarker]/(CD_Visc[iMarker] + EPS);
          CMx_Visc[iMarker]         = MomentViscous[0];
          CMy_Visc[iMarker]         = MomentViscous[1];
          CMz_Visc[iMarker]         = MomentViscous[2];
          CFx_Visc[iMarker]         = ForceViscous[0];
          CFy_Visc[iMarker]         = ForceViscous[1];
          CFz_Visc[iMarker]         = ForceViscous[2];
          CoPx_Visc[iMarker]        =  -MomentY_Force[0];
          CoPz_Visc[iMarker]        = MomentY_Force[2];
          CT_Visc[iMarker]          = -CFz_Visc[iMarker];
          CQ_Visc[iMarker]          = -CMz_Visc[iMarker];
          CMerit_Visc[iMarker]      = CT_Visc[iMarker] / (CQ_Visc[iMarker] + EPS);
          MaxHF_Visc[iMarker] = pow(MaxHF_Visc[iMarker], 1.0/MaxNorm);
        }

        AllBound_CD_Visc       += CD_Visc[iMarker];
        AllBound_CL_Visc       += CL_Visc[iMarker];
        AllBound_CSF_Visc  += CSF_Visc[iMarker];
        AllBound_CMx_Visc         += CMx_Visc[iMarker];
        AllBound_CMy_Visc         += CMy_Visc[iMarker];
        AllBound_CMz_Visc         += CMz_Visc[iMarker];
        AllBound_CFx_Visc         += CFx_Visc[iMarker];
        AllBound_CFy_Visc         += CFy_Visc[iMarker];
        AllBound_CFz_Visc         += CFz_Visc[iMarker];
        AllBound_CoPx_Visc        += CoPx_Visc[iMarker];
        AllBound_CoPy_Visc        += CoPy_Visc[iMarker];
        AllBound_CoPz_Visc        += CoPz_Visc[iMarker];
        AllBound_CT_Visc          += CT_Visc[iMarker];
        AllBound_CQ_Visc          += CQ_Visc[iMarker];
        AllBound_HF_Visc    += HF_Visc[iMarker];
        AllBound_MaxHF_Visc += pow(MaxHF_Visc[iMarker], MaxNorm);

        /*--- Compute the coefficients per surface ---*/

        for (iMarker_Monitoring = 0; iMarker_Monitoring < config->GetnMarker_Monitoring(); iMarker_Monitoring++) {
          Monitoring_Tag = config->GetMarker_Monitoring_TagBound(iMarker_Monitoring);
          Marker_Tag = config->GetMarker_All_TagBound(iMarker);
          if (Marker_Tag == Monitoring_Tag) {
            Surface_CL_Visc[iMarker_Monitoring]      += CL_Visc[iMarker];
            Surface_CD_Visc[iMarker_Monitoring]      += CD_Visc[iMarker];
            Surface_CSF_Visc[iMarker_Monitoring] += CSF_Visc[iMarker];
            Surface_CEff_Visc[iMarker_Monitoring]       += CEff_Visc[iMarker];
            Surface_CFx_Visc[iMarker_Monitoring]        += CFx_Visc[iMarker];
            Surface_CFy_Visc[iMarker_Monitoring]        += CFy_Visc[iMarker];
            Surface_CFz_Visc[iMarker_Monitoring]        += CFz_Visc[iMarker];
            Surface_CMx_Visc[iMarker_Monitoring]        += CMx_Visc[iMarker];
            Surface_CMy_Visc[iMarker_Monitoring]        += CMy_Visc[iMarker];
            Surface_CMz_Visc[iMarker_Monitoring]        += CMz_Visc[iMarker];
            Surface_HF_Visc[iMarker_Monitoring]         += HF_Visc[iMarker];
            Surface_MaxHF_Visc[iMarker_Monitoring]      += pow(MaxHF_Visc[iMarker],MaxNorm);
          }
        }

      }

    }
  }

  /*--- Update some global coeffients ---*/

  AllBound_CEff_Visc = AllBound_CL_Visc / (AllBound_CD_Visc + EPS);
  AllBound_CMerit_Visc = AllBound_CT_Visc / (AllBound_CQ_Visc + EPS);
  AllBound_MaxHF_Visc = pow(AllBound_MaxHF_Visc, 1.0/MaxNorm);


#ifdef HAVE_MPI

  /*--- Add AllBound information using all the nodes ---*/

  MyAllBound_CD_Visc        = AllBound_CD_Visc;                      AllBound_CD_Visc = 0.0;
  MyAllBound_CL_Visc        = AllBound_CL_Visc;                      AllBound_CL_Visc = 0.0;
  MyAllBound_CSF_Visc   = AllBound_CSF_Visc;                 AllBound_CSF_Visc = 0.0;
  AllBound_CEff_Visc = 0.0;
  MyAllBound_CMx_Visc          = AllBound_CMx_Visc;                        AllBound_CMx_Visc = 0.0;
  MyAllBound_CMy_Visc          = AllBound_CMy_Visc;                        AllBound_CMy_Visc = 0.0;
  MyAllBound_CMz_Visc          = AllBound_CMz_Visc;                        AllBound_CMz_Visc = 0.0;
  MyAllBound_CFx_Visc          = AllBound_CFx_Visc;                        AllBound_CFx_Visc = 0.0;
  MyAllBound_CFy_Visc          = AllBound_CFy_Visc;                        AllBound_CFy_Visc = 0.0;
  MyAllBound_CFz_Visc          = AllBound_CFz_Visc;                        AllBound_CFz_Visc = 0.0;
  MyAllBound_CoPx_Visc          = AllBound_CoPx_Visc;                        AllBound_CoPx_Visc = 0.0;
  MyAllBound_CoPy_Visc          = AllBound_CoPy_Visc;                        AllBound_CoPy_Visc = 0.0;
  MyAllBound_CoPz_Visc          = AllBound_CoPz_Visc;                        AllBound_CoPz_Visc = 0.0;
  MyAllBound_CT_Visc           = AllBound_CT_Visc;                         AllBound_CT_Visc = 0.0;
  MyAllBound_CQ_Visc           = AllBound_CQ_Visc;                         AllBound_CQ_Visc = 0.0;
  AllBound_CMerit_Visc = 0.0;
  MyAllBound_HF_Visc     = AllBound_HF_Visc;                   AllBound_HF_Visc = 0.0;
  MyAllBound_MaxHF_Visc  = pow(AllBound_MaxHF_Visc, MaxNorm);  AllBound_MaxHF_Visc = 0.0;

  SU2_MPI::Allreduce(&MyAllBound_CD_Visc, &AllBound_CD_Visc, 1, MPI_DOUBLE, MPI_SUM, MPI_COMM_WORLD);
  SU2_MPI::Allreduce(&MyAllBound_CL_Visc, &AllBound_CL_Visc, 1, MPI_DOUBLE, MPI_SUM, MPI_COMM_WORLD);
  SU2_MPI::Allreduce(&MyAllBound_CSF_Visc, &AllBound_CSF_Visc, 1, MPI_DOUBLE, MPI_SUM, MPI_COMM_WORLD);
  AllBound_CEff_Visc = AllBound_CL_Visc / (AllBound_CD_Visc + EPS);
  SU2_MPI::Allreduce(&MyAllBound_CMx_Visc, &AllBound_CMx_Visc, 1, MPI_DOUBLE, MPI_SUM, MPI_COMM_WORLD);
  SU2_MPI::Allreduce(&MyAllBound_CMy_Visc, &AllBound_CMy_Visc, 1, MPI_DOUBLE, MPI_SUM, MPI_COMM_WORLD);
  SU2_MPI::Allreduce(&MyAllBound_CMz_Visc, &AllBound_CMz_Visc, 1, MPI_DOUBLE, MPI_SUM, MPI_COMM_WORLD);
  SU2_MPI::Allreduce(&MyAllBound_CFx_Visc, &AllBound_CFx_Visc, 1, MPI_DOUBLE, MPI_SUM, MPI_COMM_WORLD);
  SU2_MPI::Allreduce(&MyAllBound_CFy_Visc, &AllBound_CFy_Visc, 1, MPI_DOUBLE, MPI_SUM, MPI_COMM_WORLD);
  SU2_MPI::Allreduce(&MyAllBound_CFz_Visc, &AllBound_CFz_Visc, 1, MPI_DOUBLE, MPI_SUM, MPI_COMM_WORLD);
  SU2_MPI::Allreduce(&MyAllBound_CoPx_Visc, &AllBound_CoPx_Visc, 1, MPI_DOUBLE, MPI_SUM, MPI_COMM_WORLD);
  SU2_MPI::Allreduce(&MyAllBound_CoPy_Visc, &AllBound_CoPy_Visc, 1, MPI_DOUBLE, MPI_SUM, MPI_COMM_WORLD);
  SU2_MPI::Allreduce(&MyAllBound_CoPz_Visc, &AllBound_CoPz_Visc, 1, MPI_DOUBLE, MPI_SUM, MPI_COMM_WORLD);
  SU2_MPI::Allreduce(&MyAllBound_CT_Visc, &AllBound_CT_Visc, 1, MPI_DOUBLE, MPI_SUM, MPI_COMM_WORLD);
  SU2_MPI::Allreduce(&MyAllBound_CQ_Visc, &AllBound_CQ_Visc, 1, MPI_DOUBLE, MPI_SUM, MPI_COMM_WORLD);
  AllBound_CMerit_Visc = AllBound_CT_Visc / (AllBound_CQ_Visc + EPS);
  SU2_MPI::Allreduce(&MyAllBound_HF_Visc, &AllBound_HF_Visc, 1, MPI_DOUBLE, MPI_SUM, MPI_COMM_WORLD);
  SU2_MPI::Allreduce(&MyAllBound_MaxHF_Visc, &AllBound_MaxHF_Visc, 1, MPI_DOUBLE, MPI_SUM, MPI_COMM_WORLD);
  AllBound_MaxHF_Visc = pow(AllBound_MaxHF_Visc, 1.0/MaxNorm);

  /*--- Add the forces on the surfaces using all the nodes ---*/

  MySurface_CL_Visc      = new su2double[config->GetnMarker_Monitoring()];
  MySurface_CD_Visc      = new su2double[config->GetnMarker_Monitoring()];
  MySurface_CSF_Visc = new su2double[config->GetnMarker_Monitoring()];
  MySurface_CEff_Visc       = new su2double[config->GetnMarker_Monitoring()];
  MySurface_CFx_Visc        = new su2double[config->GetnMarker_Monitoring()];
  MySurface_CFy_Visc        = new su2double[config->GetnMarker_Monitoring()];
  MySurface_CFz_Visc        = new su2double[config->GetnMarker_Monitoring()];
  MySurface_CMx_Visc        = new su2double[config->GetnMarker_Monitoring()];
  MySurface_CMy_Visc        = new su2double[config->GetnMarker_Monitoring()];
  MySurface_CMz_Visc        = new su2double[config->GetnMarker_Monitoring()];
  MySurface_HF_Visc         = new su2double[config->GetnMarker_Monitoring()];
  MySurface_MaxHF_Visc      = new su2double[config->GetnMarker_Monitoring()];

  for (iMarker_Monitoring = 0; iMarker_Monitoring < config->GetnMarker_Monitoring(); iMarker_Monitoring++) {

    MySurface_CL_Visc[iMarker_Monitoring]      = Surface_CL_Visc[iMarker_Monitoring];
    MySurface_CD_Visc[iMarker_Monitoring]      = Surface_CD_Visc[iMarker_Monitoring];
    MySurface_CSF_Visc[iMarker_Monitoring] = Surface_CSF_Visc[iMarker_Monitoring];
    MySurface_CEff_Visc[iMarker_Monitoring]       = Surface_CEff_Visc[iMarker_Monitoring];
    MySurface_CFx_Visc[iMarker_Monitoring]        = Surface_CFx_Visc[iMarker_Monitoring];
    MySurface_CFy_Visc[iMarker_Monitoring]        = Surface_CFy_Visc[iMarker_Monitoring];
    MySurface_CFz_Visc[iMarker_Monitoring]        = Surface_CFz_Visc[iMarker_Monitoring];
    MySurface_CMx_Visc[iMarker_Monitoring]        = Surface_CMx_Visc[iMarker_Monitoring];
    MySurface_CMy_Visc[iMarker_Monitoring]        = Surface_CMy_Visc[iMarker_Monitoring];
    MySurface_CMz_Visc[iMarker_Monitoring]        = Surface_CMz_Visc[iMarker_Monitoring];
    MySurface_HF_Visc[iMarker_Monitoring]         = Surface_HF_Visc[iMarker_Monitoring];
    MySurface_MaxHF_Visc[iMarker_Monitoring]      = Surface_MaxHF_Visc[iMarker_Monitoring];

    Surface_CL_Visc[iMarker_Monitoring]      = 0.0;
    Surface_CD_Visc[iMarker_Monitoring]      = 0.0;
    Surface_CSF_Visc[iMarker_Monitoring] = 0.0;
    Surface_CEff_Visc[iMarker_Monitoring]       = 0.0;
    Surface_CFx_Visc[iMarker_Monitoring]        = 0.0;
    Surface_CFy_Visc[iMarker_Monitoring]        = 0.0;
    Surface_CFz_Visc[iMarker_Monitoring]        = 0.0;
    Surface_CMx_Visc[iMarker_Monitoring]        = 0.0;
    Surface_CMy_Visc[iMarker_Monitoring]        = 0.0;
    Surface_CMz_Visc[iMarker_Monitoring]        = 0.0;
    Surface_HF_Visc[iMarker_Monitoring]         = 0.0;
    Surface_MaxHF_Visc[iMarker_Monitoring]      = 0.0;
  }

  SU2_MPI::Allreduce(MySurface_CL_Visc, Surface_CL_Visc, config->GetnMarker_Monitoring(), MPI_DOUBLE, MPI_SUM, MPI_COMM_WORLD);
  SU2_MPI::Allreduce(MySurface_CD_Visc, Surface_CD_Visc, config->GetnMarker_Monitoring(), MPI_DOUBLE, MPI_SUM, MPI_COMM_WORLD);
  SU2_MPI::Allreduce(MySurface_CSF_Visc, Surface_CSF_Visc, config->GetnMarker_Monitoring(), MPI_DOUBLE, MPI_SUM, MPI_COMM_WORLD);
  for (iMarker_Monitoring = 0; iMarker_Monitoring < config->GetnMarker_Monitoring(); iMarker_Monitoring++)
    Surface_CEff_Visc[iMarker_Monitoring] = Surface_CL_Visc[iMarker_Monitoring] / (Surface_CD_Visc[iMarker_Monitoring] + EPS);
  SU2_MPI::Allreduce(MySurface_CFx_Visc, Surface_CFx_Visc, config->GetnMarker_Monitoring(), MPI_DOUBLE, MPI_SUM, MPI_COMM_WORLD);
  SU2_MPI::Allreduce(MySurface_CFy_Visc, Surface_CFy_Visc, config->GetnMarker_Monitoring(), MPI_DOUBLE, MPI_SUM, MPI_COMM_WORLD);
  SU2_MPI::Allreduce(MySurface_CFz_Visc, Surface_CFz_Visc, config->GetnMarker_Monitoring(), MPI_DOUBLE, MPI_SUM, MPI_COMM_WORLD);
  SU2_MPI::Allreduce(MySurface_CMx_Visc, Surface_CMx_Visc, config->GetnMarker_Monitoring(), MPI_DOUBLE, MPI_SUM, MPI_COMM_WORLD);
  SU2_MPI::Allreduce(MySurface_CMy_Visc, Surface_CMy_Visc, config->GetnMarker_Monitoring(), MPI_DOUBLE, MPI_SUM, MPI_COMM_WORLD);
  SU2_MPI::Allreduce(MySurface_CMz_Visc, Surface_CMz_Visc, config->GetnMarker_Monitoring(), MPI_DOUBLE, MPI_SUM, MPI_COMM_WORLD);
  SU2_MPI::Allreduce(MySurface_HF_Visc, Surface_HF_Visc, config->GetnMarker_Monitoring(), MPI_DOUBLE, MPI_SUM, MPI_COMM_WORLD);
  SU2_MPI::Allreduce(MySurface_MaxHF_Visc, Surface_MaxHF_Visc, config->GetnMarker_Monitoring(), MPI_DOUBLE, MPI_SUM, MPI_COMM_WORLD);

  delete [] MySurface_CL_Visc; delete [] MySurface_CD_Visc; delete [] MySurface_CSF_Visc;
  delete [] MySurface_CEff_Visc;  delete [] MySurface_CFx_Visc;   delete [] MySurface_CFy_Visc;
  delete [] MySurface_CFz_Visc;   delete [] MySurface_CMx_Visc;   delete [] MySurface_CMy_Visc;
  delete [] MySurface_CMz_Visc; delete [] MySurface_HF_Visc; delete [] MySurface_MaxHF_Visc;

#endif

  /*--- Update the total coefficients (note that all the nodes have the same value)---*/

  Total_CD          += AllBound_CD_Visc;
  Total_CL          += AllBound_CL_Visc;
  Total_CSF         += AllBound_CSF_Visc;
  Total_CEff        = Total_CL / (Total_CD + EPS);
  Total_CMx         += AllBound_CMx_Visc;
  Total_CMy         += AllBound_CMy_Visc;
  Total_CMz         += AllBound_CMz_Visc;
  Total_CFx         += AllBound_CFx_Visc;
  Total_CFy         += AllBound_CFy_Visc;
  Total_CFz         += AllBound_CFz_Visc;
  Total_CoPx        += AllBound_CoPx_Visc;
  Total_CoPy        += AllBound_CoPy_Visc;
  Total_CoPz        += AllBound_CoPz_Visc;
  Total_CT          += AllBound_CT_Visc;
  Total_CQ          += AllBound_CQ_Visc;
  Total_CMerit      = AllBound_CT_Visc / (AllBound_CQ_Visc + EPS);
  Total_Heat        = AllBound_HF_Visc;
  Total_MaxHeat     = AllBound_MaxHF_Visc;

  /*--- Update the total coefficients per surface (note that all the nodes have the same value)---*/

  for (iMarker_Monitoring = 0; iMarker_Monitoring < config->GetnMarker_Monitoring(); iMarker_Monitoring++) {
    Surface_CL[iMarker_Monitoring]      += Surface_CL_Visc[iMarker_Monitoring];
    Surface_CD[iMarker_Monitoring]      += Surface_CD_Visc[iMarker_Monitoring];
    Surface_CSF[iMarker_Monitoring] += Surface_CSF_Visc[iMarker_Monitoring];
    Surface_CEff[iMarker_Monitoring]       = Surface_CL[iMarker_Monitoring] / (Surface_CD[iMarker_Monitoring] + EPS);
    Surface_CFx[iMarker_Monitoring]        += Surface_CFx_Visc[iMarker_Monitoring];
    Surface_CFy[iMarker_Monitoring]        += Surface_CFy_Visc[iMarker_Monitoring];
    Surface_CFz[iMarker_Monitoring]        += Surface_CFz_Visc[iMarker_Monitoring];
    Surface_CMx[iMarker_Monitoring]        += Surface_CMx_Visc[iMarker_Monitoring];
    Surface_CMy[iMarker_Monitoring]        += Surface_CMy_Visc[iMarker_Monitoring];
    Surface_CMz[iMarker_Monitoring]        += Surface_CMz_Visc[iMarker_Monitoring];
  }

}

void CIncNSSolver::BC_HeatFlux_Wall(CGeometry *geometry, CSolver **solver_container, CNumerics *conv_numerics, CNumerics *visc_numerics, CConfig *config, unsigned short val_marker) {
  
  unsigned short iDim, iVar, jVar;// Wall_Function;
  unsigned long iVertex, iPoint, total_index;
  
  su2double *GridVel, *Normal, Area, Wall_HeatFlux;

  bool implicit      = (config->GetKind_TimeIntScheme_Flow() == EULER_IMPLICIT);
  bool grid_movement = config->GetGrid_Movement();
  bool energy        = config->GetEnergy_Equation();

  /*--- Identify the boundary by string name ---*/
  
  string Marker_Tag = config->GetMarker_All_TagBound(val_marker);
  
  /*--- Get the specified wall heat flux from config ---*/
  
  Wall_HeatFlux = config->GetWall_HeatFlux(Marker_Tag)/config->GetHeat_Flux_Ref();

//  /*--- Get wall function treatment from config. ---*/
//
//  Wall_Function = config->GetWallFunction_Treatment(Marker_Tag);
//  if (Wall_Function != NO_WALL_FUNCTION) {
//    SU2_MPI::Error("Wall function treament not implemented yet", CURRENT_FUNCTION);
//  }

  /*--- Loop over all of the vertices on this boundary marker ---*/
  
  for (iVertex = 0; iVertex < geometry->nVertex[val_marker]; iVertex++) {
    iPoint = geometry->vertex[val_marker][iVertex]->GetNode();
    
    /*--- Check if the node belongs to the domain (i.e, not a halo node) ---*/
    
    if (geometry->node[iPoint]->GetDomain()) {
      
      /*--- Compute dual-grid area and boundary normal ---*/
      
      Normal = geometry->vertex[val_marker][iVertex]->GetNormal();
      
      Area = 0.0;
      for (iDim = 0; iDim < nDim; iDim++)
        Area += Normal[iDim]*Normal[iDim];
      Area = sqrt (Area);

      /*--- Initialize the convective & viscous residuals to zero ---*/
      
      for (iVar = 0; iVar < nVar; iVar++) {
        Res_Conv[iVar] = 0.0;
        Res_Visc[iVar] = 0.0;
        if (implicit) {
          for (jVar = 0; jVar < nVar; jVar++)
            Jacobian_i[iVar][jVar] = 0.0;
        }
      }

      /*--- Store the corrected velocity at the wall which will
       be zero (v = 0), unless there are moving walls (v = u_wall)---*/
      
      if (grid_movement) {
        GridVel = geometry->node[iPoint]->GetGridVel();
        for (iDim = 0; iDim < nDim; iDim++) Vector[iDim] = GridVel[iDim];
      } else {
        for (iDim = 0; iDim < nDim; iDim++) Vector[iDim] = 0.0;
      }
      
      /*--- Impose the value of the velocity as a strong boundary
       condition (Dirichlet). Fix the velocity and remove any
       contribution to the residual at this node. ---*/
      
      node[iPoint]->SetVelocity_Old(Vector);
      
      for (iDim = 0; iDim < nDim; iDim++)
        LinSysRes.SetBlock_Zero(iPoint, iDim+1);
      node[iPoint]->SetVel_ResTruncError_Zero();
      
      if (energy) {

        /*--- Apply a weak boundary condition for the energy equation.
        Compute the residual due to the prescribed heat flux. ---*/

        Res_Visc[nDim+1] = Wall_HeatFlux*Area;

        /*--- Viscous contribution to the residual at the wall ---*/

        LinSysRes.SubtractBlock(iPoint, Res_Visc);

      }

      /*--- Enforce the no-slip boundary condition in a strong way by
       modifying the velocity-rows of the Jacobian (1 on the diagonal). ---*/
      
      if (implicit) {
        for (iVar = 1; iVar <= nDim; iVar++) {
          total_index = iPoint*nVar+iVar;
          Jacobian.DeleteValsRowi(total_index);
        }
      }
      
    }
  }
}

void CIncNSSolver::BC_Isothermal_Wall(CGeometry *geometry, CSolver **solver_container, CNumerics *conv_numerics, CNumerics *visc_numerics, CConfig *config, unsigned short val_marker) {
  
  unsigned short iDim, iVar, jVar, Wall_Function;
  unsigned long iVertex, iPoint, Point_Normal, total_index;
  
  su2double *GridVel;
  su2double *Normal, *Coord_i, *Coord_j, Area, dist_ij;
  su2double Twall, dTdn;
  su2double thermal_conductivity;

  bool implicit      = (config->GetKind_TimeIntScheme_Flow() == EULER_IMPLICIT);
  bool grid_movement = config->GetGrid_Movement();
  bool energy        = config->GetEnergy_Equation();

  /*--- Identify the boundary by string name ---*/
  
  string Marker_Tag = config->GetMarker_All_TagBound(val_marker);
  
  /*--- Retrieve the specified wall temperature ---*/
  
  Twall = config->GetIsothermal_Temperature(Marker_Tag)/config->GetTemperature_Ref();

  /*--- Get wall function treatment from config. ---*/

  Wall_Function = config->GetWallFunction_Treatment(Marker_Tag);
  if (Wall_Function != NO_WALL_FUNCTION) {
    SU2_MPI::Error("Wall function treatment not implemented yet.", CURRENT_FUNCTION);
  }

  /*--- Loop over all of the vertices on this boundary marker ---*/
  
  for (iVertex = 0; iVertex < geometry->nVertex[val_marker]; iVertex++) {

    iPoint = geometry->vertex[val_marker][iVertex]->GetNode();
    
    /*--- Check if the node belongs to the domain (i.e, not a halo node) ---*/
    
    if (geometry->node[iPoint]->GetDomain()) {
      
      /*--- Initialize the convective & viscous residuals to zero ---*/
      
      for (iVar = 0; iVar < nVar; iVar++) {
        Res_Conv[iVar] = 0.0;
        Res_Visc[iVar] = 0.0;
        if (implicit) {
          for (jVar = 0; jVar < nVar; jVar++)
            Jacobian_i[iVar][jVar] = 0.0;
        }
      }

      /*--- Store the corrected velocity at the wall which will
       be zero (v = 0), unless there are moving walls (v = u_wall)---*/
      
      if (grid_movement) {
        GridVel = geometry->node[iPoint]->GetGridVel();
        for (iDim = 0; iDim < nDim; iDim++) Vector[iDim] = GridVel[iDim];
      } else {
        for (iDim = 0; iDim < nDim; iDim++) Vector[iDim] = 0.0;
      }
      
      /*--- Impose the value of the velocity as a strong boundary
       condition (Dirichlet). Fix the velocity and remove any
       contribution to the residual at this node. ---*/
      
      node[iPoint]->SetVelocity_Old(Vector);
      
      for (iDim = 0; iDim < nDim; iDim++)
        LinSysRes.SetBlock_Zero(iPoint, iDim+1);
      node[iPoint]->SetVel_ResTruncError_Zero();
      
      if (energy) {

        /*--- Compute dual grid area and boundary normal ---*/
        
        Normal = geometry->vertex[val_marker][iVertex]->GetNormal();
        
        Area = 0.0; 
        for (iDim = 0; iDim < nDim; iDim++) 
          Area += Normal[iDim]*Normal[iDim]; 
        Area = sqrt (Area);
        
        /*--- Compute closest normal neighbor ---*/
        
        Point_Normal = geometry->vertex[val_marker][iVertex]->GetNormal_Neighbor();
        
        /*--- Get coordinates of i & nearest normal and compute distance ---*/
        
        Coord_i = geometry->node[iPoint]->GetCoord();
        Coord_j = geometry->node[Point_Normal]->GetCoord();
        dist_ij = 0;
        for (iDim = 0; iDim < nDim; iDim++)
          dist_ij += (Coord_j[iDim]-Coord_i[iDim])*(Coord_j[iDim]-Coord_i[iDim]);
        dist_ij = sqrt(dist_ij);

        /*--- Compute the normal gradient in temperature using Twall ---*/
        
        dTdn = -(node[Point_Normal]->GetTemperature() - Twall)/dist_ij;
        
        /*--- Get thermal conductivity ---*/

        thermal_conductivity = node[iPoint]->GetThermalConductivity();

        /*--- Apply a weak boundary condition for the energy equation.
        Compute the residual due to the prescribed heat flux. ---*/

        Res_Visc[nDim+1] = thermal_conductivity*dTdn*Area;

        /*--- Jacobian contribution for temperature equation. ---*/
    
        if (implicit) {
          su2double Edge_Vector[3];
          su2double dist_ij_2 = 0, proj_vector_ij = 0;
          for (iDim = 0; iDim < nDim; iDim++) {
            Edge_Vector[iDim] = Coord_j[iDim]-Coord_i[iDim];
            dist_ij_2 += Edge_Vector[iDim]*Edge_Vector[iDim];
            proj_vector_ij += Edge_Vector[iDim]*Normal[iDim];
          }
          if (dist_ij_2 == 0.0) proj_vector_ij = 0.0;
          else proj_vector_ij = proj_vector_ij/dist_ij_2;

          Jacobian_i[nDim+1][nDim+1] = -thermal_conductivity*proj_vector_ij;

          Jacobian.SubtractBlock(iPoint, iPoint, Jacobian_i);
        }

        /*--- Viscous contribution to the residual at the wall ---*/
        
        LinSysRes.SubtractBlock(iPoint, Res_Visc);

      }

      /*--- Enforce the no-slip boundary condition in a strong way by
       modifying the velocity-rows of the Jacobian (1 on the diagonal). ---*/
      
      if (implicit) {
        for (iVar = 1; iVar <= nDim; iVar++) {
          total_index = iPoint*nVar+iVar;
          Jacobian.DeleteValsRowi(total_index);
        }
      }
      
    }
  }
}


void CIncNSSolver::BC_ConjugateHeat_Interface(CGeometry *geometry, CSolver **solver_container, CNumerics *conv_numerics, CConfig *config, unsigned short val_marker) {

  unsigned short iVar, jVar, iDim, Wall_Function;
  unsigned long iVertex, iPoint, Point_Normal, total_index;

  su2double *GridVel;
  su2double *Normal, *Coord_i, *Coord_j, Area, dist_ij;
  su2double Tconjugate, dTdn;
  su2double thermal_conductivity;
  su2double Temperature_Ref = config->GetTemperature_Ref();

  bool implicit      = (config->GetKind_TimeIntScheme_Flow() == EULER_IMPLICIT);
  bool grid_movement = config->GetGrid_Movement();
  bool energy        = config->GetEnergy_Equation();

  /*--- Identify the boundary ---*/

  string Marker_Tag = config->GetMarker_All_TagBound(val_marker);

  /*--- Retrieve the specified wall function treatment.---*/

  Wall_Function = config->GetWallFunction_Treatment(Marker_Tag);
  if(Wall_Function != NO_WALL_FUNCTION) {
      SU2_MPI::Error("Wall function treament not implemented yet", CURRENT_FUNCTION);
  }

  /*--- Loop over boundary points ---*/

  for (iVertex = 0; iVertex < geometry->nVertex[val_marker]; iVertex++) {

    iPoint = geometry->vertex[val_marker][iVertex]->GetNode();

    if (geometry->node[iPoint]->GetDomain()) {

      /*--- Initialize the convective & viscous residuals to zero ---*/

      for (iVar = 0; iVar < nVar; iVar++) {
        Res_Conv[iVar] = 0.0;
        Res_Visc[iVar] = 0.0;
        if (implicit) {
          for (jVar = 0; jVar < nVar; jVar++)
            Jacobian_i[iVar][jVar] = 0.0;
        }
      }

      /*--- Store the corrected velocity at the wall which will
       be zero (v = 0), unless there are moving walls (v = u_wall)---*/

      if (grid_movement) {
        GridVel = geometry->node[iPoint]->GetGridVel();
        for (iDim = 0; iDim < nDim; iDim++) Vector[iDim] = GridVel[iDim];
      } else {
        for (iDim = 0; iDim < nDim; iDim++) Vector[iDim] = 0.0;
      }

      /*--- Impose the value of the velocity as a strong boundary
       condition (Dirichlet). Fix the velocity and remove any
       contribution to the residual at this node. ---*/

      node[iPoint]->SetVelocity_Old(Vector);

      for (iDim = 0; iDim < nDim; iDim++)
        LinSysRes.SetBlock_Zero(iPoint, iDim+1);
      node[iPoint]->SetVel_ResTruncError_Zero();

      if (energy) {

        Tconjugate = GetConjugateHeatVariable(val_marker, iVertex, 0)/Temperature_Ref;

//        node[iPoint]->SetSolution_Old(nDim+1, Tconjugate);
//        node[iPoint]->SetEnergy_ResTruncError_Zero();

        Normal = geometry->vertex[val_marker][iVertex]->GetNormal();

        Area = 0.0;
        for (iDim = 0; iDim < nDim; iDim++)
          Area += Normal[iDim]*Normal[iDim];
        Area = sqrt (Area);

        /*--- Compute closest normal neighbor ---*/

        Point_Normal = geometry->vertex[val_marker][iVertex]->GetNormal_Neighbor();

        /*--- Get coordinates of i & nearest normal and compute distance ---*/

        Coord_i = geometry->node[iPoint]->GetCoord();
        Coord_j = geometry->node[Point_Normal]->GetCoord();
        dist_ij = 0;
        for (iDim = 0; iDim < nDim; iDim++)
          dist_ij += (Coord_j[iDim]-Coord_i[iDim])*(Coord_j[iDim]-Coord_i[iDim]);
        dist_ij = sqrt(dist_ij);

        /*--- Compute the normal gradient in temperature using Twall ---*/

        dTdn = -(node[Point_Normal]->GetTemperature() - Tconjugate)/dist_ij;

        /*--- Get thermal conductivity ---*/

        thermal_conductivity = node[iPoint]->GetThermalConductivity();

        /*--- Apply a weak boundary condition for the energy equation.
        Compute the residual due to the prescribed heat flux. ---*/

        Res_Visc[nDim+1] = thermal_conductivity*dTdn*Area;

        /*--- Jacobian contribution for temperature equation. ---*/

        if (implicit) {
          su2double Edge_Vector[3];
          su2double dist_ij_2 = 0, proj_vector_ij = 0;
          for (iDim = 0; iDim < nDim; iDim++) {
            Edge_Vector[iDim] = Coord_j[iDim]-Coord_i[iDim];
            dist_ij_2 += Edge_Vector[iDim]*Edge_Vector[iDim];
            proj_vector_ij += Edge_Vector[iDim]*Normal[iDim];
          }
          if (dist_ij_2 == 0.0) proj_vector_ij = 0.0;
          else proj_vector_ij = proj_vector_ij/dist_ij_2;

          Jacobian_i[nDim+1][nDim+1] = -thermal_conductivity*proj_vector_ij;

          Jacobian.SubtractBlock(iPoint, iPoint, Jacobian_i);
        }

        /*--- Viscous contribution to the residual at the wall ---*/

        LinSysRes.SubtractBlock(iPoint, Res_Visc);

      }

      /*--- Enforce the no-slip boundary condition in a strong way by
       modifying the velocity-rows of the Jacobian (1 on the diagonal). ---*/

      if (implicit) {
        for (iVar = 1; iVar <= nDim; iVar++) {
          total_index = iPoint*nVar+iVar;
          Jacobian.DeleteValsRowi(total_index);
        }
//        if(energy) {
//          total_index = iPoint*nVar+nDim+1;
//          Jacobian.DeleteValsRowi(total_index);
//        }
      }

    }
  }
}<|MERGE_RESOLUTION|>--- conflicted
+++ resolved
@@ -2383,11 +2383,7 @@
                     (config->GetUnsteady_Simulation() == DT_STEPPING_2ND));
   
   /*--- Check if a verification solution is to be computed. ---*/
-<<<<<<< HEAD
-  if ((VerificationSolution) && (ExtIter == 0) && (!restart)) {
-=======
   if ((VerificationSolution) && (ExtIter == 0) && !restart) {
->>>>>>> 12163b6e
     
     /*--- Loop over the multigrid levels. ---*/
     for (iMesh = 0; iMesh <= config->GetnMGLevels(); iMesh++) {
