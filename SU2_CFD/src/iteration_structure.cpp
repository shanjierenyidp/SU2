--- conflicted
+++ resolved
@@ -608,7 +608,6 @@
   switch( config[val_iZone]->GetKind_Solver() ) {
       
     case EULER: case DISC_ADJ_EULER: case INC_EULER: case DISC_ADJ_INC_EULER:
-<<<<<<< HEAD
       config[val_iZone]->SetGlobalParam(EULER, RUNTIME_FLOW_SYS); break;
       
     case NAVIER_STOKES: case DISC_ADJ_NAVIER_STOKES: case INC_NAVIER_STOKES: case DISC_ADJ_INC_NAVIER_STOKES:
@@ -616,15 +615,6 @@
       
     case RANS: case DISC_ADJ_RANS: case INC_RANS: case DISC_ADJ_INC_RANS:
       config[val_iZone]->SetGlobalParam(RANS, RUNTIME_FLOW_SYS); break;
-=======
-      config[val_iZone]->SetGlobalParam(EULER, RUNTIME_FLOW_SYS, ExtIter); break;
-      
-    case NAVIER_STOKES: case DISC_ADJ_NAVIER_STOKES: case INC_NAVIER_STOKES: case DISC_ADJ_INC_NAVIER_STOKES:
-      config[val_iZone]->SetGlobalParam(NAVIER_STOKES, RUNTIME_FLOW_SYS, ExtIter); break;
-      
-    case RANS: case DISC_ADJ_RANS: case INC_RANS: case DISC_ADJ_INC_RANS:
-      config[val_iZone]->SetGlobalParam(RANS, RUNTIME_FLOW_SYS, ExtIter); break;
->>>>>>> c5276b02
       
   }
   
