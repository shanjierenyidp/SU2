﻿/*!
 * \file numerics_structure.hpp
 * \brief Headers of the main subroutines for the dumerical definition of the problem.
 *        The subroutines and functions are in the <i>numerics_structure.cpp</i>,
 *        <i>numerics_convective.cpp</i>, <i>numerics_viscous.cpp</i>, and
 *        <i>numerics_source.cpp</i> files.
 * \author F. Palacios, T. Economon
 * \version 7.0.0 "Blackbird"
 *
 * SU2 Project Website: https://su2code.github.io
 *
 * The SU2 Project is maintained by the SU2 Foundation 
 * (http://su2foundation.org)
 *
 * Copyright 2012-2019, SU2 Contributors (cf. AUTHORS.md)
 *
 * SU2 is free software; you can redistribute it and/or
 * modify it under the terms of the GNU Lesser General Public
 * License as published by the Free Software Foundation; either
 * version 2.1 of the License, or (at your option) any later version.
 *
 * SU2 is distributed in the hope that it will be useful,
 * but WITHOUT ANY WARRANTY; without even the implied warranty of
 * MERCHANTABILITY or FITNESS FOR A PARTICULAR PURPOSE. See the GNU
 * Lesser General Public License for more details.
 *
 * You should have received a copy of the GNU Lesser General Public
 * License along with SU2. If not, see <http://www.gnu.org/licenses/>.
 */

#pragma once

#include "../../Common/include/mpi_structure.hpp"

#include <cmath>
#include <iostream>
#include <limits>
#include <cstdlib>

#include "../../Common/include/config_structure.hpp"
#include "../../Common/include/geometry/elements/CElement.hpp"
#include "fluid_model.hpp"

using namespace std;

/*!
 * \class CNumerics
 * \brief Class for defining the numerical methods.
 * \author F. Palacios, T. Economon
 */
class CNumerics {
protected:
  unsigned short nDim, nVar;  /*!< \brief Number of dimensions and variables. */
  su2double Gamma;            /*!< \brief Fluid's Gamma constant (ratio of specific heats). */
  su2double Gamma_Minus_One;  /*!< \brief Fluids's Gamma - 1.0  . */
  su2double Minf;             /*!< \brief Free stream Mach number . */
  su2double Gas_Constant;     /*!< \brief Gas constant. */
  su2double *Vector;          /*!< \brief Auxiliary vector. */
  su2double *Enthalpy_formation; /*!< \brief Enthalpy of formation. */
  su2double Prandtl_Lam;         /*!< \brief Laminar Prandtl's number. */
  su2double Prandtl_Turb;        /*!< \brief Turbulent Prandtl's number. */
  
public:
  
  su2double
  **Flux_Tensor,      /*!< \brief Flux tensor (used for viscous and inviscid purposes. */
  *Proj_Flux_Tensor;  /*!< \brief Flux tensor projected in a direction. */
  
  su2double
  **tau,      /*!< \brief Viscous stress tensor. */
  **delta,    /*!< \brief Identity matrix. */
  **delta3;   /*!< \brief 3 row Identity matrix. */
  su2double
  *Diffusion_Coeff_i, /*!< \brief Species diffusion coefficients at point i. */
  *Diffusion_Coeff_j; /*!< \brief Species diffusion coefficients at point j. */
  su2double
  Laminar_Viscosity_i,   /*!< \brief Laminar viscosity at point i. */
  Laminar_Viscosity_j,   /*!< \brief Laminar viscosity at point j. */
  Laminar_Viscosity_id,  /*!< \brief Variation of laminar viscosity at point i. */
  Laminar_Viscosity_jd;  /*!< \brief Variation of laminar viscosity at point j. */
  su2double
  Thermal_Conductivity_i,    /*!< \brief Thermal conductivity at point i. */
  Thermal_Conductivity_j,    /*!< \brief Thermal conductivity at point j. */
  Thermal_Conductivity_ve_i, /*!< \brief Thermal conductivity at point i. */
  Thermal_Conductivity_ve_j, /*!< \brief Thermal conductivity at point j. */
  Thermal_Diffusivity_i,     /*!< \brief Thermal diffusivity at point i. */
  Thermal_Diffusivity_j;     /*!< \brief Thermal diffusivity at point j. */
  su2double
  Cp_i,               /*!< \brief Cp at point i. */
  Cp_j;               /*!< \brief Cp at point j. */
  su2double *Theta_v; /*!< \brief Characteristic vibrational temperature */
  su2double
  Eddy_Viscosity_i,  /*!< \brief Eddy viscosity at point i. */
  Eddy_Viscosity_j;  /*!< \brief Eddy viscosity at point j. */
  su2double
  turb_ke_i,  /*!< \brief Turbulent kinetic energy at point i. */
  turb_ke_j;  /*!< \brief Turbulent kinetic energy at point j. */
  su2double
  Pressure_i,  /*!< \brief Pressure at point i. */
  Pressure_j;  /*!< \brief Pressure at point j. */
  su2double
  GravityForce_i,  /*!< \brief Gravity force at point i. */
  GravityForce_j;  /*!< \brief Gravity force at point j. */
  su2double
  Density_i,  /*!< \brief Density at point i. */
  Density_j;  /*!< \brief Density at point j. */
  su2double
  DensityInc_i,  /*!< \brief Incompressible density at point i. */
  DensityInc_j;  /*!< \brief Incompressible density at point j. */
  su2double
  BetaInc2_i,  /*!< \brief Beta incompressible at point i. */
  BetaInc2_j;  /*!< \brief Beta incompressible at point j. */
  su2double
  Lambda_i,  /*!< \brief Spectral radius at point i. */
  Lambda_j;  /*!< \brief Spectral radius at point j. */
  su2double
  LambdaComb_i,  /*!< \brief Spectral radius at point i. */
  LambdaComb_j;  /*!< \brief Spectral radius at point j. */
  su2double
  SoundSpeed_i,  /*!< \brief Sound speed at point i. */
  SoundSpeed_j;  /*!< \brief Sound speed at point j. */
  su2double
  Enthalpy_i,  /*!< \brief Enthalpy at point i. */
  Enthalpy_j;  /*!< \brief Enthalpy at point j. */
  su2double
  dist_i,  /*!< \brief Distance of point i to the nearest wall. */
  dist_j;  /*!< \brief Distance of point j to the nearest wall. */
  su2double
  Temp_i,  /*!< \brief Temperature at point i. */
  Temp_j;  /*!< \brief Temperature at point j. */
  su2double
  *Temp_tr_i,  /*!< \brief Temperature transl-rot at point i. */
  *Temp_tr_j;  /*!< \brief Temperature transl-rot at point j. */
  su2double
  *Temp_vib_i, /*!< \brief Temperature vibrational at point i. */
  *Temp_vib_j; /*!< \brief Temperature vibrational at point j. */
  su2double
  *Und_Lapl_i,  /*!< \brief Undivided laplacians at point i. */
  *Und_Lapl_j;  /*!< \brief Undivided laplacians at point j. */
  su2double
  Sensor_i,  /*!< \brief Pressure sensor at point i. */
  Sensor_j;  /*!< \brief Pressure sensor at point j. */
  su2double
  *GridVel_i,  /*!< \brief Grid velocity at point i. */
  *GridVel_j;  /*!< \brief Grid velocity at point j. */
  su2double
  *U_i,           /*!< \brief Vector of conservative variables at point i. */
  *U_id,          /*!< \brief Vector of derivative of conservative variables at point i. */
  *UZeroOrder_i,  /*!< \brief Vector of conservative variables at point i without reconstruction. */
  *U_j,           /*!< \brief Vector of conservative variables at point j. */
  *UZeroOrder_j,  /*!< \brief Vector of conservative variables at point j without reconstruction. */
  *U_jd,          /*!< \brief Vector of derivative of conservative variables at point j. */
  *U_0,           /*!< \brief Vector of conservative variables at node 0. */
  *U_1,           /*!< \brief Vector of conservative variables at node 1. */
  *U_2,           /*!< \brief Vector of conservative variables at node 2. */
  *U_3;           /*!< \brief Vector of conservative variables at node 3. */
  su2double
  *V_i,     /*!< \brief Vector of primitive variables at point i. */
  *V_j;     /*!< \brief Vector of primitive variables at point j. */
  su2double
  *S_i,     /*!< \brief Vector of secondary variables at point i. */
  *S_j;     /*!< \brief Vector of secondary variables at point j. */
  su2double
  *Psi_i,    /*!< \brief Vector of adjoint variables at point i. */
  *Psi_j;    /*!< \brief Vector of adjoint variables at point j. */
  su2double
  *DeltaU_i,  /*!< \brief Vector of linearized variables at point i. */
  *DeltaU_j;  /*!< \brief Vector of linearized variables at point j. */
  su2double
  *TurbVar_i,   /*!< \brief Vector of turbulent variables at point i. */
  *TurbVar_id,  /*!< \brief Vector of derivative of turbulent variables at point i. */
  *TurbVar_j,   /*!< \brief Vector of turbulent variables at point j. */
  *TurbVar_jd;  /*!< \brief Vector of derivative of turbulent variables at point j. */
<<<<<<< HEAD
  su2double *TransVar_i,  /*!< \brief Vector of turbulent variables at point i. */
  *TransVar_j;      /*!< \brief Vector of turbulent variables at point j. */
  su2double *TurbPsi_i,  /*!< \brief Vector of adjoint turbulent variables at point i. */
  *TurbPsi_j;      /*!< \brief Vector of adjoint turbulent variables at point j. */
  su2double **ConsVar_Grad_i,  /*!< \brief Gradient of conservative variables at point i. */
  **ConsVar_Grad_j,      /*!< \brief Gradient of conservative variables at point j. */
  **ConsVar_Grad_0,      /*!< \brief Gradient of conservative variables at point 0. */
  **ConsVar_Grad_1,      /*!< \brief Gradient of conservative variables at point 1. */
  **ConsVar_Grad_2,      /*!< \brief Gradient of conservative variables at point 2. */
  **ConsVar_Grad_3,      /*!< \brief Gradient of conservative variables at point 3. */
  **ConsVar_Grad;        /*!< \brief Gradient of conservative variables which is a scalar. */
  su2double **PrimVar_Grad_i,  /*!< \brief Gradient of primitive variables at point i. */
  **PrimVar_Grad_j;      /*!< \brief Gradient of primitive variables at point j. */
  su2double **PsiVar_Grad_i,    /*!< \brief Gradient of adjoint variables at point i. */
  **PsiVar_Grad_j;      /*!< \brief Gradient of adjoint variables at point j. */
  su2double **TurbVar_Grad_i,  /*!< \brief Gradient of turbulent variables at point i. */
  **TurbVar_Grad_j;      /*!< \brief Gradient of turbulent variables at point j. */
  su2double **TransVar_Grad_i,  /*!< \brief Gradient of turbulent variables at point i. */
  **TransVar_Grad_j;      /*!< \brief Gradient of turbulent variables at point j. */
  su2double **TurbPsi_Grad_i,  /*!< \brief Gradient of adjoint turbulent variables at point i. */
  **TurbPsi_Grad_j;      /*!< \brief Gradient of adjoint turbulent variables at point j. */
  su2double *AuxVar_Grad_i,    /*!< \brief Gradient of an auxiliary variable at point i. */
  *AuxVar_Grad_j;        /*!< \brief Gradient of an auxiliary variable at point i. */
  su2double *RadVar_Source;  /*!< \brief Source term from the radiative heat transfer equation. */
  su2double *Coord_i,  /*!< \brief Cartesians coordinates of point i. */
=======
  su2double
  *TransVar_i,  /*!< \brief Vector of turbulent variables at point i. */
  *TransVar_j;  /*!< \brief Vector of turbulent variables at point j. */
  su2double
  *TurbPsi_i,  /*!< \brief Vector of adjoint turbulent variables at point i. */
  *TurbPsi_j;  /*!< \brief Vector of adjoint turbulent variables at point j. */
  su2double
  **ConsVar_Grad_i,  /*!< \brief Gradient of conservative variables at point i. */
  **ConsVar_Grad_j,  /*!< \brief Gradient of conservative variables at point j. */
  **ConsVar_Grad_0,  /*!< \brief Gradient of conservative variables at point 0. */
  **ConsVar_Grad_1,  /*!< \brief Gradient of conservative variables at point 1. */
  **ConsVar_Grad_2,  /*!< \brief Gradient of conservative variables at point 2. */
  **ConsVar_Grad_3,  /*!< \brief Gradient of conservative variables at point 3. */
  **ConsVar_Grad;    /*!< \brief Gradient of conservative variables which is a scalar. */
  su2double
  **PrimVar_Grad_i,  /*!< \brief Gradient of primitive variables at point i. */
  **PrimVar_Grad_j;  /*!< \brief Gradient of primitive variables at point j. */
  su2double
  **PsiVar_Grad_i,  /*!< \brief Gradient of adjoint variables at point i. */
  **PsiVar_Grad_j;  /*!< \brief Gradient of adjoint variables at point j. */
  su2double
  **TurbVar_Grad_i,  /*!< \brief Gradient of turbulent variables at point i. */
  **TurbVar_Grad_j;  /*!< \brief Gradient of turbulent variables at point j. */
  su2double
  **TransVar_Grad_i,  /*!< \brief Gradient of turbulent variables at point i. */
  **TransVar_Grad_j;  /*!< \brief Gradient of turbulent variables at point j. */
  su2double
  **TurbPsi_Grad_i,  /*!< \brief Gradient of adjoint turbulent variables at point i. */
  **TurbPsi_Grad_j;  /*!< \brief Gradient of adjoint turbulent variables at point j. */
  su2double
  *AuxVar_Grad_i,    /*!< \brief Gradient of an auxiliary variable at point i. */
  *AuxVar_Grad_j;    /*!< \brief Gradient of an auxiliary variable at point i. */
  su2double
  *Coord_i,      /*!< \brief Cartesians coordinates of point i. */
>>>>>>> d93803a6
  *Coord_j,      /*!< \brief Cartesians coordinates of point j. */
  *Coord_0,      /*!< \brief Cartesians coordinates of point 0 (Galerkin method, triangle). */
  *Coord_1,      /*!< \brief Cartesians coordinates of point 1 (Galerkin method, tetrahedra). */
  *Coord_2,      /*!< \brief Cartesians coordinates of point 2 (Galerkin method, triangle). */
  *Coord_3;      /*!< \brief Cartesians coordinates of point 3 (Galerkin method, tetrahedra). */
  unsigned short
  Neighbor_i,  /*!< \brief Number of neighbors of the point i. */
  Neighbor_j;  /*!< \brief Number of neighbors of the point j. */
  su2double
  *Normal,       /*!< \brief Normal vector, it norm is the area of the face. */
  *UnitNormal,   /*!< \brief Unitary normal vector. */
  *UnitNormald;  /*!< \brief derivatve of unitary normal vector. */
  su2double
  TimeStep,    /*!< \brief Time step useful in dual time method. */
  Area,        /*!< \brief Area of the face i-j. */
  Volume;      /*!< \brief Volume of the control volume around point i. */
  su2double
  Volume_n,      /*!< \brief Volume of the control volume at time n. */
  Volume_nM1,    /*!< \brief Volume of the control volume at time n-1. */
  Volume_nP1;    /*!< \brief Volume of the control volume at time n+1. */
  su2double
  *U_n,      /*!< \brief Vector of conservative variables at time n. */
  *U_nM1,    /*!< \brief Vector of conservative variables at time n-1. */
  *U_nP1;    /*!< \brief Vector of conservative variables at time n+1. */
  su2double vel2_inf;     /*!< \brief value of the square of freestream speed. */
  su2double
  *WindGust_i,  /*!< \brief Wind gust at point i. */
  *WindGust_j;  /*!< \brief Wind gust at point j. */
  su2double
  *WindGustDer_i,  /*!< \brief Wind gust derivatives at point i. */
  *WindGustDer_j;  /*!< \brief Wind gust derivatives at point j. */
  su2double *Vorticity_i, *Vorticity_j;    /*!< \brief Vorticity. */
  su2double StrainMag_i, StrainMag_j;      /*!< \brief Strain rate magnitude. */
  su2double Dissipation_i, Dissipation_j;  /*!< \brief Dissipation. */
  su2double Dissipation_ij;
    
  su2double *l, *m;

  su2double **MeanReynoldsStress; /*!< \brief Mean Reynolds stress tensor  */
  su2double **MeanPerturbedRSM;   /*!< \brief Perturbed Reynolds stress tensor  */
  bool using_uq;                  /*!< \brief Flag for UQ methodology  */
  su2double PerturbedStrainMag;   /*!< \brief Strain magnitude calculated using perturbed stress tensor  */
  unsigned short Eig_Val_Comp;    /*!< \brief Component towards which perturbation is perfromed */
  su2double uq_delta_b;           /*!< \brief Magnitude of perturbation */
  su2double uq_urlx;              /*!< \brief Under-relaxation factor for numerical stability */
  bool uq_permute;                /*!< \brief Flag for eigenvector permutation */

  /* Supporting data structures for the eigenspace perturbation for UQ methodology */
  su2double **A_ij, **newA_ij, **Eig_Vec, **New_Eig_Vec, **Corners;
  su2double *Eig_Val, *Barycentric_Coord, *New_Coord;

  /*!
   * \brief Constructor of the class.
   */
  CNumerics(void);
  
  /*!
   * \overload
   * \param[in] val_nDim - Number of dimensions of the problem.
   * \param[in] val_nVar - Number of variables of the problem.
   * \param[in] config - Definition of the particular problem.
   */
  CNumerics(unsigned short val_nDim, unsigned short val_nVar, CConfig *config);
  
  /*!
   * \brief Destructor of the class.
   */
  virtual ~CNumerics(void);
  
  /*!
   * \brief Compute the determinant of a 3 by 3 matrix.
   * \param[in] val_matrix 3 by 3 matrix.
   * \result Determinant of the matrix
   */
  su2double Determinant_3x3(su2double A00, su2double A01, su2double A02,
                            su2double A10, su2double A11, su2double A12,
                            su2double A20, su2double A21, su2double A22);
  
  /*!
   * \brief Set the solution at different times.
   * \param[in] val_u_nM1 Conservative solution at time n-1.
   * \param[in] val_u_n Conservative solution at time n.
   * \param[in] val_u_nP1 Conservative solution at time n+1.
   */
  void SetPastSol(su2double *val_u_nM1, su2double *val_u_n, su2double *val_u_nP1);
  
  /*!
   * \brief Set the control volume at different times.
   * \param[in] val_volume_nM1 - Control volume at time n-1.
   * \param[in] val_volume_n - Control volume at time n.
   * \param[in] val_volume_nP1 - Control volume at time n+1.
   */
  void SetPastVolume(su2double val_volume_nM1, su2double val_volume_n, su2double val_volume_nP1);
  
  /*!
   * \brief Set the time step.
   * \param[in] val_timestep - Value of the time step.
   */
  void SetTimeStep(su2double val_timestep);
  
  /*!
   * \brief Set the freestream velocity square.
   * \param[in] SetVelocity2_Inf - Value of the square of the freestream velocity.
   */
  void SetVelocity2_Inf(su2double val_velocity2);
  
  /*!
   * \brief Set the value of the vorticity
   * \param[in] val_vorticity - Value of the vorticity.
   */
  void SetVorticity(su2double *val_vorticity_i, su2double *val_vorticity_j);
  
  /*!
   * \brief Set the value of the rate of strain magnitude.
   * \param[in] val_StrainMag_i - Value of the magnitude of rate of strain at point i.
   * \param[in] val_StrainMag_j - Value of the magnitude of rate of strain at point j.
   */
  void SetStrainMag(su2double val_strainmag_i, su2double val_strainmag_j);
  
  /*!
   * \brief Set the value of the conservative variables.
   * \param[in] val_u_i - Value of the conservative variable at point i.
   * \param[in] val_u_j - Value of the conservative variable at point j.
   */
  void SetConservative(su2double *val_u_i, su2double *val_u_j);
  
  /*!
   * \brief Set the value of the conservative variables withour reconstruction.
   * \param[in] val_u_i - Value of the conservative variable at point i.
   * \param[in] val_u_j - Value of the conservative variable at point j.
   */
  void SetConservative_ZeroOrder(su2double *val_u_i, su2double *val_u_j);

  /*!
   * \brief Set the value of the primitive variables.
   * \param[in] val_v_i - Value of the primitive variable at point i.
   * \param[in] val_v_j - Value of the primitive variable at point j.
   */
  void SetPrimitive(su2double *val_v_i, su2double *val_v_j);
  
  /*!
   * \brief Set the value of the primitive variables.
   * \param[in] val_v_i - Value of the primitive variable at point i.
   * \param[in] val_v_j - Value of the primitive variable at point j.
   */
  void SetSecondary(su2double *val_s_i, su2double *val_s_j);
  
  /*!
   * \brief Set the value of the conservative variables.
   * \param[in] val_u_0 - Value of the conservative variable at point 0.
   * \param[in] val_u_1 - Value of the conservative variable at point 1.
   * \param[in] val_u_2 - Value of the conservative variable at point 2.
   */
  void SetConservative(su2double *val_u_0, su2double *val_u_1, su2double *val_u_2);
  
  /*!
   * \brief Set the value of the conservative variables.
   * \param[in] val_u_0 - Value of the conservative variable at point 0.
   * \param[in] val_u_1 - Value of the conservative variable at point 1.
   * \param[in] val_u_2 - Value of the conservative variable at point 2.
   * \param[in] val_u_3 - Value of the conservative variable at point 3.
   */
  void SetConservative(su2double *val_u_0, su2double *val_u_1, su2double *val_u_2, su2double *val_u_3);
  
  /*!
   * \brief Set the gradient of the conservative variables.
   * \param[in] val_consvar_grad_i - Gradient of the conservative variable at point i.
   * \param[in] val_consvar_grad_j - Gradient of the conservative variable at point j.
   */
  void SetConsVarGradient(su2double **val_consvar_grad_i, su2double **val_consvar_grad_j);
  
  /*!
   * \brief Set the gradient of the conservative variables.
   * \param[in] val_consvar_grad_0 - Gradient of the conservative variable at point 0.
   * \param[in] val_consvar_grad_1 - Gradient of the conservative variable at point 1.
   * \param[in] val_consvar_grad_2 - Gradient of the conservative variable at point 2.
   */
  void SetConsVarGradient(su2double **val_consvar_grad_0,
                          su2double **val_consvar_grad_1,
                          su2double **val_consvar_grad_2);
  
  /*!
   * \brief Set the gradient of the conservative variables.
   * \param[in] val_consvar_grad_0 - Gradient of the conservative variable at point 0.
   * \param[in] val_consvar_grad_1 - Gradient of the conservative variable at point 1.
   * \param[in] val_consvar_grad_2 - Gradient of the conservative variable at point 2.
   * \param[in] val_consvar_grad_3 - Gradient of the conservative variable at point 3.
   */
  void SetConsVarGradient(su2double **val_consvar_grad_0,
                          su2double **val_consvar_grad_1,
                          su2double **val_consvar_grad_2,
                          su2double **val_consvar_grad_3);
  
  /*!
   * \brief Set the gradient of the conservative variables.
   * \param[in] val_consvar_grad - Gradient of the conservative variable which is a scalar.
   */
  void SetConsVarGradient(su2double **val_consvar_grad);
  
  /*!
   * \brief Set the gradient of the primitive variables.
   * \param[in] val_primvar_grad_i - Gradient of the primitive variable at point i.
   * \param[in] val_primvar_grad_j - Gradient of the primitive variable at point j.
   */
  void SetPrimVarGradient(su2double **val_primvar_grad_i,
                          su2double **val_primvar_grad_j);
  
  /*!
   * \brief Set the value of the adjoint variable.
   * \param[in] val_psi_i - Value of the adjoint variable at point i.
   * \param[in] val_psi_j - Value of the adjoint variable at point j.
   */
  void SetAdjointVar(su2double *val_psi_i, su2double *val_psi_j);
  
  /*!
   * \brief Set the gradient of the adjoint variables.
   * \param[in] val_psivar_grad_i - Gradient of the adjoint variable at point i.
   * \param[in] val_psivar_grad_j - Gradient of the adjoint variable at point j.
   */
  void SetAdjointVarGradient(su2double **val_psivar_grad_i, su2double **val_psivar_grad_j);
  
  /*!
   * \brief Set the value of the turbulent variable.
   * \param[in] val_turbvar_i - Value of the turbulent variable at point i.
   * \param[in] val_turbvar_j - Value of the turbulent variable at point j.
   */
  void SetTurbVar(su2double *val_turbvar_i, su2double *val_turbvar_j);
  
  /*!
   * \brief Set the value of the turbulent variable.
   * \param[in] val_transvar_i - Value of the turbulent variable at point i.
   * \param[in] val_transvar_j - Value of the turbulent variable at point j.
   */
  void SetTransVar(su2double *val_transvar_i, su2double *val_transvar_j);
  
  /*!
   * \brief Set the gradient of the turbulent variables.
   * \param[in] val_turbvar_grad_i - Gradient of the turbulent variable at point i.
   * \param[in] val_turbvar_grad_j - Gradient of the turbulent variable at point j.
   */
  void SetTurbVarGradient(su2double **val_turbvar_grad_i, su2double **val_turbvar_grad_j);
  
  /*!
   * \brief Set the gradient of the turbulent variables.
   * \param[in] val_turbvar_grad_i - Gradient of the turbulent variable at point i.
   * \param[in] val_turbvar_grad_j - Gradient of the turbulent variable at point j.
   */
  void SetTransVarGradient(su2double **val_transvar_grad_i, su2double **val_transvar_grad_j);

  /*!
   * \brief Set the value of the adjoint turbulent variable.
   * \param[in] val_turbpsivar_i - Value of the adjoint turbulent variable at point i.
   * \param[in] val_turbpsivar_j - Value of the adjoint turbulent variable at point j.
   */
  void SetTurbAdjointVar(su2double *val_turbpsivar_i, su2double *val_turbpsivar_j);
  
  /*!
   * \brief Set the gradient of the adjoint turbulent variables.
   * \param[in] val_turbpsivar_grad_i - Gradient of the adjoint turbulent variable at point i.
   * \param[in] val_turbpsivar_grad_j - Gradient of the adjoint turbulent variable at point j.
   */
  void SetTurbAdjointGradient (su2double **val_turbpsivar_grad_i, su2double **val_turbpsivar_grad_j);
  
  /*!
   * \brief Set the value of the first blending function.
   * \param[in] val_F1_i - Value of the first Menter blending function at point i.
   * \param[in] val_F1_j - Value of the first Menter blending function at point j.
   */
  virtual void SetF1blending(su2double val_F1_i, su2double val_F1_j) {/* empty */};
  
  /*!
   * \brief Set the value of the second blending function.
   * \param[in] val_F1_i - Value of the second Menter blending function at point i.
   * \param[in] val_F1_j - Value of the second Menter blending function at point j.
   */
  virtual void SetF2blending(su2double val_F1_i, su2double val_F1_j) {/* empty */};
  
  /*!
   * \brief Set the value of the cross diffusion for the SST model.
   * \param[in] val_CDkw_i - Value of the cross diffusion at point i.
   * \param[in] val_CDkw_j - Value of the cross diffusion at point j.
   */
  virtual void SetCrossDiff(su2double val_CDkw_i, su2double val_CDkw_j) {/* empty */};
  
  /*!
   * \brief Set the gradient of the auxiliary variables.
   * \param[in] val_auxvargrad_i - Gradient of the auxiliary variable at point i.
   * \param[in] val_auxvargrad_j - Gradient of the auxiliary variable at point j.
   */
  void SetAuxVarGrad(su2double *val_auxvargrad_i, su2double *val_auxvargrad_j);
  
  /*!
   * \brief Set the diffusion coefficient
   * \param[in] val_diffusioncoeff_i - Value of the diffusion coefficients at i.
   * \param[in] val_diffusioncoeff_j - Value of the diffusion coefficients at j
   */
  void SetDiffusionCoeff(su2double* val_diffusioncoeff_i,
                         su2double* val_diffusioncoeff_j);
  
  /*!
   * \brief Set the laminar viscosity.
   * \param[in] val_laminar_viscosity_i - Value of the laminar viscosity at point i.
   * \param[in] val_laminar_viscosity_j - Value of the laminar viscosity at point j.
   */
  void SetLaminarViscosity(su2double val_laminar_viscosity_i,
                           su2double val_laminar_viscosity_j);
  
  /*!
   * \brief Set the thermal conductivity (translational/rotational)
   * \param[in] val_thermal_conductivity_i - Value of the thermal conductivity at point i.
   * \param[in] val_thermal_conductivity_j - Value of the thermal conductivity at point j.
   * \param[in] iSpecies - Value of the species.
   */
  void SetThermalConductivity(su2double val_thermal_conductivity_i,
                              su2double val_thermal_conductivity_j);
  
  /*!
   * \brief Set the thermal conductivity (translational/rotational)
   * \param[in] val_thermal_conductivity_i - Value of the thermal conductivity at point i.
   * \param[in] val_thermal_conductivity_j - Value of the thermal conductivity at point j.
   * \param[in] iSpecies - Value of the species.
   */
  void SetThermalConductivity_ve(su2double val_thermal_conductivity_ve_i,
                                 su2double val_thermal_conductivity_ve_j);
  
  /*!
   * \brief Set the thermal diffusivity (translational/rotational)
   * \param[in] val_thermal_diffusivity_i - Value of the thermal diffusivity at point i.
   * \param[in] val_thermal_diffusivity_j - Value of the thermal diffusivity at point j.
   * \param[in] iSpecies - Value of the species.
   */
  void SetThermalDiffusivity(su2double val_thermal_diffusivity_i,
                              su2double val_thermal_diffusivity_j);
  /*!
   * \brief Set the eddy viscosity.
   * \param[in] val_eddy_viscosity_i - Value of the eddy viscosity at point i.
   * \param[in] val_eddy_viscosity_j - Value of the eddy viscosity at point j.
   */
  void SetEddyViscosity(su2double val_eddy_viscosity_i,
                        su2double val_eddy_viscosity_j);
  
  /*!
   * \brief Set the turbulent kinetic energy.
   * \param[in] val_turb_ke_i - Value of the turbulent kinetic energy at point i.
   * \param[in] val_turb_ke_j - Value of the turbulent kinetic energy at point j.
   */
  void SetTurbKineticEnergy(su2double val_turb_ke_i, su2double val_turb_ke_j);
  
  /*!
   * \brief Set the value of the distance from the nearest wall.
   * \param[in] val_dist_i - Value of of the distance from point i to the nearest wall.
   * \param[in] val_dist_j - Value of of the distance from point j to the nearest wall.
   */
  void SetDistance(su2double val_dist_i, su2double val_dist_j);
  
  /*!
   * \brief Set coordinates of the points.
   * \param[in] val_coord_i - Coordinates of the point i.
   * \param[in] val_coord_j - Coordinates of the point j.
   */
  void SetCoord(su2double *val_coord_i, su2double *val_coord_j);
  
  /*!
   * \overload
   * \param[in] val_coord_0 - Coordinates of the point 0.
   * \param[in] val_coord_1 - Coordinates of the point 1.
   * \param[in] val_coord_2 - Coordinates of the point 2.
   */
  void SetCoord(su2double *val_coord_0, su2double *val_coord_1, su2double *val_coord_2);
  
  /*!
   * \overload
   * \param[in] val_coord_0 - Coordinates of the point 0.
   * \param[in] val_coord_1 - Coordinates of the point 1.
   * \param[in] val_coord_2 - Coordinates of the point 2.
   * \param[in] val_coord_3 - Coordinates of the point 3.
   */
  void SetCoord(su2double *val_coord_0, su2double *val_coord_1, su2double *val_coord_2,
                su2double *val_coord_3);
  
  /*!
   * \brief Set the velocity of the computational grid.
   * \param[in] val_gridvel_i - Grid velocity of the point i.
   * \param[in] val_gridvel_j - Grid velocity of the point j.
   */
  void SetGridVel(su2double *val_gridvel_i, su2double *val_gridvel_j);
  
  /*!
   * \brief Set the wind gust value.
   * \param[in] val_windgust_i - Wind gust of the point i.
   * \param[in] val_windgust_j - Wind gust of the point j.
   */
  void SetWindGust(su2double *val_windgust_i, su2double *val_windgust_j);
  
  /*!
   * \brief Set the wind gust derivatives values.
   * \param[in] val_windgust_i - Wind gust derivatives of the point i.
   * \param[in] val_windgust_j - Wind gust derivatives of the point j.
   */
  void SetWindGustDer(su2double *val_windgustder_i, su2double *val_windgustder_j);
  
  /*!
   * \brief Set the value of the pressure.
   * \param[in] val_pressure_i - Value of the pressure at point i.
   * \param[in] val_pressure_j - Value of the pressure at point j.
   */
  void SetPressure(su2double val_pressure_i, su2double val_pressure_j);
  
  /*!
   * \brief Set the value of the density for the incompressible solver.
   * \param[in] val_densityinc_i - Value of the pressure at point i.
   * \param[in] val_densityinc_j - Value of the pressure at point j.
   */
  void SetDensity(su2double val_densityinc_i, su2double val_densityinc_j);
  
  /*!
   * \brief Set the value of the beta for incompressible flows.
   * \param[in] val_betainc2_i - Value of beta for incompressible flows at point i.
   * \param[in] val_betainc2_j - Value of beta for incompressible flows at point j.
   */
  void SetBetaInc2(su2double val_betainc2_i, su2double val_betainc2_j);
  
  /*!
   * \brief Set the value of the sound speed.
   * \param[in] val_soundspeed_i - Value of the sound speed at point i.
   * \param[in] val_soundspeed_j - Value of the sound speed at point j.
   */
  void SetSoundSpeed(su2double val_soundspeed_i, su2double val_soundspeed_j);
  
  /*!
   * \brief Set the value of the temperature.
   * \param[in] val_temp_i - Value of the temperature at point i.
   * \param[in] val_temp_j - Value of the temperature at point j.
   */
  void SetTemperature(su2double val_temp_i, su2double val_temp_j);
  
  /*!
   * \brief Set the value of the enthalpy.
   * \param[in] val_enthalpy_i - Value of the enthalpy at point i.
   * \param[in] val_enthalpy_j - Value of the enthalpy at point j.
   */
  void SetEnthalpy(su2double val_enthalpy_i, su2double val_enthalpy_j);
  
  /*!
   * \brief Set the value of the spectral radius.
   * \param[in] val_lambda_i - Value of the spectral radius at point i.
   * \param[in] val_lambda_j - Value of the spectral radius at point j.
   */
  void SetLambda(su2double val_lambda_i, su2double val_lambda_j);
  
  /*!
   * \brief Set the value of undivided laplacian.
   * \param[in] val_und_lapl_i Undivided laplacian at point i.
   * \param[in] val_und_lapl_j Undivided laplacian at point j.
   */
  void SetUndivided_Laplacian(su2double *val_und_lapl_i, su2double *val_und_lapl_j);
  
  /*!
   * \brief Set the value of the pressure sensor.
   * \param[in] val_sensor_i Pressure sensor at point i.
   * \param[in] val_sensor_j Pressure sensor at point j.
   */
  void SetSensor(su2double val_sensor_i, su2double val_sensor_j);
  
  /*!
   * \brief Set the number of neighbor to a point.
   * \param[in] val_neighbor_i - Number of neighbor to point i.
   * \param[in] val_neighbor_j - Number of neighbor to point j.
   */
  void SetNeighbor(unsigned short val_neighbor_i, unsigned short val_neighbor_j);
  
  /*!
   * \brief Set the value of the normal vector to the face between two points.
   * \param[in] val_normal - Normal vector, the norm of the vector is the area of the face.
   */
  void SetNormal(su2double *val_normal);
  
  /*!
   * \brief Set the value of the volume of the control volume.
   * \param[in] val_volume Volume of the control volume.
   */
  void SetVolume(su2double val_volume);
  
  /*!
   * \brief Retrieves the value of the species density in the primitive variable vector.
   * \param[in] iRho_s
   */
  void SetRhosIndex(unsigned short val_Index);
  
  /*!
   * \brief Retrieves the value of the species density in the primitive variable vector.
   * \param[in] iRho_s
   */
  void SetRhoIndex(unsigned short val_Index);
  
  /*!
   * \brief Retrieves the value of the species density in the primitive variable vector.
   * \param[in] iRho_s
   */
  void SetPIndex(unsigned short val_Index);
  
  /*!
   * \brief Retrieves the value of the species density in the primitive variable vector.
   * \param[in] iRho_s
   */
  void SetTIndex(unsigned short val_Index);
  
  /*!
   * \brief Retrieves the value of the species density in the primitive variable vector.
   * \param[in] iRho_s
   */
  void SetTveIndex(unsigned short val_Index);
  
  /*!
   * \brief Retrieves the value of the velocity index in the primitive variable vector.
   * \param[in] i(rho*u)
   */
  void SetVelIndex(unsigned short val_Index);
  
  /*!
   * \brief Retrieves the value of the species density in the primitive variable vector.
   * \param[in] iRho_s
   */
  void SetHIndex(unsigned short val_Index);
  
  /*!
   * \brief Retrieves the value of the species density in the primitive variable vector.
   * \param[in] iRho_s
   */
  void SetAIndex(unsigned short val_Index);
  
  /*!
   * \brief Retrieves the value of the species density in the primitive variable vector.
   * \param[in] iRho_s
   */
  void SetRhoCvtrIndex(unsigned short val_Index);
  
  /*!
   * \brief Retrieves the value of the species density in the primitive variable vector.
   * \param[in] iRho_s
   */
  void SetRhoCvveIndex(unsigned short val_Index);
  
  /*!
   * \brief Sets the value of the derivative of pressure w.r.t. species density.
   * \param[in] iRho_s
   */
  void SetdPdU(su2double *val_dPdU_i, su2double *val_dPdU_j);
  
  /*!
   * \brief Sets the value of the derivative of temperature w.r.t. species density.
   * \param[in] iRho_s
   */
  void SetdTdU(su2double *val_dTdU_i, su2double *val_dTdU_j);
  
  /*!
   * \brief Sets the value of the derivative of vib-el. temperature w.r.t. species density.
   * \param[in] iRho_s
   */
  void SetdTvedU(su2double *val_dTvedU_i, su2double *val_dTvedU_j);
  
  /*!
  * \brief Sets the values of the roe dissipation.
  * \param[in] diss_i - Dissipation value at node i
  * \param[in] diss_j - Dissipation value at node j
  */
  void SetDissipation(su2double diss_i, su2double diss_j);
  
  /*!
  * \brief Get the final Roe dissipation factor.
  */
  su2double GetDissipation();
  
  /*!
   * \brief Get the inviscid fluxes.
   * \param[in] val_density - Value of the density.
   * \param[in] val_velocity - Value of the velocity.
   * \param[in] val_pressure - Value of the pressure.
   * \param[in] val_enthalpy - Value of the enthalpy.
   */
  void GetInviscidFlux(su2double val_density, su2double *val_velocity, su2double val_pressure, su2double val_enthalpy);
  
  /*!
   * \brief Compute the projected inviscid flux vector.
   * \param[in] val_density - Pointer to the density.
   * \param[in] val_velocity - Pointer to the velocity.
   * \param[in] val_pressure - Pointer to the pressure.
   * \param[in] val_enthalpy - Pointer to the enthalpy.
   * \param[in] val_normal - Normal vector, the norm of the vector is the area of the face.
   * \param[out] val_Proj_Flux - Pointer to the projected flux.
   */
  void GetInviscidProjFlux(su2double *val_density, su2double *val_velocity,
                           su2double *val_pressure, su2double *val_enthalpy,
                           su2double *val_normal, su2double *val_Proj_Flux);
    
  /*!
   * \brief Compute the projected inviscid flux vector for incompresible simulations
   * \param[in] val_density - Pointer to the density.
   * \param[in] val_velocity - Pointer to the velocity.
   * \param[in] val_pressure - Pointer to the pressure.
   * \param[in] val_betainc2 - Value of the artificial compresibility factor.
   * \param[in] val_normal - Normal vector, the norm of the vector is the area of the face.
   * \param[out] val_Proj_Flux - Pointer to the projected flux.
   */
  void GetInviscidIncProjFlux(su2double *val_density, su2double *val_velocity,
                                  su2double *val_pressure, su2double *val_betainc2,
                                  su2double *val_enthalpy,
                                  su2double *val_normal, su2double *val_Proj_Flux);

  /*!
   * \brief Compute the projection of the inviscid Jacobian matrices.
   * \param[in] val_velocity Pointer to the velocity.
   * \param[in] val_energy Value of the energy.
   * \param[in] val_normal - Normal vector, the norm of the vector is the area of the face.
   * \param[in] val_scale - Scale of the projection.
   * \param[out] val_Proj_Jac_tensor - Pointer to the projected inviscid Jacobian.
   */
  void GetInviscidProjJac(su2double *val_velocity, su2double *val_energy,
                          su2double *val_normal, su2double val_scale,
                          su2double **val_Proj_Jac_tensor);
  
  /*!
   * \brief Compute the projection of the inviscid Jacobian matrices (incompressible).
   * \param[in] val_density - Value of the density.
   * \param[in] val_velocity - Pointer to the velocity.
   * \param[in] val_betainc2 - Value of the artificial compresibility factor.
   * \param[in] val_normal - Normal vector, the norm of the vector is the area of the face.
   * \param[in] val_scale - Scale of the projection.
   * \param[out] val_Proj_Jac_tensor - Pointer to the projected inviscid Jacobian.
   */
  void GetInviscidIncProjJac(su2double *val_density, su2double *val_velocity,
                                 su2double *val_betainc2, su2double *val_normal,
                                 su2double val_scale,
                                 su2double **val_Proj_Jac_tensor);

  /*!
   * \brief Compute the projection of the inviscid Jacobian matrices (overload for low speed preconditioner version).
   * \param[in] val_density - Value of the density.
   * \param[in] val_velocity - Pointer to the velocity.
   * \param[in] val_betainc2 - Value of the artificial compresibility factor.
   * \param[in] val_cp - Value of the specific heat at constant pressure.
   * \param[in] val_temperature - Value of the temperature.
   * \param[in] val_dRhodT - Value of the derivative of density w.r.t. temperature.
   * \param[in] val_normal - Normal vector, the norm of the vector is the area of the face.
   * \param[in] val_scale - Scale of the projection.
   * \param[out] val_Proj_Jac_tensor - Pointer to the projected inviscid Jacobian.
   */
  void GetInviscidIncProjJac(su2double *val_density,
                                 su2double *val_velocity,
                                 su2double *val_betainc2,
                                 su2double *val_cp,
                                 su2double *val_temperature,
                                 su2double *val_dRhodT,
                                 su2double *val_normal,
                                 su2double val_scale,
                                 su2double **val_Proj_Jac_Tensor);

  /*!
   * \brief Compute the low speed preconditioning matrix.
   * \param[in] val_density - Value of the density.
   * \param[in] val_velocity - Pointer to the velocity.
   * \param[in] val_betainc2 - Value of the artificial compresibility factor.
   * \param[in] val_cp - Value of the specific heat at constant pressure.
   * \param[in] val_temperature - Value of the temperature.
   * \param[in] val_dRhodT - Value of the derivative of density w.r.t. temperature.
   * \param[out] val_Precon - Pointer to the preconditioning matrix.
   */
  void GetPreconditioner(su2double *val_density,
                         su2double *val_velocity,
                         su2double *val_betainc2,
                         su2double *val_cp,
                         su2double *val_temperature,
                         su2double *val_drhodt,
                         su2double **val_Precon);

  /*!
   * \brief Compute the projection of the preconditioned inviscid Jacobian matrices.
   * \param[in] val_density - Value of the density.
   * \param[in] val_velocity - Pointer to the velocity.
   * \param[in] val_betainc2 - Value of the artificial compresibility factor.
   * \param[in] val_normal - Normal vector, the norm of the vector is the area of the face.
   * \param[out] val_Proj_Jac_tensor - Pointer to the projected inviscid Jacobian.
   */
  void GetPreconditionedProjJac(su2double *val_density,
                                su2double *val_velocity,
                                su2double *val_betainc2,
                                su2double *val_normal,
                                su2double **val_Proj_Jac_Tensor);

  /*!
   * \brief Compute the projection of the inviscid Jacobian matrices for general fluid model.
   * \param[in] val_velocity Pointer to the velocity.
   * \param[in] val_energy Value of the energy.
   * \param[in] val_normal - Normal vector, the norm of the vector is the area of the face.
   * \param[in] val_scale - Scale of the projection.
   * \param[out] val_Proj_Jac_tensor - Pointer to the projected inviscid Jacobian.
   */
  void GetInviscidProjJac(su2double *val_velocity, su2double *val_enthalphy,
                          su2double *val_chi, su2double *val_kappa,
                          su2double *val_normal, su2double val_scale,
                          su2double **val_Proj_Jac_tensor);
  
  /*!
   * \brief Mapping between primitives variables P and conservatives variables C.
   * \param[in] val_Mean_PrimVar - Mean value of the primitive variables.
   * \param[in] val_Mean_PrimVar - Mean Value of the secondary variables.
   * \param[out] val_Jac_PC - Pointer to the Jacobian dPdC.
   */
  void GetPrimitive2Conservative (su2double *val_Mean_PrimVar,
                                  su2double *val_Mean_SecVar,
                                  su2double **val_Jac_PC);
  
  /*!
   * \overload
   * \brief Computation of the matrix P for a generic fluid model
   * \param[in] val_density - Value of the density.
   * \param[in] val_velocity - Value of the velocity.
   * \param[in] val_soundspeed - Value of the sound speed.
   * \param[in] val_enthalpy - Value of the Enthalpy
   * \param[in] val_chi - Value of the derivative of Pressure with respect to the Density.
   * \param[in] val_kappa - Value of the derivative of Pressure with respect to the volume specific Static Energy.
   * \param[in] val_normal - Normal vector, the norm of the vector is the area of the face.
   * \param[out] val_p_tensor - Pointer to the P matrix.
   */
  void GetPMatrix(su2double *val_density, su2double *val_velocity,
                  su2double *val_soundspeed, su2double *val_enthalpy, su2double *val_chi, su2double *val_kappa,
                  su2double *val_normal, su2double **val_p_tensor);
  
  /*!
   * \brief Computation of the matrix P, this matrix diagonalize the conservative Jacobians in
   *        the form $P^{-1}(A.Normal)P=Lambda$.
   * \param[in] val_density - Value of the density.
   * \param[in] val_velocity - Value of the velocity.
   * \param[in] val_soundspeed - Value of the sound speed.
   * \param[in] val_normal - Normal vector, the norm of the vector is the area of the face.
   * \param[out] val_p_tensor - Pointer to the P matrix.
   */
  void GetPMatrix(su2double *val_density, su2double *val_velocity,
                  su2double *val_soundspeed, su2double *val_normal,
                  su2double **val_p_tensor);
  
  /*!
   * \brief Computation of the matrix Rinv*Pe.
   * \param[in] Beta2 - A variable in used to define Pe matrix.
   * \param[in] val_enthalpy - value of the enthalpy.
   * \param[in] val_soundspeed - value of the sound speed.
   * \param[in] val_density - value of the density.
   * \param[in] val_velocity - value of the velocity.
   * \param[out] val_invR_invPe - Pointer to the matrix of conversion from entropic to conserved variables.
   */
  void GetinvRinvPe(su2double Beta2, su2double val_enthalpy, su2double val_soundspeed,
                    su2double val_density, su2double* val_velocity,
                    su2double** val_invR_invPe);
    
  /*!
   * \brief Computation of the matrix R.
   * \param[in] val_pressure - value of the pressure.
   * \param[in] val_soundspeed - value of the sound speed.
   * \param[in] val_density - value of the density.
   * \param[in] val_velocity - value of the velocity.
   * \param[out] val_invR_invPe - Pointer to the matrix of conversion from entropic to conserved variables.
   */

  void GetRMatrix(su2double val_pressure, su2double val_soundspeed,
                  su2double val_density, su2double* val_velocity,
                  su2double** val_invR_invPe);
	/*!
	 * \brief Computation of the matrix R.
	 * \param[in] val_soundspeed - value of the sound speed.
	 * \param[in] val_density - value of the density.
	 * \param[out] R_Matrix - Pointer to the matrix of conversion from entropic to conserved variables.
	 */
	void GetRMatrix(su2double val_soundspeed, su2double val_density, su2double **R_Matrix);

	/*!
	 * \brief Computation of the matrix R.
	 * \param[in] val_soundspeed - value of the sound speed.
	 * \param[in] val_density - value of the density.
	 * \param[out] L_Matrix - Pointer to the matrix of conversion from conserved to entropic variables.
	 */
	void GetLMatrix(su2double val_soundspeed, su2double val_density, su2double **L_Matrix);

  /*!
   * \brief Computation of the flow Residual Jacoboan Matrix for Non Reflecting BC.
   * \param[in] val_soundspeed - value of the sound speed.
   * \param[in] val_density - value of the density.
   * \param[out] R_c - Residual Jacoboan Matrix
   * \param[out] R_c_inv- inverse of the Residual Jacoboan Matrix .
   */
  void ComputeResJacobianGiles(CFluidModel *FluidModel, su2double pressure, su2double density, su2double *turboVel,
                               su2double alphaInBC, su2double gammaInBC,  su2double **R_c, su2double **R_c_inv);

  /*!
   * \brief Computate the inverse of a 3x3 matrix
   * \param[in]  matrix     - the matrix to invert
   * \param[out] invMatrix  - inverse matrix.
   */
  void InvMatrix3D(su2double **matrix, su2double **invMatrix);

  /*!
   * \brief Computate the inverse of a 4x4 matrix
   * \param[in]  matrix    - the matrix to invert
   * \param[out] invMatrix - inverse matrix.
   */
  void InvMatrix4D(su2double **matrix, su2double **invMatrix);

  /*!
   * \brief Computation of the matrix R.
   * \param[in] val_soundspeed - value of the sound speed.
   * \param[in] val_density - value of the density.
   * \param[in] prim_jump - pointer to the vector containing the primitive variable jump (drho, dV, dp).
   * \param[out]char_jump - pointer to the vector containing the characteristic variable jump.
   */
  void GetCharJump(su2double val_soundspeed, su2double val_density, su2double *prim_jump, su2double *char_jump);

  /*!
   * \brief Computation of the matrix Td, this matrix diagonalize the preconditioned conservative Jacobians
   *        in the form $Tg |Lambda| Td = Pc{-1}|Pc (A.Normal)|$.
   * \param[in] Beta2 - A variable in used to define absPeJacobian matrix.
   * \param[in] r_hat - A variable in used to define absPeJacobian matrix.
   * \param[in] s_hat - A variable in used to define absPeJacobian matrix.
   * \param[in] t_hat - A variable in used to define absPeJacobian matrix.
   * \param[in] rB2a2 - A variable in used to define absPeJacobian matrix.
   * \param[in] val_Lambda - Eigenvalues of the Preconditioned Jacobian.
   * \param[in] val_normal - Normal vector, the norm of the vector is the area of the face.
   * \param[out] val_absPeJac - Pointer to the Preconditioned Jacobian matrix.
   */
  void GetPrecondJacobian(su2double Beta2, su2double r_hat, su2double s_hat, su2double t_hat, su2double rB2a2, su2double* val_Lambda, su2double* val_normal, su2double** val_absPeJac);

  
  /*!
   * \brief Computation of the matrix P^{-1}, this matrix diagonalize the conservative Jacobians
   * in the form $P^{-1}(A.Normal)P=Lambda$.
   * \param[in] val_density - Value of the density.
   * \param[in] val_velocity - Value of the velocity.
   * \param[in] val_soundspeed - Value of the sound speed.
   * \param[in] val_normal - Normal vector, the norm of the vector is the area of the face.
   * \param[out] val_invp_tensor - Pointer to inverse of the P matrix.
   */
  void GetPMatrix_inv(su2double **val_invp_tensor, su2double *val_density,
                      su2double *val_velocity, su2double *val_soundspeed,
                      su2double *val_chi, su2double *val_kappa,
                      su2double *val_normal);
  
  /*!
   * \brief Computation of the matrix P^{-1}, this matrix diagonalize the conservative Jacobians
   *        in the form $P^{-1}(A.Normal)P=Lambda$.
   * \param[in] val_density - Value of the density.
   * \param[in] val_velocity - Value of the velocity.
   * \param[in] val_soundspeed - Value of the sound speed.
   * \param[in] val_normal - Normal vector, the norm of the vector is the area of the face.
   * \param[out] val_invp_tensor - Pointer to inverse of the P matrix.
   */
  void GetPMatrix_inv(su2double *val_density, su2double *val_velocity,
                      su2double *val_soundspeed, su2double *val_normal,
                      su2double **val_invp_tensor);
  
  /*!
   * \brief Compute viscous residual and jacobian.
   */
  void GetAdjViscousFlux_Jac(su2double Pressure_i, su2double Pressure_j, su2double Density_i, su2double Density_j,
                             su2double ViscDens_i, su2double ViscDens_j, su2double *Velocity_i, su2double *Velocity_j,
                             su2double sq_vel_i, su2double sq_vel_j,
                             su2double XiDens_i, su2double XiDens_j, su2double **Mean_GradPhi, su2double *Mean_GradPsiE,
                             su2double dPhiE_dn, su2double *Normal, su2double *Edge_Vector, su2double dist_ij_2, su2double *val_residual_i,
                             su2double *val_residual_j,
                             su2double **val_Jacobian_ii, su2double **val_Jacobian_ij, su2double **val_Jacobian_ji,
                             su2double **val_Jacobian_jj, bool implicit);
  
  /*!
   * \brief Computation of the projected inviscid lambda (eingenvalues).
   * \param[in] val_velocity - Value of the velocity.
   * \param[in] val_soundspeed - Value of the sound speed.
   * \param[in] val_normal - Normal vector, the norm of the vector is the area of the face.
   * \param[in] val_Lambda_Vector - Pointer to Lambda matrix.
   */
  void GetJacInviscidLambda_fabs(su2double *val_velocity, su2double val_soundspeed,
                                 su2double *val_normal, su2double *val_Lambda_Vector);
  
  /*!
   * \brief Compute the numerical residual.
   * \param[out] val_residual - Pointer to the total residual.
   * \param[in] config - Definition of the particular problem.
   */
  virtual void ComputeResidual(su2double *val_residual, CConfig *config);
  
  /*!
   * \overload
   * \param[out] val_residual_i - Pointer to the total residual at point i.
   * \param[out] val_residual_j - Pointer to the total residual at point j.
   */
  virtual void ComputeResidual(su2double *val_residual_i, su2double *val_residual_j);
  
  virtual void ComputeResidual_TransLM(su2double *val_residual,
                                       su2double **val_Jacobian_i,
                                       su2double **val_Jacobian_j, CConfig *config,
                                       su2double &gamma_sep) ;
  
  /*!
   * \overload
   * \param[out] val_residual_i - Pointer to the total residual at point i.
   * \param[out] val_residual_j - Pointer to the total residual at point j.
   * \param[in] config - Definition of the particular problem.
   */
  virtual void ComputeResidual(su2double *val_residual_i,
                               su2double *val_residual_j, CConfig *config);
  
  /*!
   * \overload
   * \param[out] val_residual - Pointer to the total residual.
   * \param[out] val_Jacobian_i - Jacobian of the numerical method at node i (implicit computation).
   * \param[out] val_Jacobian_j - Jacobian of the numerical method at node j (implicit computation).
   * \param[in] config - Definition of the particular problem.
   */
  virtual void ComputeResidual(su2double *val_residual, su2double **val_Jacobian_i,
                               su2double **val_Jacobian_j, CConfig *config);
  
  /*!
   * \overload
   * \param[out] val_residual - Pointer to the total residual.
   * \param[out] val_Jacobian_i - Jacobian of the numerical method at node i (implicit computation).
   * \param[out] val_Jacobian_j - Jacobian of the numerical method at node j (implicit computation).
   * \param[out] val_JacobianMeanFlow_i - Jacobian of the numerical method at node i (implicit computation).
   * \param[out] val_JacobianMeanFlow_j - Jacobian of the numerical method at node j (implicit computation).
   * \param[in] config - Definition of the particular problem.
   */
  virtual void ComputeResidual(su2double *val_residual, su2double **val_Jacobian_i,
                               su2double **val_Jacobian_j,
                               su2double **val_JacobianMeanFlow_i,
                               su2double **val_JacobianMeanFlow_j,
                               CConfig *config);
  
  /*!
   * \overload
   * \param[out] val_Jacobian_i - Jacobian of the numerical method at node i (implicit computation).
   * \param[out] val_Jacobian_j - Jacobian of the numerical method at node j (implicit computation).
   * \param[in] config - Definition of the particular problem.
   */
  virtual void ComputeResidual(su2double **val_Jacobian_i, su2double **val_Jacobian_j,
                               CConfig *config);
  
  /*!
   * \overload
   * \param[out] val_resconv - Pointer to the convective residual.
   * \param[out] val_resvisc - Pointer to the artificial viscosity residual.
   * \param[out] val_Jacobian_i - Jacobian of the numerical method at node i (implicit computation).
   * \param[out] val_Jacobian_j - Jacobian of the numerical method at node j (implicit computation).
   * \param[in] config - Definition of the particular problem.
   */
  virtual void ComputeResidual(su2double *val_resconv, su2double *val_resvisc,
                               su2double **val_Jacobian_i, su2double **val_Jacobian_j,
                               CConfig *config);
  
  /*!
   * \overload
   * \param[out] val_residual_i - Pointer to the total residual at point i.
   * \param[out] val_residual_j - Pointer to the total viscosity residual at point j.
   * \param[out] val_Jacobian_ii - Jacobian of the numerical method at node i (implicit computation) from node i.
   * \param[out] val_Jacobian_ij - Jacobian of the numerical method at node i (implicit computation) from node j.
   * \param[out] val_Jacobian_ji - Jacobian of the numerical method at node j (implicit computation) from node i.
   * \param[out] val_Jacobian_jj - Jacobian of the numerical method at node j (implicit computation) from node j.
   * \param[in] config - Definition of the particular problem.
   */
  virtual void ComputeResidual(su2double *val_residual_i, su2double *val_residual_j,
                               su2double **val_Jacobian_ii,
                               su2double **val_Jacobian_ij,
                               su2double **val_Jacobian_ji,
                               su2double **val_Jacobian_jj, CConfig *config);
  
  /*!
   * \overload
   * \param[out] val_resconv_i - Pointer to the convective residual at point i.
   * \param[out] val_resvisc_i - Pointer to the artificial viscosity residual at point i.
   * \param[out] val_resconv_j - Pointer to the convective residual at point j.
   * \param[out] val_resvisc_j - Pointer to the artificial viscosity residual at point j.
   * \param[out] val_Jacobian_ii - Jacobian of the numerical method at node i (implicit computation) from node i.
   * \param[out] val_Jacobian_ij - Jacobian of the numerical method at node i (implicit computation) from node j.
   * \param[out] val_Jacobian_ji - Jacobian of the numerical method at node j (implicit computation) from node i.
   * \param[out] val_Jacobian_jj - Jacobian of the numerical method at node j (implicit computation) from node j.
   * \param[in] config - Definition of the particular problem.
   */
  virtual void ComputeResidual(su2double *val_resconv_i, su2double *val_resvisc_i,
                               su2double *val_resconv_j, su2double *val_resvisc_j,
                               su2double **val_Jacobian_ii,
                               su2double **val_Jacobian_ij,
                               su2double **val_Jacobian_ji,
                               su2double **val_Jacobian_jj, CConfig *config);
  
  /*!
   * \overload
   * \param[out] val_stiffmatrix_elem - Stiffness matrix for Galerkin computation.
   * \param[in] config - Definition of the particular problem.
   */
  virtual void ComputeResidual(su2double **val_stiffmatrix_elem, CConfig *config);
  
  /*!
   * \overload
   * \param[in] config - Definition of the particular problem.
   * \param[out] val_residual - residual of the source terms
   * \param[out] val_Jacobian_i - Jacobian of the source terms
   */
  virtual void ComputeResidual(su2double *val_residual, su2double **val_Jacobian_i,
                               CConfig *config);
  
  /*!
   * \overload
   * \param[out] - Matrix for storing the constants to be used in the calculation of the equilibrium extent of reaction Keq.
   * \param[in] config - Definition of the particular problem.
   */
  virtual void GetEq_Rxn_Coefficients(su2double **EqnRxnConstants, CConfig *config);
  
  /*!
   * \brief Residual for source term integration.
   * \param[out] val_residual - Pointer to the source residual containing chemistry terms.
   * \param[in] config - Definition of the particular problem.
   */
  virtual void ComputeResidual_Axisymmetric(su2double *val_residual, CConfig *config);
  
  /*!
   * \brief Residual for source term integration.
   * \param[out] val_residual - Pointer to the source residual containing chemistry terms.
   * \param[in] config - Definition of the particular problem.
   */
  virtual void ComputeResidual_Axisymmetric_ad(su2double *val_residual, su2double *val_residuald, CConfig *config);
  
  /*!
   * \brief Calculation of axisymmetric source term Jacobian
   * \param[out] val_Jacobian_i - Jacobian of the numerical method at node i (implicit computation).
   * \param[in] config - Definition of the particular problem.
   */
  virtual void SetJacobian_Axisymmetric(su2double **val_Jacobian_i, CConfig *config);
  
  /*!
   * \brief Calculation of the translational-vibrational energy exchange source term
   * \param[in] config - Definition of the particular problem.
   * \param[out] val_residual - residual of the source terms
   * \param[out] val_Jacobian_i - Jacobian of the source terms
   */
  virtual void ComputeVibRelaxation(su2double *val_residual, su2double **val_Jacobian_i, CConfig *config);
  
  /*!
   * \brief Calculation of the chemistry source term
   * \param[in] config - Definition of the particular problem.
   * \param[out] val_residual - residual of the source terms
   * \param[out] val_Jacobian_i - Jacobian of the source terms
   */
  virtual void ComputeChemistry(su2double *val_residual, su2double **val_Jacobian_i, CConfig *config);
  
  /*!
   * \brief Calculates constants used for Keq correlation.
   * \param[out] A - Pointer to coefficient array.
   * \param[in] val_reaction - Reaction number indicator.
   * \param[in] config - Definition of the particular problem.
   */
  virtual void GetKeqConstants(su2double *A, unsigned short val_reaction, CConfig *config);
  
  /*!
   * \brief Set intermittency for numerics (used in SA with LM transition model)
   */
  virtual void SetIntermittency(su2double intermittency_in);
  
  /*!
   * \brief Residual for source term integration.
   * \param[in] val_production - Value of the Production.
   */
  virtual void SetProduction(su2double val_production);
  
  /*!
   * \brief Residual for source term integration.
   * \param[in] val_destruction - Value of the Destruction.
   */
  virtual void SetDestruction(su2double val_destruction);
  
  /*!
   * \brief Residual for source term integration.
   * \param[in] val_crossproduction - Value of the CrossProduction.
   */
  virtual void SetCrossProduction(su2double val_crossproduction);
  
  /*!
   * \brief Residual for source term integration.
   * \param[in] val_production - Value of the Production.
   */
  virtual su2double GetProduction(void);
  
  /*!
   * \brief Residual for source term integration.
   * \param[in] val_destruction - Value of the Destruction.
   */
  virtual su2double GetDestruction(void);
  
  /*!
   * \brief Residual for source term integration.
   * \param[in] val_crossproduction - Value of the CrossProduction.
   */
  virtual su2double GetCrossProduction(void);

  /*!
   * \brief A virtual member.
   */
  virtual su2double GetGammaBC(void);
  
  /*!
   * \overload
   * \param[out] val_Jacobian_i - Jacobian of the numerical method at node i
   * \param[in] config - Definition of the particular problem.
   */
  virtual void ComputeResidual(su2double **val_Jacobian_i,
                               su2double *val_Jacobian_mui,
                               su2double ***val_Jacobian_gradi, CConfig *config);
  
  /*!
   * \overload
   * \param[out] val_Jacobian_i - Jacobian of the numerical method at node i
   * \param[in] config - Definition of the particular problem.
   */
  virtual void ComputeResidual(su2double **val_Jacobian_i,
                               su2double *val_Jacobian_mui,
                               su2double ***val_Jacobian_gradi,
                               su2double **val_Jacobian_j,
                               su2double *val_Jacobian_muj,
                               su2double ***val_Jacobian_gradj, CConfig *config);

  /*!
   * \brief A virtual member to compute the tangent matrix in structural problems
   * \param[in] element_container - Element structure for the particular element integrated.
   */
  virtual void Compute_Tangent_Matrix(CElement *element_container, CConfig *config);

  /*!
   * \brief A virtual member to compute the nodal stress term in non-linear structural problems
   * \param[in] element_container - Definition of the particular element integrated.
   */
  virtual void Compute_NodalStress_Term(CElement *element_container, CConfig *config);

  /*!
   * \brief Set the element-based local Young's modulus in mesh problems
   * \param[in] iElem - Element index.
   * \param[in] val_E - Value of elasticity modulus.
   */
  virtual void SetMeshElasticProperties(unsigned long iElem, su2double val_E);

  /*!
   * \brief A virtual member to set the value of the design variables
   * \param[in] i_DV - Index of the design variable.
   * \param[in] val_DV - Value of the design variable
   */
  virtual void Set_DV_Val(unsigned short i_DV, su2double val_DV);

  /*!
   * \brief A virtual member to retrieve the value of the design variables
   * \param[in] i_DV - Index of the design variable.
   */
  virtual su2double Get_DV_Val(unsigned short i_DV) const;

  /*!
   * \brief A virtual member to set the electric field
   * \param[in] EField_DV - New electric field computed by adjoint methods.
   */
  virtual void Set_ElectricField(unsigned short i_DV, su2double val_EField);

  /*!
   * \brief A virtual member to set the material properties
   * \param[in] iVal - Index of the region of concern
   * \param[in] val_E - Value of the Young Modulus.
   * \param[in] val_Nu - Value of the Poisson's ratio.
   */
  virtual void SetMaterial_Properties(unsigned short iVal, su2double val_E, su2double val_Nu);

  /*!
   * \brief A virtual member to set the material properties
   * \param[in] iVal - Index of the region of concern
   * \param[in] val_Rho - Value of the density (inertial effects).
   * \param[in] val_Rho_DL - Value of the density (dead load effects).
   */
  virtual void SetMaterial_Density(unsigned short iVal, su2double val_Rho, su2double val_Rho_DL);

  /*!
   * \brief A virtual member to compute the mass matrix
   * \param[in] element_container - Element structure for the particular element integrated.
   */
  virtual void Compute_Mass_Matrix(CElement *element_container, CConfig *config);

  /*!
   * \brief A virtual member to compute the residual component due to dead loads
   * \param[in] element_container - Element structure for the particular element integrated.
   */
  virtual void Compute_Dead_Load(CElement *element_container, CConfig *config);

  /*!
   * \brief A virtual member to compute the averaged nodal stresses
   * \param[in] element_container - Element structure for the particular element integrated.
   */
  virtual void Compute_Averaged_NodalStress(CElement *element_container, CConfig *config);

  /*!
   * \brief Set the value of the radiation variable.
   * \param[in] val_radvar_i - Value of the turbulent variable at point i.
   * \param[in] val_radvar_j - Value of the turbulent variable at point j.
   */
  virtual void SetRadVar(su2double *val_radvar_i, su2double *val_radvar_j);

  /*!
   * \brief Set the gradient of the radiation variables.
   * \param[in] val_radvar_grad_i - Gradient of the turbulent variable at point i.
   * \param[in] val_radvar_grad_j - Gradient of the turbulent variable at point j.
   */
  virtual void SetRadVarGradient(su2double **val_radvar_grad_i, su2double **val_radvar_grad_j);

  /*!
   * \brief Set the gradient of the radiation variables.
   * \param[in] val_radvar_source - Source term (and jacobian term) of the radiative heat transfer.
   */
  void SetRadVarSource(su2double *val_radvar_source);

  /*!
   * \brief Computes a basis of orthogonal vectors from a suppled vector
   * \param[in] config - Normal vector
   */
  void CreateBasis(su2double *val_Normal);
  
  /*!
   * \brief Set the value of the Tauwall
   * \param[in] val_tauwall_i - Tauwall at point i
   * \param[in] val_tauwall_j - Tauwall at point j
   */
  virtual void SetTauWall(su2double val_tauwall_i, su2double val_tauwall_j);
  
  /*!
   * \brief - Calculate the central/upwind blending function for a face
   *
   * At its simplest level, this function will calculate the average
   * value of the "Roe dissipation" or central/upwind blending function
   * at a face. If Ducros shock sensors are used, then this method will
   * also adjust the central/upwind blending to account for shocks.
   *
   * \param[in] Dissipation_i - Value of the blending function at point i
   * \param[in] Dissipation_j - Value of the bledning function at point j
   * \param[in] Sensor_i - Shock sensor at point i
   * \param[in] Sensor_j - Shock sensor at point j
   * \param[out] Dissipation_ij - Blending parameter at face
   */
  void SetRoe_Dissipation(const su2double Dissipation_i,
                          const su2double Dissipation_j,
                          const su2double Sensor_i, const su2double Sensor_j,
                          su2double& Dissipation_ij, CConfig *config);

  /*!
   * \brief Setting the UQ framework usage
   * \param[in] val_using_uq
   */
  void SetUsing_UQ(bool val_using_uq);

  /*!
   * \brief Decomposes the symmetric matrix A_ij, into eigenvectors and eigenvalues
   * \param[in] A_i: symmetric matrix to be decomposed
   * \param[in] Eig_Vec: strores the eigenvectors
   * \param[in] Eig_Val: stores the eigenvalues
   * \param[in] n: order of matrix A_ij
   */
  static void EigenDecomposition(su2double **A_ij, su2double **Eig_Vec, su2double *Eig_Val, unsigned short n);

  /*!
   * \brief Recomposes the eigenvectors and eigenvalues into a matrix
   * \param[in] A_ij: recomposed matrix
   * \param[in] Eig_Vec: eigenvectors
   * \param[in] Eig_Val: eigenvalues
   * \param[in] n: order of matrix A_ij
   */
  static void EigenRecomposition(su2double **A_ij, su2double **Eig_Vec, su2double *Eig_Val, unsigned short n);

  /*!
   * \brief tred2
   * \param[in] V: matrix that needs to be decomposed
   * \param[in] d: holds eigenvalues
   * \param[in] e: supplemental data structure
   * \param[in] n: order of matrix V
   */
  static void tred2(su2double **V, su2double *d, su2double *e, unsigned short n);

  /*!
   * \brief tql2
   * \param[in] V: matrix that will hold the eigenvectors
   * \param[in] d: array that will hold the ordered eigenvalues
   * \param[in] e: supplemental data structure
   * \param[in] n: order of matrix V

   */
  static void tql2(su2double **V, su2double *d, su2double *e, unsigned short n);
  
};

/*!
 * \class CUpwCUSP_Flow
 * \brief Class for centered scheme - CUSP.
 * \ingroup ConvDiscr
 * \author F. Palacios
 */
class CUpwCUSP_Flow : public CNumerics {
  
private:
  su2double *Velocity_i, *Velocity_j, *ProjFlux_i, *ProjFlux_j;
  bool implicit;
  
public:
  
  /*!
   * \brief Constructor of the class.
   * \param[in] val_nDim - Number of dimension of the problem.
   * \param[in] val_nVar - Number of variables of the problem.
   * \param[in] config - Definition of the particular problem.
   */
  CUpwCUSP_Flow(unsigned short val_nDim, unsigned short val_nVar, CConfig *config);
  
  /*!
   * \brief Destructor of the class.
   */
  ~CUpwCUSP_Flow(void);
  
  /*!
   * \brief Compute the flow residual using a JST method.
   * \param[out] val_residual - Pointer to the residual.
   * \param[out] val_Jacobian_i - Jacobian of the numerical method at node i (implicit computation).
   * \param[out] val_Jacobian_j - Jacobian of the numerical method at node j (implicit computation).
   * \param[in] config - Definition of the particular problem.
   */
  void ComputeResidual(su2double *val_residual, su2double **val_Jacobian_i, su2double **val_Jacobian_j,
                       CConfig *config);
};

/*!
 * \class CUpwRoeBase_Flow
 * \brief Intermediate base class for Roe schemes on ideal gas.
 * \ingroup ConvDiscr
 * \author A. Bueno, F. Palacios
 */
class CUpwRoeBase_Flow : public CNumerics {
protected:
  bool implicit, dynamic_grid, roe_low_dissipation;
  su2double *Velocity_i, *Velocity_j, *ProjFlux_i, *ProjFlux_j, *Conservatives_i, *Conservatives_j;
  su2double *Diff_U, *Lambda, **P_Tensor, **invP_Tensor;
  su2double *RoeVelocity, RoeDensity, RoeEnthalpy, RoeSoundSpeed, ProjVelocity, RoeSoundSpeed2, kappa;
  
  /*!
   * \brief Derived classes must specialize this method to add the specifics of the scheme they implement (e.g. low-Mach precond.).
   * \param[out] val_residual - Convective flux.
   * \param[out] val_Jacobian_i - Flux Jacobian wrt node i conservatives (implicit computation).
   * \param[out] val_Jacobian_j - Flux Jacobian wrt node j conservatives (implicit computation).
   * \param[in] config - Definition of the particular problem.
   */
  virtual void FinalizeResidual(su2double *val_residual, su2double **val_Jacobian_i, su2double **val_Jacobian_j, CConfig *config) = 0;
  
public:
  
  /*!
   * \brief Constructor of the class.
   * \param[in] val_nDim - Number of dimensions of the problem.
   * \param[in] val_nVar - Number of variables of the problem.
   * \param[in] config - Definition of the particular problem.
   * \param[in] val_low_dissipation - Use a low dissipation formulation.
   */
  CUpwRoeBase_Flow(unsigned short val_nDim, unsigned short val_nVar, CConfig *config, bool val_low_dissipation);
  
  /*!
   * \brief Destructor of the class.
   */
  ~CUpwRoeBase_Flow(void);
  
  /*!
   * \brief Compute the flux from node i to node j, part common to most Roe schemes.
   * \param[out] val_residual - Convective flux.
   * \param[out] val_Jacobian_i - Flux Jacobian wrt node i conservatives (implicit computation).
   * \param[out] val_Jacobian_j - Flux Jacobian wrt node j conservatives (implicit computation).
   * \param[in] config - Definition of the particular problem.
   */
  void ComputeResidual(su2double *val_residual, su2double **val_Jacobian_i, su2double **val_Jacobian_j, CConfig *config);
  
};

/*!
 * \class CUpwRoe_Flow
 * \brief Class for solving an approximate Riemann solver of Roe for the flow equations.
 * \ingroup ConvDiscr
 * \author A. Bueno, F. Palacios
 */
class CUpwRoe_Flow : public CUpwRoeBase_Flow {
private:
  /*!
   * \brief Add standard Roe dissipation to the flux.
   * \param[out] val_residual - Convective flux.
   * \param[out] val_Jacobian_i - Flux Jacobian wrt node i conservatives (implicit computation).
   * \param[out] val_Jacobian_j - Flux Jacobian wrt node j conservatives (implicit computation).
   * \param[in] config - Definition of the particular problem.
   */
  void FinalizeResidual(su2double *val_residual, su2double **val_Jacobian_i, su2double **val_Jacobian_j, CConfig *config);
  
public:
  
  /*!
   * \brief Constructor of the class.
   * \param[in] val_nDim - Number of dimensions of the problem.
   * \param[in] val_nVar - Number of variables of the problem.
   * \param[in] config - Definition of the particular problem.
   * \param[in] val_low_dissipation - Use a low dissipation formulation.
   */
  CUpwRoe_Flow(unsigned short val_nDim, unsigned short val_nVar, CConfig *config, bool val_low_dissipation);
  
  /*!
   * \brief Destructor of the class.
   */
  ~CUpwRoe_Flow(void);
  
};


/*!
 * \class CUpwGeneralRoe_Flow
 * \brief Class for solving an approximate Riemann solver of Roe for the flow equations for a general fluid model.
 * \ingroup ConvDiscr
 * \author S.Vitale, G.Gori, M.Pini
 */
class CUpwGeneralRoe_Flow : public CNumerics {
private:

  bool implicit, dynamic_grid;

  su2double *Diff_U;
  su2double *Velocity_i, *Velocity_j, *RoeVelocity;
  su2double *ProjFlux_i, *ProjFlux_j;
  su2double *delta_wave, *delta_vel;
  su2double *Lambda, *Epsilon, MaxLambda, Delta;
  su2double **P_Tensor, **invP_Tensor;
  su2double sq_vel, Proj_ModJac_Tensor_ij, Density_i, Energy_i, SoundSpeed_i, Pressure_i, Enthalpy_i,

  Density_j, Energy_j, SoundSpeed_j, Pressure_j, Enthalpy_j, R, RoeDensity, RoeEnthalpy, RoeSoundSpeed, RoeSoundSpeed2,
  ProjVelocity, ProjVelocity_i, ProjVelocity_j, proj_delta_vel, delta_p, delta_rho, kappa;
  unsigned short iDim, iVar, jVar, kVar;


  su2double StaticEnthalpy_i, StaticEnergy_i, StaticEnthalpy_j, StaticEnergy_j, Kappa_i, Kappa_j, Chi_i, Chi_j, Velocity2_i, Velocity2_j;
  su2double RoeKappa, RoeChi;

public:
  
  /*!
   * \brief Constructor of the class.
   * \param[in] val_nDim - Number of dimensions of the problem.
   * \param[in] val_nVar - Number of variables of the problem.
   * \param[in] config - Definition of the particular problem.
   */
  CUpwGeneralRoe_Flow(unsigned short val_nDim, unsigned short val_nVar, CConfig *config);
  
  /*!
   * \brief Destructor of the class.
   */
  ~CUpwGeneralRoe_Flow(void);
  
  /*!
   * \brief Compute the Roe's flux between two nodes i and j.
   * \param[out] val_residual - Pointer to the total residual.
   * \param[out] val_Jacobian_i - Jacobian of the numerical method at node i (implicit computation).
   * \param[out] val_Jacobian_j - Jacobian of the numerical method at node j (implicit computation).
   * \param[in] config - Definition of the particular problem.
   */
  void ComputeResidual(su2double *val_residual, su2double **val_Jacobian_i, su2double **val_Jacobian_j, CConfig *config);
  
  /*!
   * \brief Compute the Average for a general fluid flux between two nodes i and j.
   * Using the approach of Vinokur and Montagne'
   */
  
  void ComputeRoeAverage();
};

/*!
 * \class CUpwL2Roe_Flow
 * \brief Class for solving an approximate Riemann solver of L2Roe for the flow equations.
 * \ingroup ConvDiscr
 * \author E. Molina, A. Bueno, F. Palacios
 * \version 7.0.0 "Blackbird"
 */
class CUpwL2Roe_Flow : public CUpwRoeBase_Flow {
private:
  /*!
   * \brief Add L^2 Roe dissipation to the flux (low-Mach scheme).
   * \param[out] val_residual - Convective flux.
   * \param[out] val_Jacobian_i - Flux Jacobian wrt node i conservatives (implicit computation).
   * \param[out] val_Jacobian_j - Flux Jacobian wrt node j conservatives (implicit computation).
   * \param[in] config - Definition of the particular problem.
   */
  void FinalizeResidual(su2double *val_residual, su2double **val_Jacobian_i, su2double **val_Jacobian_j, CConfig *config);
    
public:
  /*!
   * \brief Constructor of the class.
   * \param[in] val_nDim - Number of dimensions of the problem.
   * \param[in] val_nVar - Number of variables of the problem.
   * \param[in] config - Definition of the particular problem.
   */
  CUpwL2Roe_Flow(unsigned short val_nDim, unsigned short val_nVar, CConfig *config);

  /*!
   * \brief Destructor of the class.
   */
  ~CUpwL2Roe_Flow(void);
};

/*!
 * \class CUpwLMRoe_Flow
 * \brief Class for solving an approximate Riemann solver of LMRoe for the flow equations.
 * \ingroup ConvDiscr
 * \author E. Molina, A. Bueno, F. Palacios
 * \version 7.0.0 "Blackbird"
 */
class CUpwLMRoe_Flow : public CUpwRoeBase_Flow {
private:
  /*!
   * \brief Add LMRoe dissipation to the flux (low-Mach scheme).
   * \param[out] val_residual - Convective flux.
   * \param[out] val_Jacobian_i - Flux Jacobian wrt node i conservatives (implicit computation).
   * \param[out] val_Jacobian_j - Flux Jacobian wrt node j conservatives (implicit computation).
   * \param[in] config - Definition of the particular problem.
   */
  void FinalizeResidual(su2double *val_residual, su2double **val_Jacobian_i, su2double **val_Jacobian_j, CConfig *config);
    
public:
  /*!
   * \brief Constructor of the class.
   * \param[in] val_nDim - Number of dimensions of the problem.
   * \param[in] val_nVar - Number of variables of the problem.
   * \param[in] config - Definition of the particular problem.
   */
  CUpwLMRoe_Flow(unsigned short val_nDim, unsigned short val_nVar, CConfig *config);

  /*!
   * \brief Destructor of the class.
   */
  ~CUpwLMRoe_Flow(void);
};

/*!
 * \class CUpwMSW_Flow
 * \brief Class for solving a flux-vector splitting method by Steger & Warming, modified version.
 * \ingroup ConvDiscr
 * \author S. Copeland
 */
class CUpwMSW_Flow : public CNumerics {
private:
  bool implicit;
  su2double *Diff_U;
  su2double *u_i, *u_j, *ust_i, *ust_j;
  su2double *Fc_i, *Fc_j;
  su2double *Lambda_i, *Lambda_j;
  su2double rhos_i, rhos_j;
  su2double *Ust_i, *Ust_j, *Vst_i, *Vst_j, *Velst_i, *Velst_j;
  su2double **P_Tensor, **invP_Tensor;
  unsigned short nPrimVar, nVar, nDim;
  
public:
  
  /*!
   * \brief Constructor of the class.
   * \param[in] val_nDim - Number of dimensions of the problem.
   * \param[in] val_nVar - Number of variables of the problem.
   * \param[in] config - Definition of the particular problem.
   */
  CUpwMSW_Flow(unsigned short val_nDim, unsigned short val_nVar, CConfig *config);
  
  /*!
   * \brief Destructor of the class.
   */
  ~CUpwMSW_Flow(void);
  
  /*!
   * \brief Compute the Roe's flux between two nodes i and j.
   * \param[out] val_residual - Pointer to the total residual.
   * \param[out] val_Jacobian_i - Jacobian of the numerical method at node i (implicit computation).
   * \param[out] val_Jacobian_j - Jacobian of the numerical method at node j (implicit computation).
   * \param[in] config - Definition of the particular problem.
   */
  void ComputeResidual(su2double *val_residual, su2double **val_Jacobian_i, su2double **val_Jacobian_j, CConfig *config);
  
};

/*!
 * \class CUpwTurkel_Flow
 * \brief Class for solving an approximate Riemann solver of Roe with Turkel Preconditioning for the flow equations.
 * \ingroup ConvDiscr
 * \author A. K. Lonkar
 */
class CUpwTurkel_Flow : public CNumerics {
private:
  bool implicit, dynamic_grid;
  su2double *Diff_U;
  su2double *Velocity_i, *Velocity_j, *RoeVelocity;
  su2double *ProjFlux_i, *ProjFlux_j;
  su2double *Lambda, *Epsilon;
  su2double **absPeJac, **invRinvPe, **R_Tensor, **Matrix, **Art_Visc;
  su2double sq_vel, Density_i, Energy_i, SoundSpeed_i, Pressure_i, Enthalpy_i,
  Density_j, Energy_j, SoundSpeed_j, Pressure_j, Enthalpy_j, R, RoePressure, RoeDensity, RoeEnthalpy, RoeSoundSpeed,
  ProjVelocity, ProjVelocity_i, ProjVelocity_j;
  unsigned short iDim, iVar, jVar, kVar;
  su2double Beta, Beta_min, Beta_max;
  su2double r_hat, s_hat, t_hat, rhoB2a2, sqr_one_m_Betasqr_Lam1;
  su2double Beta2, one_m_Betasqr, one_p_Betasqr, sqr_two_Beta_c_Area;
  su2double local_Mach;
  
public:
  
  /*!
   * \brief Constructor of the class.
   * \param[in] val_nDim - Number of dimensions of the problem.
   * \param[in] val_nVar - Number of variables of the problem.
   * \param[in] config - Definition of the particular problem.
   */
  CUpwTurkel_Flow(unsigned short val_nDim, unsigned short val_nVar, CConfig *config);
  
  /*!
   * \brief Destructor of the class.
   */
  ~CUpwTurkel_Flow(void);
  
  /*!
   * \brief Compute the Roe's flux between two nodes i and j.
   * \param[out] val_residual - Pointer to the total residual.
   * \param[out] val_Jacobian_i - Jacobian of the numerical method at node i (implicit computation).
   * \param[out] val_Jacobian_j - Jacobian of the numerical method at node j (implicit computation).
   * \param[in] config - Definition of the particular problem.
   */
  void ComputeResidual(su2double *val_residual, su2double **val_Jacobian_i, su2double **val_Jacobian_j, CConfig *config);

};

/*!
 * \class CUpwFDSInc_Flow
 * \brief Class for solving a Flux Difference Splitting (FDS) upwind method for the incompressible flow equations.
 * \ingroup ConvDiscr
 * \author F. Palacios, T. Economon
 */
class CUpwFDSInc_Flow : public CNumerics {
private:
  bool implicit,     /*!< \brief Implicit calculation. */
  dynamic_grid,      /*!< \brief Modification for grid movement. */
  variable_density,  /*!< \brief Variable density incompressible flows. */
  energy;            /*!< \brief computation with the energy equation. */
  su2double *Diff_V;
  su2double *Velocity_i, *Velocity_j, *MeanVelocity;
  su2double *ProjFlux_i, *ProjFlux_j;
  su2double *Lambda, *Epsilon;
  su2double **Precon, **invPrecon_A;
  su2double Proj_ModJac_Tensor_ij, Pressure_i,
  Pressure_j, ProjVelocity,
  MeandRhodT, dRhodT_i, dRhodT_j, /*!< \brief Derivative of density w.r.t. temperature (variable density flows). */
  Temperature_i, Temperature_j,   /*!< \brief Temperature at node 0 and 1. */
  MeanDensity, MeanPressure, MeanSoundSpeed, MeanBetaInc2, MeanEnthalpy, MeanCp, MeanTemperature; /*!< \brief Mean values of primitive variables. */
  unsigned short iDim, iVar, jVar, kVar;
  
public:
  
  /*!
   * \brief Constructor of the class.
   * \param[in] val_nDim - Number of dimensions of the problem.
   * \param[in] val_nVar - Number of variables of the problem.
   * \param[in] config - Definition of the particular problem.
   */
  CUpwFDSInc_Flow(unsigned short val_nDim, unsigned short val_nVar, CConfig *config);
  
  /*!
   * \brief Destructor of the class.
   */
  ~CUpwFDSInc_Flow(void);
  
  /*!
   * \brief Compute the upwind flux between two nodes i and j.
   * \param[out] val_residual - Pointer to the residual array.
   * \param[out] val_Jacobian_i - Jacobian of the numerical method at node i (implicit computation).
   * \param[out] val_Jacobian_j - Jacobian of the numerical method at node j (implicit computation).
   * \param[in] config - Definition of the particular problem.
   */
  void ComputeResidual(su2double *val_residual, su2double **val_Jacobian_i, su2double **val_Jacobian_j,
                       CConfig *config);
};

/*!
 * \class CUpwRoe_AdjFlow
 * \brief Class for solving an approximate Riemann solver of Roe
 *        for the adjoint flow equations.
 * \ingroup ConvDiscr
 * \author F. Palacios
 */
class CUpwRoe_AdjFlow : public CNumerics {
private:
  su2double *Residual_Roe;
  su2double area, Sx, Sy, Sz, rarea, nx, ny, nz, rho_l, u_l, v_l, w_l, h_l, rho_r,
  u_r, v_r, w_r, h_r, psi1, psi2, psi3, psi4, psi5;
  su2double h, u, v, w, c, psi1_l, psi2_l, psi3_l, psi4_l, psi5_l,
  psi1_r, psi2_r, psi3_r, psi4_r, psi5_r, q_l, q_r, Q_l, Q_r, vn,
  rrho_l, weight, rweight1, cc;
  su2double l1psi, l2psi, absQ, absQp, absQm, q2, alpha, beta_u, beta_v, beta_w, Q, l1l2p, l1l2m, eta;
  su2double RoeDensity, RoeSoundSpeed, *RoeVelocity, *Lambda, *Velocity_i, *Velocity_j, **ProjFlux_i, **ProjFlux_j,
  Proj_ModJac_Tensor_ij, **Proj_ModJac_Tensor, Energy_i, Energy_j, **P_Tensor, **invP_Tensor;
  unsigned short iDim, iVar, jVar, kVar;
  bool implicit, grid_movement;
  
public:
  
  /*!
   * \brief Constructor of the class.
   * \param[in] val_nDim - Number of dimensions of the problem.
   * \param[in] val_nVar - Number of variables of the problem.
   * \param[in] config - Definition of the particular problem.
   */
  CUpwRoe_AdjFlow(unsigned short val_nDim, unsigned short val_nVar, CConfig *config);
  
  /*!
   * \brief Destructor of the class.
   */
  ~CUpwRoe_AdjFlow(void);
  
  /*!
   * \brief Compute the adjoint Roe's flux between two nodes i and j.
   * \param[out] val_residual_i - Pointer to the total residual at point i.
   * \param[out] val_residual_j - Pointer to the total residual at point j.
   * \param[out] val_Jacobian_ii - Jacobian of the numerical method at node i (implicit computation) from node i.
   * \param[out] val_Jacobian_ij - Jacobian of the numerical method at node i (implicit computation) from node j.
   * \param[out] val_Jacobian_ji - Jacobian of the numerical method at node j (implicit computation) from node i.
   * \param[out] val_Jacobian_jj - Jacobian of the numerical method at node j (implicit computation) from node j.
   * \param[in] config - Definition of the particular problem.
   */
  void ComputeResidual(su2double *val_residual_i, su2double *val_residual_j, su2double **val_Jacobian_ii,
                       su2double **val_Jacobian_ij, su2double **val_Jacobian_ji, su2double **val_Jacobian_jj, CConfig *config);
};

/*!
 * \class CUpwAUSM_Flow
 * \brief Class for solving an approximate Riemann AUSM.
 * \ingroup ConvDiscr
 * \author F. Palacios
 */
class CUpwAUSM_Flow : public CNumerics {
private:
  bool implicit;
  su2double *Diff_U;
  su2double *Velocity_i, *Velocity_j, *RoeVelocity;
  su2double *ProjFlux_i, *ProjFlux_j;
  su2double *delta_wave, *delta_vel;
  su2double *Lambda, *Epsilon;
  su2double **P_Tensor, **invP_Tensor;
  su2double sq_vel, Proj_ModJac_Tensor_ij, Density_i, Energy_i, SoundSpeed_i, Pressure_i, Enthalpy_i,
  Density_j, Energy_j, SoundSpeed_j, Pressure_j, Enthalpy_j, R, RoeDensity, RoeEnthalpy, RoeSoundSpeed,
  ProjVelocity, ProjVelocity_i, ProjVelocity_j;
  unsigned short iDim, iVar, jVar, kVar;
  su2double mL, mR, mLP, mRM, mF, pLP, pRM, pF, Phi;
  
public:
  
  /*!
   * \brief Constructor of the class.
   * \param[in] val_nDim - Number of dimensions of the problem.
   * \param[in] val_nVar - Number of variables of the problem.
   * \param[in] config - Definition of the particular problem.
   */
  CUpwAUSM_Flow(unsigned short val_nDim, unsigned short val_nVar, CConfig *config);
  
  /*!
   * \brief Destructor of the class.
   */
  ~CUpwAUSM_Flow(void);
  
  /*!
   * \brief Compute the Roe's flux between two nodes i and j.
   * \param[out] val_residual - Pointer to the total residual.
   * \param[out] val_Jacobian_i - Jacobian of the numerical method at node i (implicit computation).
   * \param[out] val_Jacobian_j - Jacobian of the numerical method at node j (implicit computation).
   * \param[in] config - Definition of the particular problem.
   */
  void ComputeResidual(su2double *val_residual, su2double **val_Jacobian_i, su2double **val_Jacobian_j, CConfig *config);
};

/*!
 * \class CUpwAUSMPLUS_SLAU_Base_Flow
 * \brief Base class for AUSM+up(2) and SLAU(2) convective schemes.
 * \ingroup ConvDiscr
 * \author Amit Sachdeva
 */
class CUpwAUSMPLUS_SLAU_Base_Flow : public CNumerics {
protected:
  bool implicit;
  bool UseAccurateJacobian;
  bool HasAnalyticalDerivatives;
  su2double FinDiffStep;
  
  su2double MassFlux, DissFlux, Pressure;
  su2double *Velocity_i, *Velocity_j;
  su2double *psi_i, *psi_j;
  su2double dmdot_dVi[6], dmdot_dVj[6], dpres_dVi[6], dpres_dVj[6];
  
  /*--- Roe variables (for approximate Jacobian) ---*/
  su2double *Lambda, *Epsilon, *RoeVelocity, **P_Tensor, **invP_Tensor;
  
  /*!
   * \brief Compute the mass flux and pressure based on Primitives_i/j, derived classes must implement this method.
   * \note See the body of the (empty) default implementation for instructions on how to implement the method.
   * \param[in] config - Definition of the particular problem.
   * \param[out] mdot - The mass flux.
   * \param[out] pressure - The pressure at the control volume face.
   */
  virtual void ComputeMassAndPressureFluxes(CConfig *config, su2double &mdot, su2double &pressure) = 0;
  
  /*!
   * \brief Compute the flux Jacobians of the Roe scheme to use as an approximation.
   * \param[out] val_Jacobian_i - Jacobian of the numerical method at node i (implicit computation).
   * \param[out] val_Jacobian_j - Jacobian of the numerical method at node j (implicit computation).
   */
  void ApproximateJacobian(su2double **val_Jacobian_i, su2double **val_Jacobian_j);
  
  /*!
   * \brief Compute the flux Jacobians using a mix of finite differences and manual differentiation.
   * \param[out] val_Jacobian_i - Jacobian of the numerical method at node i (implicit computation).
   * \param[out] val_Jacobian_j - Jacobian of the numerical method at node j (implicit computation).
   */
  void AccurateJacobian(CConfig *config, su2double **val_Jacobian_i, su2double **val_Jacobian_j);
  
public:
  
  /*!
   * \brief Constructor of the class.
   * \param[in] val_nDim - Number of dimensions of the problem.
   * \param[in] val_nVar - Number of variables of the problem.
   * \param[in] config - Definition of the particular problem.
   */
  CUpwAUSMPLUS_SLAU_Base_Flow(unsigned short val_nDim, unsigned short val_nVar, CConfig *config);
  
  /*!
   * \brief Destructor of the class.
   */
  ~CUpwAUSMPLUS_SLAU_Base_Flow(void);
  
  /*!
   * \brief Compute the AUSM+ and SLAU family of schemes.
   * \param[out] val_residual - Pointer to the total residual.
   * \param[out] val_Jacobian_i - Jacobian of the numerical method at node i (implicit computation).
   * \param[out] val_Jacobian_j - Jacobian of the numerical method at node j (implicit computation).
   * \param[in] config - Definition of the particular problem.
   */
  void ComputeResidual(su2double *val_residual, su2double **val_Jacobian_i, su2double **val_Jacobian_j, CConfig *config);
};

/*!
 * \class CUpwAUSMPLUSUP_Flow
 * \brief Class for solving an approximate Riemann AUSM+ -up.
 * \ingroup ConvDiscr
 * \author Amit Sachdeva
 */
class CUpwAUSMPLUSUP_Flow : public CUpwAUSMPLUS_SLAU_Base_Flow {
private:
  su2double Kp, Ku, sigma;
  
  /*!
   * \brief Mass flux and pressure for the AUSM+up scheme.
   * \param[in] config - Definition of the particular problem.
   * \param[out] mdot - The mass flux.
   * \param[out] pressure - The pressure at the control volume face.
   */
  void ComputeMassAndPressureFluxes(CConfig *config, su2double &mdot, su2double &pressure);
  
public:
  
  /*!
   * \brief Constructor of the class.
   * \param[in] val_nDim - Number of dimensions of the problem.
   * \param[in] val_nVar - Number of variables of the problem.
   * \param[in] config - Definition of the particular problem.
   */
  CUpwAUSMPLUSUP_Flow(unsigned short val_nDim, unsigned short val_nVar, CConfig *config);
  
  /*!
   * \brief Destructor of the class.
   */
  ~CUpwAUSMPLUSUP_Flow(void);
};

/*!
 * \class CUpwAUSMPLUSUP2_Flow
 * \brief Class for solving an approximate Riemann AUSM+ -up.
 * \ingroup ConvDiscr
 * \author Amit Sachdeva
 */
class CUpwAUSMPLUSUP2_Flow : public CUpwAUSMPLUS_SLAU_Base_Flow {
private:
  su2double Kp, sigma;
  
  /*!
   * \brief Mass flux and pressure for the AUSM+up2 scheme.
   * \param[in] config - Definition of the particular problem.
   * \param[out] mdot - The mass flux.
   * \param[out] pressure - The pressure at the control volume face.
   */
  void ComputeMassAndPressureFluxes(CConfig *config, su2double &mdot, su2double &pressure);
  
public:
  
  /*!
   * \brief Constructor of the class.
   * \param[in] val_nDim - Number of dimensions of the problem.
   * \param[in] val_nVar - Number of variables of the problem.
   * \param[in] config - Definition of the particular problem.
   */
  CUpwAUSMPLUSUP2_Flow(unsigned short val_nDim, unsigned short val_nVar, CConfig *config);
  
  /*!
   * \brief Destructor of the class.
   */
  ~CUpwAUSMPLUSUP2_Flow(void);
  
};

/*!
 * \class CUpwSLAU_Flow
 * \brief Class for solving the Low-Dissipation AUSM.
 * \ingroup ConvDiscr
 * \author E. Molina
 */
class CUpwSLAU_Flow : public CUpwAUSMPLUS_SLAU_Base_Flow {
protected:
  bool slau_low_diss;
  bool slau2;
  
  /*!
   * \brief Mass flux and pressure for the SLAU and SLAU2 schemes.
   * \param[in] config - Definition of the particular problem.
   * \param[out] mdot - The mass flux.
   * \param[out] pressure - The pressure at the control volume face.
   */
  void ComputeMassAndPressureFluxes(CConfig *config, su2double &mdot, su2double &pressure);
  
public:
  
  /*!
   * \brief Constructor of the class.
   * \param[in] val_nDim - Number of dimensions of the problem.
   * \param[in] val_nVar - Number of variables of the problem.
   * \param[in] config - Definition of the particular problem.
   */
  CUpwSLAU_Flow(unsigned short val_nDim, unsigned short val_nVar, CConfig *config, bool val_low_dissipation);
  
  /*!
   * \brief Destructor of the class.
   */
  ~CUpwSLAU_Flow(void);

};

/*!
 * \class CUpwSLAU2_Flow
 * \brief Class for solving the Simple Low-Dissipation AUSM 2.
 * \ingroup ConvDiscr
 * \author E. Molina
 */
class CUpwSLAU2_Flow : public CUpwSLAU_Flow {
public:
  /*!
   * \brief Constructor of the class.
   * \param[in] val_nDim - Number of dimensions of the problem.
   * \param[in] val_nVar - Number of variables of the problem.
   * \param[in] config - Definition of the particular problem.
   */
  CUpwSLAU2_Flow(unsigned short val_nDim, unsigned short val_nVar, CConfig *config, bool val_low_dissipation);
  
  /*!
   * \brief Destructor of the class.
   */
  ~CUpwSLAU2_Flow(void);

};

/*!
 * \class CUpwHLLC_Flow
 * \brief Class for solving an approximate Riemann HLLC.
 * \ingroup ConvDiscr
 * \author G. Gori, Politecnico di Milano
 * \version 7.0.0 "Blackbird"
 */
class CUpwHLLC_Flow : public CNumerics {
private:
  bool implicit, dynamic_grid;
  unsigned short iDim, jDim, iVar, jVar;
  
  su2double *IntermediateState;
  su2double *Velocity_i, *Velocity_j, *RoeVelocity;

  su2double sq_vel_i, Density_i, Energy_i, SoundSpeed_i, Pressure_i, Enthalpy_i, ProjVelocity_i;
  su2double sq_vel_j, Density_j, Energy_j, SoundSpeed_j, Pressure_j, Enthalpy_j, ProjVelocity_j;
  
  su2double sq_velRoe, RoeDensity, RoeEnthalpy, RoeSoundSpeed, RoeProjVelocity, ProjInterfaceVel;

  su2double sL, sR, sM, pStar, EStar, rhoSL, rhoSR, Rrho, kappa;

  su2double Omega, RHO, OmegaSM;
  su2double *dSm_dU, *dPI_dU, *drhoStar_dU, *dpStar_dU, *dEStar_dU;
  
public:
  
  /*!
   * \brief Constructor of the class.
   * \param[in] val_nDim - Number of dimensions of the problem.
   * \param[in] val_nVar - Number of variables of the problem.
   * \param[in] config - Definition of the particular problem.
   */
  CUpwHLLC_Flow(unsigned short val_nDim, unsigned short val_nVar, CConfig *config);
  
  /*!
   * \brief Destructor of the class.
   */
  ~CUpwHLLC_Flow(void);
  
  /*!
   * \brief Compute the Roe's flux between two nodes i and j.
   * \param[out] val_residual - Pointer to the total residual.
   * \param[out] val_Jacobian_i - Jacobian of the numerical method at node i (implicit computation).
   * \param[out] val_Jacobian_j - Jacobian of the numerical method at node j (implicit computation).
   * \param[in] config - Definition of the particular problem.
   */
  void ComputeResidual(su2double *val_residual, su2double **val_Jacobian_i, su2double **val_Jacobian_j, CConfig *config);

};

/*!
 * \class CUpwGeneralHLLC_Flow
 * \brief Class for solving an approximate Riemann HLLC.
 * \ingroup ConvDiscr
 * \author G. Gori, Politecnico di Milano
 * \version 7.0.0 "Blackbird"
 */
class CUpwGeneralHLLC_Flow : public CNumerics {
private:
  bool implicit, dynamic_grid;
  unsigned short iDim, jDim, iVar, jVar;
  
  su2double *IntermediateState;
  su2double *Velocity_i, *Velocity_j, *RoeVelocity;

  su2double sq_vel_i, Density_i, Energy_i, SoundSpeed_i, Pressure_i, Enthalpy_i, ProjVelocity_i, StaticEnthalpy_i, StaticEnergy_i;
  su2double sq_vel_j, Density_j, Energy_j, SoundSpeed_j, Pressure_j, Enthalpy_j, ProjVelocity_j, StaticEnthalpy_j, StaticEnergy_j;
  
  su2double sq_velRoe, RoeDensity, RoeEnthalpy, RoeSoundSpeed, RoeProjVelocity, ProjInterfaceVel;
  su2double Kappa_i, Kappa_j, Chi_i, Chi_j, RoeKappa, RoeChi, RoeKappaStaticEnthalpy;

  su2double sL, sR, sM, pStar, EStar, rhoSL, rhoSR, Rrho, kappa;

  su2double Omega, RHO, OmegaSM;
  su2double *dSm_dU, *dPI_dU, *drhoStar_dU, *dpStar_dU, *dEStar_dU;

  
public:
  
  /*!
   * \brief Constructor of the class.
   * \param[in] val_nDim - Number of dimensions of the problem.
   * \param[in] val_nVar - Number of variables of the problem.
   * \param[in] config - Definition of the particular problem.
   */
  CUpwGeneralHLLC_Flow(unsigned short val_nDim, unsigned short val_nVar, CConfig *config);
  
  /*!
   * \brief Destructor of the class.
   */
  ~CUpwGeneralHLLC_Flow(void);
  
  /*!

   * \brief Compute the Roe's flux between two nodes i and j.
   * \param[out] val_residual - Pointer to the total residual.
   * \param[out] val_Jacobian_i - Jacobian of the numerical method at node i (implicit computation).
   * \param[out] val_Jacobian_j - Jacobian of the numerical method at node j (implicit computation).
   * \param[in] config - Definition of the particular problem.
   */
   void ComputeResidual(su2double *val_residual, su2double **val_Jacobian_i, su2double **val_Jacobian_j, CConfig *config);

   /*!
   * \brief Compute the Average quantities for a general fluid flux between two nodes i and j.
   * Using the approach of Vinokur and Montagne'
   */
   void VinokurMontagne();
};

/*!
 * \class CUpwLin_TransLM
 * \brief Class for performing a linear upwind solver for the Spalart-Allmaras turbulence model equations with transition
 * \ingroup ConvDiscr
 * \author A. Aranake
 */
class CUpwLin_TransLM : public CNumerics {
private:
  su2double *Velocity_i;
  su2double *Velocity_j;
  bool implicit, incompressible;
  su2double Density_i, Density_j, q_ij, a0, a1;
  unsigned short iDim;
  
public:
  
  /*!
   * \brief Constructor of the class.
   * \param[in] val_nDim - Number of dimensions of the problem.
   * \param[in] val_nVar - Number of variables of the problem.
   * \param[in] config - Definition of the particular problem.
   */
  CUpwLin_TransLM(unsigned short val_nDim, unsigned short val_nVar, CConfig *config);
  
  /*!
   * \brief Destructor of the class.
   */
  ~CUpwLin_TransLM(void);
  
  /*!
   * \brief Compute the upwind flux between two nodes i and j.
   * \param[out] val_residual - Pointer to the total residual.
   * \param[out] val_Jacobian_i - Jacobian of the numerical method at node i (implicit computation).
   * \param[out] val_Jacobian_j - Jacobian of the numerical method at node j (implicit computation).
   * \param[in] config - Definition of the particular problem.
   */
  void ComputeResidual (su2double *val_residual, su2double **val_Jacobian_i, su2double **val_Jacobian_j, CConfig *config);
};

/*!
 * \class CUpwLin_AdjTurb
 * \brief Class for performing a linear upwind solver for the adjoint turbulence equations.
 * \ingroup ConvDiscr
 * \author A. Bueno.
 */
class CUpwLin_AdjTurb : public CNumerics {
private:
  su2double *Velocity_i;
  
public:
  
  /*!
   * \brief Constructor of the class.
   * \param[in] val_nDim - Number of dimensions of the problem.
   * \param[in] val_nVar - Number of variables of the problem.
   * \param[in] config - Definition of the particular problem.
   */
  CUpwLin_AdjTurb(unsigned short val_nDim, unsigned short val_nVar, CConfig *config);
  
  /*!
   * \brief Destructor of the class.
   */
  ~CUpwLin_AdjTurb(void);
  
  /*!
   * \brief Compute the adjoint upwind flux between two nodes i and j.
   * \param[out] val_residual - Pointer to the total residual.
   * \param[out] val_Jacobian_i - Jacobian of the numerical method at node i (implicit computation).
   * \param[out] val_Jacobian_j - Jacobian of the numerical method at node j (implicit computation).
   * \param[in] config - Definition of the particular problem.
   */
  void ComputeResidual (su2double *val_residual, su2double **val_Jacobian_i, su2double **val_Jacobian_j, CConfig *config);
};

/*!
 * \class CUpwScalar
 * \brief Template class for scalar upwind fluxes between nodes i and j.
 * \details This class serves as a template for the scalar upwinding residual
 *   classes.  The general structure of a scalar upwinding calculation is the
 *   same for many different  models, which leads to a lot of repeated code.
 *   By using the template design pattern, these sections of repeated code are
 *   moved to this shared base class, and the specifics of each model
 *   are implemented by derived classes.  In order to add a new residual
 *   calculation for a convection residual, extend this class and implement
 *   the pure virtual functions with model-specific behavior.
 * \ingroup ConvDiscr
 * \author C. Pederson, A. Bueno., and A. Campos.
 */
class CUpwScalar : public CNumerics {
private:

  /*!
   * \brief A pure virtual function; Adds any extra variables to AD
   */
  virtual void ExtraADPreaccIn() = 0;

  /*!
   * \brief Model-specific steps in the ComputeResidual method
   * \param[out] val_residual - Pointer to the total residual.
   * \param[out] val_Jacobian_i - Jacobian of the numerical method at node i (implicit computation).
   * \param[out] val_Jacobian_j - Jacobian of the numerical method at node j (implicit computation).
   * \param[in] config - Definition of the particular problem.
   */
  virtual void FinishResidualCalc(su2double *val_residual,
                                  su2double **Jacobian_i,
                                  su2double **Jacobian_j,
                                  CConfig *config) = 0;

protected:
  su2double *Velocity_i, *Velocity_j; /*!< \brief Velocity, minus any grid movement. */
  su2double Density_i, Density_j;
  bool implicit, dynamic_grid, incompressible;
  su2double q_ij, /*!< \brief Projected velocity at the face. */
            a0,   /*!< \brief The maximum of the face-normal velocity and 0 */
            a1;   /*!< \brief The minimum of the face-normal velocity and 0 */
  unsigned short iDim;

public:

  /*!
   * \brief Constructor of the class.
   * \param[in] val_nDim - Number of dimensions of the problem.
   * \param[in] val_nVar - Number of variables of the problem.
   * \param[in] config - Definition of the particular problem.
   */
  CUpwScalar(unsigned short val_nDim, unsigned short val_nVar, CConfig *config);

  /*!
   * \brief Destructor of the class.
   */
  ~CUpwScalar(void);

  /*!
   * \brief Compute the scalar upwind flux between two nodes i and j.
   * \param[out] val_residual - Pointer to the total residual.
   * \param[out] val_Jacobian_i - Jacobian of the numerical method at node i (implicit computation).
   * \param[out] val_Jacobian_j - Jacobian of the numerical method at node j (implicit computation).
   * \param[in] config - Definition of the particular problem.
   */
  void ComputeResidual(su2double *val_residual, su2double **val_Jacobian_i, su2double **val_Jacobian_j, CConfig *config);
};

/*!
 * \class CUpwSca_TurbSA
 * \brief Class for doing a scalar upwind solver for the Spalar-Allmaras turbulence model equations.
 * \ingroup ConvDiscr
 * \author A. Bueno.
 */
class CUpwSca_TurbSA : public CUpwScalar {
private:

  /*!
   * \brief Adds any extra variables to AD
   */
  void ExtraADPreaccIn();

  /*!
   * \brief SA specific steps in the ComputeResidual method
   * \param[out] val_residual - Pointer to the total residual.
   * \param[out] val_Jacobian_i - Jacobian of the numerical method at node i (implicit computation).
   * \param[out] val_Jacobian_j - Jacobian of the numerical method at node j (implicit computation).
   * \param[in] config - Definition of the particular problem.
   */
  void FinishResidualCalc(su2double *val_residual, su2double **Jacobian_i,
                                su2double **Jacobian_j, CConfig *config);

public:

  /*!
   * \brief Constructor of the class.
   * \param[in] val_nDim - Number of dimensions of the problem.
   * \param[in] val_nVar - Number of variables of the problem.
   * \param[in] config - Definition of the particular problem.
   */
  CUpwSca_TurbSA(unsigned short val_nDim, unsigned short val_nVar, CConfig *config);

  /*!
   * \brief Destructor of the class.
   */
  ~CUpwSca_TurbSA(void);
};

/*!
 * \class CUpwSca_TurbSST
 * \brief Class for doing a scalar upwind solver for the Menter SST turbulence model equations.
 * \ingroup ConvDiscr
 * \author A. Campos.
 */
class CUpwSca_TurbSST : public CUpwScalar {
private:

  /*!
   * \brief Adds any extra variables to AD
   */
  void ExtraADPreaccIn();

  /*!
   * \brief SST specific steps in the ComputeResidual method
   * \param[out] val_residual - Pointer to the total residual.
   * \param[out] val_Jacobian_i - Jacobian of the numerical method at node i (implicit computation).
   * \param[out] val_Jacobian_j - Jacobian of the numerical method at node j (implicit computation).
   * \param[in] config - Definition of the particular problem.
   */
  void FinishResidualCalc(su2double *val_residual, su2double **Jacobian_i,
                                su2double **Jacobian_j, CConfig *config);

public:

  /*!
   * \brief Constructor of the class.
   * \param[in] val_nDim - Number of dimensions of the problem.
   * \param[in] val_nVar - Number of variables of the problem.
   * \param[in] config - Definition of the particular problem.
   */
  CUpwSca_TurbSST(unsigned short val_nDim, unsigned short val_nVar, CConfig *config);

  /*!
   * \brief Destructor of the class.
   */
  ~CUpwSca_TurbSST(void);
};

/*!
 * \class CUpwSca_TransLM
 * \brief Class for doing a scalar upwind solver for the Spalart-Allmaras turbulence model equations with transition.
 * \ingroup ConvDiscr
 * \author A. Aranake.
 */
class CUpwSca_TransLM : public CNumerics {
private:
  su2double *Velocity_i, *Velocity_j;
  bool implicit;
  su2double q_ij, a0, a1;
  unsigned short iDim;
  
public:
  
  /*!
   * \brief Constructor of the class.
   * \param[in] val_nDim - Number of dimensions of the problem.
   * \param[in] val_nVar - Number of variables of the problem.
   * \param[in] config - Definition of the particular problem.
   */
  CUpwSca_TransLM(unsigned short val_nDim, unsigned short val_nVar, CConfig *config);
  
  /*!
   * \brief Destructor of the class.
   */
  ~CUpwSca_TransLM(void);
  
  /*!
   * \brief Compute the scalar upwind flux between two nodes i and j.
   * \param[out] val_residual - Pointer to the total residual.
   * \param[out] val_Jacobian_i - Jacobian of the numerical method at node i (implicit computation).
   * \param[out] val_Jacobian_j - Jacobian of the numerical method at node j (implicit computation).
   * \param[in] config - Definition of the particular problem.
   */
  void ComputeResidual(su2double *val_residual, su2double **val_Jacobian_i, su2double **val_Jacobian_j, CConfig *config);
};

/*!
 * \class CUpwSca_AdjTurb
 * \brief Class for doing a scalar upwind solver for the adjoint turbulence equations.
 * \ingroup ConvDiscr
 * \author A. Bueno.
 */
class CUpwSca_AdjTurb : public CNumerics {
private:
  su2double *Velocity_i, *Velocity_j;
  
public:
  
  /*!
   * \brief Constructor of the class.
   * \param[in] val_nDim - Number of dimensions of the problem.
   * \param[in] val_nVar - Number of variables of the problem.
   * \param[in] config - Definition of the particular problem.
   */
  CUpwSca_AdjTurb(unsigned short val_nDim, unsigned short val_nVar, CConfig *config);
  
  /*!
   * \brief Destructor of the class.
   */
  ~CUpwSca_AdjTurb(void);
  
  /*!
   * \param[out] val_residual_i - Pointer to the total residual at point i.
   * \param[out] val_residual_j - Pointer to the total viscosity residual at point j.
   * \param[out] val_Jacobian_ii - Jacobian of the numerical method at node i (implicit computation) from node i.
   * \param[out] val_Jacobian_ij - Jacobian of the numerical method at node i (implicit computation) from node j.
   * \param[out] val_Jacobian_ji - Jacobian of the numerical method at node j (implicit computation) from node i.
   * \param[out] val_Jacobian_jj - Jacobian of the numerical method at node j (implicit computation) from node j.
   * \param[in] config - Definition of the particular problem.
   */
  void ComputeResidual(su2double *val_residual_i, su2double *val_residual_j, su2double **val_Jacobian_ii, su2double **val_Jacobian_ij,
                       su2double **val_Jacobian_ji, su2double **val_Jacobian_jj, CConfig *config);
};

/*!
 * \class CUpwSca_Heat
 * \brief Class for doing a scalar upwind solver for the heat convection equation.
 * \ingroup ConvDiscr
 * \author O. Burghardt.
 * \version 7.0.0 "Blackbird"
 */
class CUpwSca_Heat : public CNumerics {
private:
  su2double *Velocity_i, *Velocity_j;
  bool implicit, dynamic_grid;
  su2double q_ij, a0, a1;
  unsigned short iDim;

public:

  /*!
   * \brief Constructor of the class.
   * \param[in] val_nDim - Number of dimensions of the problem.
   * \param[in] val_nVar - Number of variables of the problem.
   * \param[in] config - Definition of the particular problem.
   */
  CUpwSca_Heat(unsigned short val_nDim, unsigned short val_nVar, CConfig *config);

  /*!
   * \brief Destructor of the class.
   */
  ~CUpwSca_Heat(void);

  /*!
   * \brief Compute the scalar upwind flux between two nodes i and j.
   * \param[out] val_residual - Pointer to the total residual.
   * \param[out] val_Jacobian_i - Jacobian of the numerical method at node i (implicit computation).
   * \param[out] val_Jacobian_j - Jacobian of the numerical method at node j (implicit computation).
   * \param[in] config - Definition of the particular problem.
   */
  void ComputeResidual(su2double *val_residual, su2double **val_Jacobian_i, su2double **val_Jacobian_j, CConfig *config);
};

/*!
 * \class CCentBase_Flow
 * \brief Intermediate class to define centered schemes.
 * \ingroup ConvDiscr
 * \author F. Palacios
 */
class CCentBase_Flow : public CNumerics {

protected:
  unsigned short iDim, iVar, jVar; /*!< \brief Iteration on dimension and variables. */
  bool dynamic_grid;               /*!< \brief Consider grid movement. */
  bool implicit;                   /*!< \brief Implicit calculation (compute Jacobians). */
  su2double fix_factor;            /*!< \brief Fix factor for dissipation Jacobians (more diagonal dominance). */

  su2double *Velocity_i, *Velocity_j, *MeanVelocity; /*!< \brief Velocity at nodes i and j and mean. */
  su2double ProjVelocity_i, ProjVelocity_j;          /*!< \brief Velocities in the face normal direction. */
  su2double sq_vel_i,  sq_vel_j;                     /*!< \brief Squared norm of the velocity vectors. */
  su2double Energy_i,  Energy_j,  MeanEnergy;        /*!< \brief Energy at nodes i and j and mean. */
  su2double MeanDensity, MeanPressure, MeanEnthalpy; /*!< \brief Mean density, pressure, and enthalpy. */
  su2double *ProjFlux;                               /*!< \brief Projected inviscid flux. */

  su2double *Diff_U, *Diff_Lapl;                        /*!< \brief Differences of conservatives and undiv. Laplacians. */
  su2double Local_Lambda_i, Local_Lambda_j, MeanLambda; /*!< \brief Local eingenvalues. */
  su2double Param_p, Phi_i, Phi_j, StretchingFactor;    /*!< \brief Streching parameters. */
  su2double cte_0, cte_1;                               /*!< \brief Constants for the scalar dissipation Jacobian. */

  su2double ProjGridVel; /*!< \brief Projected grid velocity. */

  /*!
   * \brief Hook method for derived classes to define preaccumulated variables, optional to implement.
   * \return true if any variable was set as preacc. input, in which case the residual will be output.
   */
  virtual bool SetPreaccInVars(void) {return false;}

  /*!
   * \brief Derived classes must implement this method, called in ComputeResidual after inviscid part.
   * \param[in,out] val_residual - Pointer to the convective flux contribution to the residual.
   * \param[in,out] val_Jacobian_i - Jacobian of the numerical method at node i (implicit computation).
   * \param[in,out] val_Jacobian_j - Jacobian of the numerical method at node j (implicit computation).
   */
  virtual void DissipationTerm(su2double *val_residual, su2double **val_Jacobian_i, su2double **val_Jacobian_j) = 0;

  /*!
   * \brief Add the contribution of a scalar dissipation term to the Jacobians.
   * \param[in,out] val_Jacobian_i - Jacobian of the numerical method at node i.
   * \param[in,out] val_Jacobian_j - Jacobian of the numerical method at node j.
   */
  void ScalarDissipationJacobian(su2double **val_Jacobian_i, su2double **val_Jacobian_j);

public:

  /*!
   * \brief Constructor of the class.
   * \param[in] val_nDim - Number of dimension of the problem.
   * \param[in] val_nVar - Number of variables of the problem.
   * \param[in] config - Definition of the particular problem.
   */
  CCentBase_Flow(unsigned short val_nDim, unsigned short val_nVar, CConfig *config);

  /*!
   * \brief Destructor of the class.
   */
  virtual ~CCentBase_Flow(void);

  /*!
   * \brief Compute the flow residual using a centered method with artificial dissipation.
   * \param[out] val_residual - Pointer to the convective flux contribution to the residual.
   * \param[out] val_Jacobian_i - Jacobian of the numerical method at node i (implicit computation).
   * \param[out] val_Jacobian_j - Jacobian of the numerical method at node j (implicit computation).
   * \param[in] config - Definition of the particular problem.
   */
  void ComputeResidual(su2double *val_residual, su2double **val_Jacobian_i, su2double **val_Jacobian_j, CConfig *config);

};

/*!
 * \class CCentLax_Flow
 * \brief Class for computing the Lax-Friedrich centered scheme.
 * \ingroup ConvDiscr
 * \author F. Palacios
 */
class CCentLax_Flow : public CCentBase_Flow {
private:
  su2double Param_Kappa_0; /*!< \brief Artificial dissipation parameter. */
  su2double sc0;           /*!< \brief Streching parameter. */
  su2double Epsilon_0;     /*!< \brief Artificial dissipation coefficient. */

  /*!
   * \brief Lax-Friedrich first order dissipation term.
   * \param[in,out] val_residual - Pointer to the convective flux contribution to the residual.
   * \param[in,out] val_Jacobian_i - Jacobian of the numerical method at node i (implicit computation).
   * \param[in,out] val_Jacobian_j - Jacobian of the numerical method at node j (implicit computation).
   */
  void DissipationTerm(su2double *val_residual, su2double **val_Jacobian_i, su2double **val_Jacobian_j);

  /*!
   * \brief Set input variables for AD preaccumulation.
   * \return true, as we will define inputs.
   */
  bool SetPreaccInVars(void);

public:

  /*!
   * \brief Constructor of the class.
   * \param[in] val_nDim - Number of dimension of the problem.
   * \param[in] val_nVar - Number of variables of the problem.
   * \param[in] config - Definition of the particular problem.
   */
  CCentLax_Flow(unsigned short val_nDim, unsigned short val_nVar, CConfig *config);

  /*!
   * \brief Destructor of the class.
   */
  ~CCentLax_Flow(void);

};

/*!
 * \class CCentJST_KE_Flow
 * \brief Class for centered scheme - JST_KE (no 4th dissipation order term).
 * \ingroup ConvDiscr
 * \author F. Palacios
 */
class CCentJST_KE_Flow : public CCentBase_Flow {

private:
  su2double Param_Kappa_2; /*!< \brief Artificial dissipation parameter. */
  su2double sc2;           /*!< \brief Streching parameter. */
  su2double Epsilon_2;     /*!< \brief Artificial dissipation coefficient. */

  /*!
   * \brief JST_KE second order dissipation term.
   * \param[in,out] val_residual - Pointer to the convective flux contribution to the residual.
   * \param[in,out] val_Jacobian_i - Jacobian of the numerical method at node i (implicit computation).
   * \param[in,out] val_Jacobian_j - Jacobian of the numerical method at node j (implicit computation).
   */
  void DissipationTerm(su2double *val_residual, su2double **val_Jacobian_i, su2double **val_Jacobian_j);

  /*!
   * \brief Set input variables for AD preaccumulation.
   * \return true, as we will define inputs.
   */
  bool SetPreaccInVars(void);

public:

  /*!
   * \brief Constructor of the class.
   * \param[in] val_nDim - Number of dimension of the problem.
   * \param[in] val_nVar - Number of variables of the problem.
   * \param[in] config - Definition of the particular problem.
   */
  CCentJST_KE_Flow(unsigned short val_nDim, unsigned short val_nVar, CConfig *config);

  /*!
   * \brief Destructor of the class.
   */
  ~CCentJST_KE_Flow(void);

};

/*!
 * \class CCentJST_Flow
 * \brief Class for centered scheme - JST.
 * \ingroup ConvDiscr
 * \author F. Palacios
 */
class CCentJST_Flow : public CCentBase_Flow {
  
private:
  su2double Param_Kappa_2, Param_Kappa_4; /*!< \brief Artificial dissipation parameters. */
  su2double sc2, sc4;                     /*!< \brief Streching parameters. */
  su2double Epsilon_2, Epsilon_4;         /*!< \brief Artificial dissipation coefficients. */

  /*!
   * \brief JST second and forth order dissipation terms.
   * \param[in,out] val_residual - Pointer to the convective flux contribution to the residual.
   * \param[in,out] val_Jacobian_i - Jacobian of the numerical method at node i (implicit computation).
   * \param[in,out] val_Jacobian_j - Jacobian of the numerical method at node j (implicit computation).
   */
  void DissipationTerm(su2double *val_residual, su2double **val_Jacobian_i, su2double **val_Jacobian_j);

  /*!
   * \brief Set input variables for AD preaccumulation.
   * \return true, as we will define inputs.
   */
  bool SetPreaccInVars(void);

public:

  /*!
   * \brief Constructor of the class.
   * \param[in] val_nDim - Number of dimension of the problem.
   * \param[in] val_nVar - Number of variables of the problem.
   * \param[in] config - Definition of the particular problem.
   */
  CCentJST_Flow(unsigned short val_nDim, unsigned short val_nVar, CConfig *config);

  /*!
   * \brief Destructor of the class.
   */
  ~CCentJST_Flow(void);

};

/*!
 * \class CCentJSTInc_Flow
 * \brief Class for centered scheme - modified JST with incompressible preconditioning.
 * \ingroup ConvDiscr
 * \author F. Palacios, T. Economon
 */
class CCentJSTInc_Flow : public CNumerics {
  
private:
  unsigned short iDim, iVar, jVar;   /*!< \brief Iteration on dimension and variables. */
  su2double *Diff_V, *Diff_Lapl,     /*!< \brief Diference of primitive variables and undivided laplacians. */
  *Velocity_i, *Velocity_j,          /*!< \brief Velocity at node 0 and 1. */
  *MeanVelocity, ProjVelocity_i,
  ProjVelocity_j,                 /*!< \brief Mean and projected velocities. */
  sq_vel_i, sq_vel_j,             /*!< \brief Modulus of the velocity and the normal vector. */
  Temperature_i, Temperature_j,   /*!< \brief Temperature at node 0 and 1. */
  MeanDensity, MeanPressure,
  MeanBetaInc2, MeanEnthalpy,
  MeanCp, MeanTemperature,        /*!< \brief Mean values of primitive variables. */
  MeandRhodT,                     /*!< \brief Derivative of density w.r.t. temperature (variable density flows). */
  Param_p, Param_Kappa_2,
  Param_Kappa_4,                  /*!< \brief Artificial dissipation parameters. */
  Local_Lambda_i, Local_Lambda_j,
  MeanLambda,                     /*!< \brief Local eingenvalues. */
  Phi_i, Phi_j, sc2, sc4,
  StretchingFactor,               /*!< \brief Streching parameters. */
  *ProjFlux,                      /*!< \brief Projected inviscid flux tensor. */
  Epsilon_2, Epsilon_4;           /*!< \brief Artificial dissipation values. */
  su2double **Precon;
  bool implicit,         /*!< \brief Implicit calculation. */
  dynamic_grid,          /*!< \brief Modification for grid movement. */
  variable_density,      /*!< \brief Variable density incompressible flows. */
  energy;                /*!< \brief computation with the energy equation. */

public:
  
  /*!
   * \brief Constructor of the class.
   * \param[in] val_nDim - Number of dimension of the problem.
   * \param[in] val_nVar - Number of variables of the problem.
   * \param[in] config - Definition of the particular problem.
   */
  CCentJSTInc_Flow(unsigned short val_nDim, unsigned short val_nVar, CConfig *config);
  
  /*!
   * \brief Destructor of the class.
   */
  ~CCentJSTInc_Flow(void);
  
  /*!
   * \brief Compute the flow residual using a JST method.
   * \param[out] val_residual - Pointer to the residual array.
   * \param[out] val_Jacobian_i - Jacobian of the numerical method at node i (implicit computation).
   * \param[out] val_Jacobian_j - Jacobian of the numerical method at node j (implicit computation).
   * \param[in] config - Definition of the particular problem.
   */
  void ComputeResidual(su2double *val_residual, su2double **val_Jacobian_i, su2double **val_Jacobian_j, CConfig *config);
};

/*!
 * \class CCentJST_AdjFlow
 * \brief Class for and adjoint centered scheme - JST.
 * \ingroup ConvDiscr
 * \author F. Palacios
 */
class CCentJST_AdjFlow : public CNumerics {
private:
  su2double *Diff_Psi, *Diff_Lapl;
  su2double *Velocity_i, *Velocity_j;
  su2double *MeanPhi;
  unsigned short iDim, jDim, iVar, jVar;
  su2double Residual, ProjVelocity_i, ProjVelocity_j, ProjPhi, ProjPhi_Vel, sq_vel, phis1, phis2;
  su2double MeanPsiRho, MeanPsiE, Param_p, Param_Kappa_4, Param_Kappa_2, Local_Lambda_i, Local_Lambda_j, MeanLambda;
  su2double Phi_i, Phi_j, sc4, StretchingFactor, Epsilon_4, Epsilon_2;
  bool implicit, grid_movement;
  
public:
  
  /*!
   * \brief Constructor of the class.
   * \param[in] val_nDim - Number of dimensions of the problem.
   * \param[in] val_nVar - Number of variables of the problem.
   * \param[in] config - Definition of the particular problem.
   */
  CCentJST_AdjFlow(unsigned short val_nDim, unsigned short val_nVar, CConfig *config);
  
  /*!
   * \brief Destructor of the class.
   */
  ~CCentJST_AdjFlow(void);
  
  /*!
   * \brief Compute the adjoint flow residual using a JST method.
   * \param[out] val_resconv_i - Pointer to the convective residual at point i.
   * \param[out] val_resvisc_i - Pointer to the artificial viscosity residual at point i.
   * \param[out] val_resconv_j - Pointer to the convective residual at point j.
   * \param[out] val_resvisc_j - Pointer to the artificial viscosity residual at point j.
   * \param[out] val_Jacobian_ii - Jacobian of the numerical method at node i (implicit computation) from node i.
   * \param[out] val_Jacobian_ij - Jacobian of the numerical method at node i (implicit computation) from node j.
   * \param[out] val_Jacobian_ji - Jacobian of the numerical method at node j (implicit computation) from node i.
   * \param[out] val_Jacobian_jj - Jacobian of the numerical method at node j (implicit computation) from node j.
   * \param[in] config - Definition of the particular problem.
   */
  void ComputeResidual (su2double *val_resconv_i, su2double *val_resvisc_i, su2double *val_resconv_j, su2double *val_resvisc_j,
                        su2double **val_Jacobian_ii, su2double **val_Jacobian_ij, su2double **val_Jacobian_ji, su2double **val_Jacobian_jj,
                        CConfig *config);
};

/*!
 * \class CCentSca_Heat
 * \brief Class for scalar centered scheme.
 * \ingroup ConvDiscr
 * \author O. Burghardt
 * \version 7.0.0 "Blackbird"
 */
class CCentSca_Heat : public CNumerics {

private:
  unsigned short iDim;             /*!< \brief Iteration on dimension and variables. */
  su2double *Diff_Lapl,            /*!< \brief Diference of conservative variables and undivided laplacians. */
  *MeanVelocity, ProjVelocity,
  ProjVelocity_i, ProjVelocity_j,  /*!< \brief Mean and projected velocities. */
  Param_Kappa_4,                   /*!< \brief Artificial dissipation parameters. */
  Local_Lambda_i, Local_Lambda_j,
  MeanLambda,                      /*!< \brief Local eingenvalues. */
  cte_0, cte_1;                    /*!< \brief Artificial dissipation values. */
  bool implicit,                   /*!< \brief Implicit calculation. */
  dynamic_grid;                    /*!< \brief Modification for grid movement. */


public:

  /*!
   * \brief Constructor of the class.
   * \param[in] val_nDim - Number of dimension of the problem.
   * \param[in] val_nVar - Number of variables of the problem.
   * \param[in] config - Definition of the particular problem.
   */
  CCentSca_Heat(unsigned short val_nDim, unsigned short val_nVar, CConfig *config);

  /*!
   * \brief Destructor of the class.
   */
  ~CCentSca_Heat(void);

  /*!
   * \brief Compute the flow residual using a JST method.
   * \param[out] val_resconv - Pointer to the convective residual.
   * \param[out] val_resvisc - Pointer to the artificial viscosity residual.
   * \param[out] val_Jacobian_i - Jacobian of the numerical method at node i (implicit computation).
   * \param[out] val_Jacobian_j - Jacobian of the numerical method at node j (implicit computation).
   * \param[in] config - Definition of the particular problem.
   */
  void ComputeResidual(su2double *val_residual, su2double **val_Jacobian_i, su2double **val_Jacobian_j,
                       CConfig *config);
};

/*!
 * \class CCentLaxInc_Flow
 * \brief Class for computing the Lax-Friedrich centered scheme (modified with incompressible preconditioning).
 * \ingroup ConvDiscr
 * \author F. Palacios, T. Economon
 */
class CCentLaxInc_Flow : public CNumerics {
private:
  unsigned short iDim, iVar, jVar; /*!< \brief Iteration on dimension and variables. */
  su2double *Diff_V,               /*!< \brief Difference of primitive variables. */
  *Velocity_i, *Velocity_j,        /*!< \brief Velocity at node 0 and 1. */
  *MeanVelocity, ProjVelocity_i,
  ProjVelocity_j,                  /*!< \brief Mean and projected velocities. */
  *ProjFlux,                       /*!< \brief Projected inviscid flux tensor. */
  sq_vel_i, sq_vel_j,              /*!< \brief Modulus of the velocity and the normal vector. */
  Temperature_i, Temperature_j,    /*!< \brief Temperature at node 0 and 1. */
  MeanDensity, MeanPressure,
  MeanBetaInc2, MeanEnthalpy,
  MeanCp, MeanTemperature,         /*!< \brief Mean values of primitive variables. */
  MeandRhodT,                      /*!< \brief Derivative of density w.r.t. temperature (variable density flows). */
  Param_p, Param_Kappa_0,          /*!< \brief Artificial dissipation parameters. */
  Local_Lambda_i, Local_Lambda_j,
  MeanLambda,                      /*!< \brief Local eingenvalues. */
  Phi_i, Phi_j, sc0,
  StretchingFactor,                /*!< \brief Streching parameters. */
  Epsilon_0;                       /*!< \brief Artificial dissipation values. */
  su2double **Precon;
  bool implicit,                   /*!< \brief Implicit calculation. */
  dynamic_grid,                    /*!< \brief Modification for grid movement. */
  variable_density,                /*!< \brief Variable density incompressible flows. */
  energy;                          /*!< \brief computation with the energy equation. */
  
public:
  
  /*!
   * \brief Constructor of the class.
   * \param[in] val_nDim - Number of dimension of the problem.
   * \param[in] val_nVar - Number of variables of the problem.
   * \param[in] config - Definition of the particular problem.
   */
  CCentLaxInc_Flow(unsigned short val_nDim, unsigned short val_nVar, CConfig *config);
  
  /*!
   * \brief Destructor of the class.
   */
  ~CCentLaxInc_Flow(void);
  
  /*!
   * \brief Compute the flow residual using a Lax method.
   * \param[out] val_residual - Pointer to the residual array.
   * \param[out] val_Jacobian_i - Jacobian of the numerical method at node i (implicit computation).
   * \param[out] val_Jacobian_j - Jacobian of the numerical method at node j (implicit computation).
   * \param[in] config - Definition of the particular problem.
   */
  void ComputeResidual(su2double *val_residual, su2double **val_Jacobian_i, su2double **val_Jacobian_j, CConfig *config);
};

/*!
 * \class CCentLax_AdjFlow
 * \brief Class for computing the Lax-Friedrich adjoint centered scheme.
 * \ingroup ConvDiscr
 * \author F. Palacios
 */
class CCentLax_AdjFlow : public CNumerics {
private:
  su2double *Diff_Psi;
  su2double *Velocity_i, *Velocity_j;
  su2double *MeanPhi;
  unsigned short iDim, jDim, iVar, jVar;
  su2double Residual, ProjVelocity_i, ProjVelocity_j, ProjPhi, ProjPhi_Vel, sq_vel, phis1, phis2,
  MeanPsiRho, MeanPsiE, Param_p, Param_Kappa_0, Local_Lambda_i, Local_Lambda_j, MeanLambda,
  Phi_i, Phi_j, sc2, StretchingFactor, Epsilon_0;
  bool implicit, grid_movement;
  
public:
  
  /*!
   * \brief Constructor of the class.
   * \param[in] val_nDim - Number of dimensions of the problem.
   * \param[in] val_nVar - Number of variables of the problem.
   * \param[in] config - Definition of the particular problem.
   */
  CCentLax_AdjFlow(unsigned short val_nDim, unsigned short val_nVar, CConfig *config);
  
  /*!
   * \brief Destructor of the class.
   */
  ~CCentLax_AdjFlow(void);
  
  /*!
   * \brief Compute the adjoint flow residual using a Lax method.
   * \param[out] val_resconv_i - Pointer to the convective residual at point i.
   * \param[out] val_resvisc_i - Pointer to the artificial viscosity residual at point i.
   * \param[out] val_resconv_j - Pointer to the convective residual at point j.
   * \param[out] val_resvisc_j - Pointer to the artificial viscosity residual at point j.
   * \param[out] val_Jacobian_ii - Jacobian of the numerical method at node i (implicit computation) from node i.
   * \param[out] val_Jacobian_ij - Jacobian of the numerical method at node i (implicit computation) from node j.
   * \param[out] val_Jacobian_ji - Jacobian of the numerical method at node j (implicit computation) from node i.
   * \param[out] val_Jacobian_jj - Jacobian of the numerical method at node j (implicit computation) from node j.
   * \param[in] config - Definition of the particular problem.
   */
  void ComputeResidual (su2double *val_resconv_i, su2double *val_resvisc_i, su2double *val_resconv_j, su2double *val_resvisc_j,
                        su2double **val_Jacobian_ii, su2double **val_Jacobian_ij, su2double **val_Jacobian_ji, su2double **val_Jacobian_jj,
                        CConfig *config);
};


/*!
 * \class CAvgGrad_Base
 * \brief A base class for computing viscous terms using an average of gradients.
 * \details This is the base class for the numerics classes that compute the
 * viscous fluxes for the flow solvers (i.e. compressible or incompressible
 * Navier Stokes).  The actual numerics classes derive from this class.
 * This class is used to share functions and variables that are common to all
 * of the flow viscous numerics.  For example, the turbulent stress tensor
 * is computed identically for all three derived classes.
 * \ingroup ViscDiscr
 * \author C. Pederson, A. Bueno, F. Palacios, T. Economon
 */
class CAvgGrad_Base : public CNumerics {
 protected:
  const unsigned short nPrimVar;  /*!< \brief The size of the primitive variable array used in the numerics class. */
  const bool correct_gradient; /*!< \brief Apply a correction to the gradient term */
  bool implicit;               /*!< \brief Implicit calculus. */
  su2double *heat_flux_vector, /*!< \brief Flux of total energy due to molecular and turbulent diffusion */
  *heat_flux_jac_i,            /*!< \brief Jacobian of the molecular + turbulent heat flux vector, projected onto the normal vector. */
  **tau_jacobian_i;            /*!< \brief Jacobian of the viscous + turbulent stress tensor, projected onto the normal vector. */
  su2double *Mean_PrimVar,     /*!< \brief Mean primitive variables. */
  *PrimVar_i, *PrimVar_j,      /*!< \brief Primitives variables at point i and 1. */
  **Mean_GradPrimVar,          /*!< \brief Mean value of the gradient. */
  Mean_Laminar_Viscosity,      /*!< \brief Mean value of the viscosity. */
  Mean_Eddy_Viscosity,         /*!< \brief Mean value of the eddy viscosity. */
  Mean_turb_ke,                /*!< \brief Mean value of the turbulent kinetic energy. */
  Mean_TauWall,                /*!< \brief Mean wall shear stress (wall functions). */
  TauWall_i, TauWall_j,        /*!< \brief Wall shear stress at point i and j (wall functions). */
  dist_ij_2,                   /*!< \brief Length of the edge and face, squared */
  *Proj_Mean_GradPrimVar_Edge, /*!< \brief Inner product of the Mean gradient and the edge vector. */
  *Edge_Vector;                /*!< \brief Vector from point i to point j. */



  /*!
   * \brief Add a correction using a Quadratic Constitutive Relation
   *
   * This function requires that the stress tensor already be
   * computed using \ref GetStressTensor
   *
   * See: Spalart, P. R., "Strategies for Turbulence Modelling and
   * Simulation," International Journal of Heat and Fluid Flow, Vol. 21,
   * 2000, pp. 252-263
   *
   * \param[in] val_gradprimvar
   */
  void AddQCR(const su2double* const *val_gradprimvar);

  /*!
   * \brief Scale the stress tensor using a predefined wall stress.
   *
   * This function requires that the stress tensor already be
   * computed using \ref GetStressTensor
   *
   * \param[in] val_normal - Normal vector, the norm of the vector is the area of the face.
   * \param[in] val_tau_wall - The wall stress
   */
  void AddTauWall(const su2double *val_normal,
                  su2double val_tau_wall);

  /**
   * \brief Calculate the Jacobian of the viscous + turbulent stress tensor
   *
   * This function is intended only for the compressible flow solver.
   * This Jacobian is projected onto the normal vector, so it is of dimension
   * [nDim][nVar]
   *
   * \param[in] val_Mean_PrimVar - Mean value of the primitive variables.
   * \param[in] val_laminar_viscosity - Value of the laminar viscosity.
   * \param[in] val_eddy_viscosity - Value of the eddy viscosity.
   * \param[in] val_dist_ij - Distance between the points.
   * \param[in] val_normal - Normal vector, the norm of the vector is the area of the face.
   */
  void SetTauJacobian(const su2double* val_Mean_PrimVar,
                      su2double val_laminar_viscosity,
                      su2double val_eddy_viscosity,
                      su2double val_dist_ij,
                      const su2double *val_normal);


  /**
   * \brief Calculate the Jacobian of the viscous and turbulent stress tensor
   *
   * This function is intended only for the incompressible flow solver.
   * This Jacobian is projected onto the normal vector, so it is of dimension
   * [nDim][nVar]
   *
   * \param[in] val_laminar_viscosity - Value of the laminar viscosity.
   * \param[in] val_eddy_viscosity - Value of the eddy viscosity.
   * \param[in] val_dist_ij - Distance between the points.
   * \param[in] val_normal - Normal vector, the norm of the vector is the area of the face.
   */
  void SetIncTauJacobian(su2double val_laminar_viscosity,
                         su2double val_eddy_viscosity,
                         su2double val_dist_ij,
                         const su2double *val_normal);

  /*!
   * \brief Compute the projection of the viscous fluxes into a direction.
   *
   * The heat flux vector and the stress tensor must be calculated before
   * calling this function.
   *
   * \param[in] val_primvar - Primitive variables.
   * \param[in] val_normal - Normal vector, the norm of the vector is the area of the face.
   */
  void GetViscousProjFlux(const su2double *val_primvar,
                          const su2double *val_normal);

  /*!
   * \brief TSL-Approximation of Viscous NS Jacobians.
   *
   * The Jacobians of the heat flux vector and the stress tensor must be
   * calculated before calling this function.
   *
   * \param[in] val_Mean_PrimVar - Mean value of the primitive variables.
   * \param[in] val_dS - Area of the face between two nodes.
   * \param[in] val_Proj_Visc_Flux - Pointer to the projected viscous flux.
   * \param[out] val_Proj_Jac_Tensor_i - Pointer to the projected viscous Jacobian at point i.
   * \param[out] val_Proj_Jac_Tensor_j - Pointer to the projected viscous Jacobian at point j.
   */
  void GetViscousProjJacs(const su2double *val_Mean_PrimVar,
                          su2double val_dS,
                          const su2double *val_Proj_Visc_Flux,
                          su2double **val_Proj_Jac_Tensor_i,
                          su2double **val_Proj_Jac_Tensor_j);

  /*!
   * \brief Apply a correction to the gradient to reduce the truncation error
   *
   * \param[in] val_PrimVar_i - Primitive variables at point i
   * \param[in] val_PrimVar_j - Primitive variables at point j
   * \param[in] val_edge_vector - The vector between points i and j
   * \param[in] val_dist_ij_2 - The distance between points i and j, squared
   * \param[in] val_nPrimVar - The number of primitive variables
   */
  void CorrectGradient(su2double** GradPrimVar,
                       const su2double* val_PrimVar_i,
                       const su2double* val_PrimVar_j,
                       const su2double* val_edge_vector,
                       su2double val_dist_ij_2,
                       const unsigned short val_nPrimVar);

  /*!
   * \brief Initialize the Reynolds Stress Matrix
   * \param[in] turb_ke turbulent kinetic energy of node
   */
  void SetReynoldsStressMatrix(su2double turb_ke);

  /*!
   * \brief Perturb the Reynolds stress tensor based on parameters
   * \param[in] turb_ke: turbulent kinetic energy of the noce
   * \param[in] Eig_Val_Comp: Defines type of eigenspace perturbation
   * \param[in] beta_delta: Defines the amount of eigenvalue perturbation
   */
  void SetPerturbedRSM(su2double turb_ke, CConfig *config);

  /*!
   * \brief Get the mean rate of strain matrix based on velocity gradients
   * \param[in] S_ij
   */
  void GetMeanRateOfStrainMatrix(su2double **S_ij) const;

 public:

  /*!
   * \brief Constructor of the class.
   * \param[in] val_nDim - Number of dimension of the problem.
   * \param[in] val_nVar - Number of variables of the problem.
   * \param[in] val_nPrimVar - Number of primitive variables to use.
   * \param[in] val_correct_grad - Apply a correction to the gradient
   * \param[in] config - Definition of the particular problem.
   */
  CAvgGrad_Base(unsigned short val_nDim, unsigned short val_nVar,
                unsigned short val_nPrimVar,
                bool val_correct_grad, CConfig *config);

  /*!
   * \brief Destructor of the class.
   */
  ~CAvgGrad_Base();

  /*!
   * \brief Set the value of the wall shear stress at point i and j (wall functions).
   * \param[in] val_tauwall_i - Value of the wall shear stress at point i.
   * \param[in] val_tauwall_j - Value of the wall shear stress at point j.
   */
  void SetTauWall(su2double val_tauwall_i, su2double val_tauwall_j);

  /*!
   * \brief Calculate the viscous + turbulent stress tensor
   * \param[in] val_primvar - Primitive variables.
   * \param[in] val_gradprimvar - Gradient of the primitive variables.
   * \param[in] val_turb_ke - Turbulent kinetic energy
   * \param[in] val_laminar_viscosity - Laminar viscosity.
   * \param[in] val_eddy_viscosity - Eddy viscosity.
   */
  void SetStressTensor(const su2double *val_primvar,
                       const su2double* const *val_gradprimvar,
                       su2double val_turb_ke,
                       su2double val_laminar_viscosity,
                       su2double val_eddy_viscosity);

  /*!
   * \brief Get a component of the viscous stress tensor.
   *
   * \param[in] iDim - The first index
   * \param[in] jDim - The second index
   * \return The component of the viscous stress tensor at iDim, jDim
   */
  su2double GetStressTensor(unsigned short iDim, unsigned short jDim) const;

  /*!
   * \brief Get a component of the heat flux vector.
   * \param[in] iDim - The index of the component
   * \return The component of the heat flux vector at iDim
   */
  su2double GetHeatFluxVector(unsigned short iDim) const;

};

/*!
 * \class CAvgGrad_Flow
 * \brief Class for computing viscous term using the average of gradients.
 * \ingroup ViscDiscr
 * \author A. Bueno, and F. Palacios
 */
class CAvgGrad_Flow : public CAvgGrad_Base {
public:

  /*!
   * \brief Constructor of the class.
   * \param[in] val_nDim - Number of dimension of the problem.
   * \param[in] val_nVar - Number of variables of the problem.
   * \param[in] val_correct_grad - Apply a correction to the gradient
   * \param[in] config - Definition of the particular problem.
   */
  CAvgGrad_Flow(unsigned short val_nDim, unsigned short val_nVar,
                bool val_correct_grad, CConfig *config);

  /*!
   * \brief Destructor of the class.
   */
  ~CAvgGrad_Flow(void);

  /*!
   * \brief Compute the viscous flow residual using an average of gradients.
   * \param[out] val_residual - Pointer to the total residual.
   * \param[out] val_Jacobian_i - Jacobian of the numerical method at node i (implicit computation).
   * \param[out] val_Jacobian_j - Jacobian of the numerical method at node j (implicit computation).
   * \param[in] config - Definition of the particular problem.
   */
  void ComputeResidual(su2double *val_residual, su2double **val_Jacobian_i, su2double **val_Jacobian_j, CConfig *config);

  /*!
   * \brief Compute the heat flux due to molecular and turbulent diffusivity
   * \param[in] val_gradprimvar - Gradient of the primitive variables.
   * \param[in] val_laminar_viscosity - Laminar viscosity.
   * \param[in] val_eddy_viscosity - Eddy viscosity.
   */
  void SetHeatFluxVector(const su2double* const *val_gradprimvar,
                         su2double val_laminar_viscosity,
                         su2double val_eddy_viscosity);

  /*!
   * \brief Compute the Jacobian of the heat flux vector
   *
   * This Jacobian is projected onto the normal vector, so it is of
   * dimension nVar.
   *
   * \param[in] val_Mean_PrimVar - Mean value of the primitive variables.
   * \param[in] val_gradprimvar - Mean value of the gradient of the primitive variables.
   * \param[in] val_laminar_viscosity - Value of the laminar viscosity.
   * \param[in] val_eddy_viscosity - Value of the eddy viscosity.
   * \param[in] val_dist_ij - Distance between the points.
   * \param[in] val_normal - Normal vector, the norm of the vector is the area of the face.
   */
  void SetHeatFluxJacobian(const su2double *val_Mean_PrimVar,
                           su2double val_laminar_viscosity,
                           su2double val_eddy_viscosity,
                           su2double val_dist_ij,
                           const su2double *val_normal);
};

/*!
 * \class CGeneralAvgGrad_Flow
 * \brief Class for computing viscous term using the average of gradients.
 * \ingroup ViscDiscr
 * \author M.Pini, S. Vitale
 */
class CGeneralAvgGrad_Flow : public CAvgGrad_Base {
private:
  su2double *Mean_SecVar,    /*!< \brief Mean secondary variables. */
  Mean_Thermal_Conductivity, /*!< \brief Mean value of the thermal conductivity. */
  Mean_Cp;                   /*!< \brief Mean value of the Cp. */

  /*!
   * \brief Compute the heat flux due to molecular and turbulent diffusivity
   * \param[in] val_gradprimvar - Gradient of the primitive variables.
   * \param[in] val_laminar_viscosity - Laminar viscosity.
   * \param[in] val_eddy_viscosity - Eddy viscosity.
   * \param[in] val_thermal_conductivity - Thermal Conductivity.
   * \param[in] val_heat_capacity_cp - Heat Capacity at constant pressure.
   */
  void SetHeatFluxVector(const su2double* const *val_gradprimvar,
                         su2double val_laminar_viscosity,
                         su2double val_eddy_viscosity,
                         su2double val_thermal_conductivity,
                         su2double val_heat_capacity_cp);

  /*!
   * \brief Compute the Jacobian of the heat flux vector
   *
   * This Jacobian is projected onto the normal vector, so it is of
   * dimension nVar.
   *
   * \param[in] val_Mean_PrimVar - Mean value of the primitive variables.
   * \param[in] val_Mean_SecVar - Mean value of the secondary variables.
   * \param[in] val_eddy_viscosity - Value of the eddy viscosity.
   * \param[in] val_thermal_conductivity - Value of the thermal conductivity.
   * \param[in] val_heat_capacity_cp - Value of the specific heat at constant pressure.
   * \param[in] val_dist_ij - Distance between the points.
   */
  void SetHeatFluxJacobian(const su2double *val_Mean_PrimVar,
                           const su2double *val_Mean_SecVar,
                           su2double val_eddy_viscosity,
                           su2double val_thermal_conductivity,
                           su2double val_heat_capacity_cp,
                           su2double val_dist_ij);

public:

  /*!
   * \brief Constructor of the class.
   * \param[in] val_nDim - Number of dimension of the problem.
   * \param[in] val_nVar - Number of variables of the problem.
   * \param[in] val_correct_grad - Apply a correction to the gradient
   * \param[in] config - Definition of the particular problem.
   */
  CGeneralAvgGrad_Flow(unsigned short val_nDim, unsigned short val_nVar, bool val_correct_grad, CConfig *config);

  /*!
   * \brief Destructor of the class.
   */
  ~CGeneralAvgGrad_Flow(void);

  /*!
   * \brief Compute the viscous flow residual using an average of gradients.
   * \param[out] val_residual - Pointer to the total residual.
   * \param[out] val_Jacobian_i - Jacobian of the numerical method at node i (implicit computation).
   * \param[out] val_Jacobian_j - Jacobian of the numerical method at node j (implicit computation).
   * \param[in] config - Definition of the particular problem.
   */
  void ComputeResidual(su2double *val_residual, su2double **val_Jacobian_i, su2double **val_Jacobian_j, CConfig *config);
};


/*!
 * \class CAvgGradInc_Flow
 * \brief Class for computing viscous term using an average of gradients.
 * \ingroup ViscDiscr
 * \author A. Bueno, F. Palacios, T. Economon
 */
class CAvgGradInc_Flow : public CAvgGrad_Base {
private:
  su2double Mean_Thermal_Conductivity; /*!< \brief Mean value of the effective thermal conductivity. */
  bool energy;                         /*!< \brief computation with the energy equation. */

  /*
   * \brief Compute the projection of the viscous fluxes into a direction
   *
   * The viscous + turbulent stress tensor must be calculated before calling
   * this function.
   *
   * \param[in] val_gradprimvar - Gradient of the primitive variables.
   * \param[in] val_normal - Normal vector, the norm of the vector is the area of the face.
   * \param[in] val_thermal_conductivity - Thermal conductivity.
   */
  void GetViscousIncProjFlux(const su2double* const *val_gradprimvar,
                             const su2double *val_normal,
                             su2double val_thermal_conductivity);

  /*!
   * \brief Compute the projection of the viscous Jacobian matrices.
   *
   * The Jacobian of the stress tensor must be calculated before calling
   * this function.
   *
   * \param[in] val_dS - Area of the face between two nodes.
   * \param[out] val_Proj_Jac_Tensor_i - Pointer to the projected viscous Jacobian at point i.
   * \param[out] val_Proj_Jac_Tensor_j - Pointer to the projected viscous Jacobian at point j.
   */
  void GetViscousIncProjJacs(su2double val_dS,
                             su2double **val_Proj_Jac_Tensor_i,
                             su2double **val_Proj_Jac_Tensor_j);

public:

  /*!
   * \brief Constructor of the class.
   * \param[in] val_nDim - Number of dimension of the problem.
   * \param[in] val_nVar - Number of variables of the problem.
   * \param[in] val_correct_grad - Apply a correction to the gradient
   * \param[in] config - Definition of the particular problem.
   */
  CAvgGradInc_Flow(unsigned short val_nDim, unsigned short val_nVar,
                   bool val_correct_grad, CConfig *config);

  /*!
   * \brief Destructor of the class.
   */
  ~CAvgGradInc_Flow(void);

  /*!
   * \brief Compute the viscous flow residual using an average of gradients.
   * \param[out] val_residual - Pointer to the total residual.
   * \param[out] val_Jacobian_i - Jacobian of the numerical method at node i (implicit computation).
   * \param[out] val_Jacobian_j - Jacobian of the numerical method at node j (implicit computation).
   * \param[in] config - Definition of the particular problem.
   */
  void ComputeResidual(su2double *val_residual, su2double **val_Jacobian_i, su2double **val_Jacobian_j, CConfig *config);
};

/*!
 * \class CAvgGrad_Scalar
 * \brief Template class for computing viscous residual of scalar values
 * \details This class serves as a template for the scalar viscous residual
 *   classes.  The general structure of a viscous residual calculation is the
 *   same for many different  models, which leads to a lot of repeated code.
 *   By using the template design pattern, these sections of repeated code are
 *   moved to a shared base class, and the specifics of each model
 *   are implemented by derived classes.  In order to add a new residual
 *   calculation for a viscous residual, extend this class and implement
 *   the pure virtual functions with model-specific behavior.
 * \ingroup ViscDiscr
 * \author C. Pederson, A. Bueno, and F. Palacios
 */
class CAvgGrad_Scalar : public CNumerics {
 private:

  /*!
   * \brief A pure virtual function; Adds any extra variables to AD
   */
  virtual void ExtraADPreaccIn() = 0;

  /*!
   * \brief Model-specific steps in the ComputeResidual method
   * \param[out] val_residual - Pointer to the total residual.
   * \param[out] val_Jacobian_i - Jacobian of the numerical method at node i (implicit computation).
   * \param[out] val_Jacobian_j - Jacobian of the numerical method at node j (implicit computation).
   * \param[in] config - Definition of the particular problem.
   */
  virtual void FinishResidualCalc(su2double *val_residual,
                                  su2double **Jacobian_i,
                                  su2double **Jacobian_j,
                                  CConfig *config) = 0;

 protected:
  bool implicit, incompressible;
  bool correct_gradient;
  unsigned short iVar, iDim;
  su2double **Mean_GradTurbVar;               /*!< \brief Average of gradients at cell face */
  su2double *Edge_Vector,                     /*!< \brief Vector from node i to node j. */
            *Proj_Mean_GradTurbVar_Normal,    /*!< \brief Mean_gradTurbVar DOT normal */
            *Proj_Mean_GradTurbVar_Edge,      /*!< \brief Mean_gradTurbVar DOT Edge_Vector */
            *Proj_Mean_GradTurbVar;           /*!< \brief Mean_gradTurbVar DOT normal, corrected if required*/
  su2double  dist_ij_2,                       /*!< \brief |Edge_Vector|^2 */
             proj_vector_ij;                  /*!< \brief (Edge_Vector DOT normal)/|Edge_Vector|^2 */

 public:
  /*!
   * \brief Constructor of the class.
   * \param[in] val_nDim - Number of dimensions of the problem.
   * \param[in] val_nVar - Number of variables of the problem.
   * \param[in] config - Definition of the particular problem.
   */
  CAvgGrad_Scalar(unsigned short val_nDim, unsigned short val_nVar,
                    bool correct_gradient, CConfig *config);

  /*!
   * \brief Destructor of the class.
   */
  ~CAvgGrad_Scalar(void);

  /*!
   * \brief Compute the viscous residual using an average of gradients without correction.
   * \param[out] val_residual - Pointer to the total residual.
   * \param[out] Jacobian_i - Jacobian of the numerical method at node i (implicit computation).
   * \param[out] Jacobian_j - Jacobian of the numerical method at node j (implicit computation).
   * \param[in] config - Definition of the particular problem.
   */
  void ComputeResidual(su2double *val_residual, su2double **Jacobian_i,
                       su2double **Jacobian_j, CConfig *config);
};

/*!
 * \class CAvgGrad_TurbSA
 * \brief Class for computing viscous term using average of gradients (Spalart-Allmaras Turbulence model).
 * \ingroup ViscDiscr
 * \author A. Bueno.
 */
class CAvgGrad_TurbSA : public CAvgGrad_Scalar {
private:

  const su2double sigma;
  su2double nu_i, nu_j, nu_e;

  /*!
   * \brief Adds any extra variables to AD
   */
  void ExtraADPreaccIn(void);

  /*!
   * \brief SA specific steps in the ComputeResidual method
   * \param[out] val_residual - Pointer to the total residual.
   * \param[out] val_Jacobian_i - Jacobian of the numerical method at node i (implicit computation).
   * \param[out] val_Jacobian_j - Jacobian of the numerical method at node j (implicit computation).
   * \param[in] config - Definition of the particular problem.
   */
  void FinishResidualCalc(su2double *val_residual, su2double **Jacobian_i,
                                su2double **Jacobian_j, CConfig *config);

public:

  /*!
   * \brief Constructor of the class.
   * \param[in] val_nDim - Number of dimensions of the problem.
   * \param[in] val_nVar - Number of variables of the problem.
   * \param[in] config - Definition of the particular problem.
   */
  CAvgGrad_TurbSA(unsigned short val_nDim, unsigned short val_nVar,
                  bool correct_grad, CConfig *config);

  /*!
   * \brief Destructor of the class.
   */
  ~CAvgGrad_TurbSA(void);
};

/*!
 * \class CAvgGrad_TurbSA_Neg
 * \brief Class for computing viscous term using average of gradients (Spalart-Allmaras Turbulence model).
 * \ingroup ViscDiscr
 * \author F. Palacios
 */
class CAvgGrad_TurbSA_Neg : public CAvgGrad_Scalar {
private:

  const su2double sigma;
  const su2double cn1;
  su2double fn, Xi;
  su2double nu_i, nu_j, nu_ij, nu_tilde_ij, nu_e;

  /*!
   * \brief Adds any extra variables to AD
   */
  void ExtraADPreaccIn(void);

  /*!
   * \brief SA specific steps in the ComputeResidual method
   * \param[out] val_residual - Pointer to the total residual.
   * \param[out] val_Jacobian_i - Jacobian of the numerical method at node i (implicit computation).
   * \param[out] val_Jacobian_j - Jacobian of the numerical method at node j (implicit computation).
   * \param[in] config - Definition of the particular problem.
   */
  void FinishResidualCalc(su2double *val_residual, su2double **Jacobian_i,
                                su2double **Jacobian_j, CConfig *config);

public:

  /*!
   * \brief Constructor of the class.
   * \param[in] val_nDim - Number of dimensions of the problem.
   * \param[in] val_nVar - Number of variables of the problem.
   * \param[in] config - Definition of the particular problem.
   */
  CAvgGrad_TurbSA_Neg(unsigned short val_nDim, unsigned short val_nVar,
                      bool correct_grad, CConfig *config);

  /*!
   * \brief Destructor of the class.
   */
  ~CAvgGrad_TurbSA_Neg(void);
};

/*!
 * \class CAvgGrad_TransLM
 * \brief Class for computing viscous term using average of gradients (Spalart-Allmaras Turbulence model).
 * \ingroup ViscDiscr
 * \author A. Bueno.
 */
class CAvgGrad_TransLM : public CNumerics {
private:
  su2double **Mean_GradTransVar;
  su2double *Proj_Mean_GradTransVar_Kappa, *Proj_Mean_GradTransVar_Edge;
  su2double *Edge_Vector;
  bool implicit, incompressible;
  su2double sigma;
  //su2double dist_ij_2;
  //su2double proj_vector_ij;
  //unsigned short iVar, iDim;
  
public:
  
  /*!
   * \brief Constructor of the class.
   * \param[in] val_nDim - Number of dimensions of the problem.
   * \param[in] val_nVar - Number of variables of the problem.
   * \param[in] config - Definition of the particular problem.
   */
  CAvgGrad_TransLM(unsigned short val_nDim, unsigned short val_nVar, CConfig *config);
  
  /*!
   * \brief Destructor of the class.
   */
  ~CAvgGrad_TransLM(void);
  
  /*!
   * \brief Compute the viscous turbulence terms residual using an average of gradients.
   * \param[out] val_residual - Pointer to the total residual.
   * \param[out] Jacobian_i - Jacobian of the numerical method at node i (implicit computation).
   * \param[out] Jacobian_j - Jacobian of the numerical method at node j (implicit computation).
   * \param[in] config - Definition of the particular problem.
   */
  void ComputeResidual(su2double *val_residual, su2double **Jacobian_i, su2double **Jacobian_j, CConfig *config);
};

/*!
 * \class CAvgGrad_AdjFlow
 * \brief Class for computing the adjoint viscous terms.
 * \ingroup ViscDiscr
 * \author F. Palacios
 */
class CAvgGrad_AdjFlow : public CNumerics {
private:
  su2double *Velocity_i;  /*!< \brief Auxiliary vector for storing the velocity of point i. */
  su2double *Velocity_j;  /*!< \brief Auxiliary vector for storing the velocity of point j. */
  su2double *Mean_Velocity;
  su2double *Mean_GradPsiE;  /*!< \brief Counter for dimensions of the problem. */
  su2double **Mean_GradPhi;  /*!< \brief Counter for dimensions of the problem. */
  su2double *Edge_Vector;    /*!< \brief Vector going from node i to node j. */
  bool implicit;             /*!< \brief Implicit calculus. */
  
public:
  
  /*!
   * \brief Constructor of the class.
   * \param[in] val_nDim - Number of dimensions of the problem.
   * \param[in] val_nVar - Number of variables of the problem.
   * \param[in] config - Definition of the particular problem.
   */
  CAvgGrad_AdjFlow(unsigned short val_nDim, unsigned short val_nVar, CConfig *config);
  
  /*!
   * \brief Destructor of the class.
   */
  ~CAvgGrad_AdjFlow(void);
  
  /*!
   * \brief Residual computation.
   * \param[out] val_residual_i - Pointer to the total residual at point i.
   * \param[out] val_residual_j - Pointer to the total residual at point j.
   */
  void ComputeResidual(su2double *val_residual_i, su2double *val_residual_j,
                       su2double **val_Jacobian_ii, su2double **val_Jacobian_ij,
                       su2double **val_Jacobian_ji, su2double **val_Jacobian_jj, CConfig *config);
};

/*!
 * \class CAvgGradCorrected_TransLM
 * \brief Class for computing viscous term using average of gradients with correction (Spalart-Allmaras turbulence model).
 * \ingroup ViscDiscr
 * \author A. Bueno.
 */
class CAvgGradCorrected_TransLM : public CNumerics {
private:
  su2double **Mean_GradTurbVar;
  su2double *Proj_Mean_GradTurbVar_Kappa, *Proj_Mean_GradTurbVar_Edge, *Proj_Mean_GradTurbVar_Corrected;
  su2double *Edge_Vector;
  bool implicit, incompressible;
  su2double sigma;
  
public:
  
  /*!
   * \brief Constructor of the class.
   * \param[in] val_nDim - Number of dimensions of the problem.
   * \param[in] val_nVar - Number of variables of the problem.
   * \param[in] config - Definition of the particular problem.
   */
  CAvgGradCorrected_TransLM(unsigned short val_nDim, unsigned short val_nVar, CConfig *config);
  
  /*!
   * \brief Destructor of the class.
   */
  ~CAvgGradCorrected_TransLM(void);
  
  /*!
   * \brief Compute the viscous turbulent residual using an average of gradients with correction.
   * \param[out] val_residual - Pointer to the total residual.
   * \param[out] Jacobian_i - Jacobian of the numerical method at node i (implicit computation).
   * \param[out] Jacobian_j - Jacobian of the numerical method at node j (implicit computation).
   * \param[in] config - Definition of the particular problem.
   */
  void ComputeResidual(su2double *val_residual, su2double **Jacobian_i, su2double **Jacobian_j, CConfig *config);
};

/*!
 * \class CAvgGrad_TurbSST
 * \brief Class for computing viscous term using average of gradient with correction (Menter SST turbulence model).
 * \ingroup ViscDiscr
 * \author A. Bueno.
 */
class CAvgGrad_TurbSST : public CAvgGrad_Scalar {
private:
  su2double sigma_k1, /*!< \brief Constants for the viscous terms, k-w (1), k-eps (2)*/
  sigma_k2,
  sigma_om1,
  sigma_om2;

  su2double diff_kine,  /*!< \brief Diffusivity for viscous terms of tke eq */
            diff_omega; /*!< \brief Diffusivity for viscous terms of omega eq */

  su2double F1_i, F1_j; /*!< \brief Menter's first blending function */

  /*!
   * \brief Adds any extra variables to AD
   */
  void ExtraADPreaccIn(void);

  /*!
   * \brief SST specific steps in the ComputeResidual method
   * \param[out] val_residual - Pointer to the total residual.
   * \param[out] val_Jacobian_i - Jacobian of the numerical method at node i (implicit computation).
   * \param[out] val_Jacobian_j - Jacobian of the numerical method at node j (implicit computation).
   * \param[in] config - Definition of the particular problem.
   */
  void FinishResidualCalc(su2double *val_residual, su2double **Jacobian_i,
                                su2double **Jacobian_j, CConfig *config);

public:

  /*!
   * \brief Constructor of the class.
   * \param[in] val_nDim - Number of dimensions of the problem.
   * \param[in] val_nVar - Number of variables of the problem.
   * \param[in] config - Definition of the particular problem.
   */
  CAvgGrad_TurbSST(unsigned short val_nDim, unsigned short val_nVar,
                   su2double* constants, bool correct_grad, CConfig *config);

  /*!
   * \brief Destructor of the class.
   */
  ~CAvgGrad_TurbSST(void);

  /*!
   * \brief Sets value of first blending function.
   */
  void SetF1blending(su2double val_F1_i, su2double val_F1_j) {
    F1_i = val_F1_i; F1_j = val_F1_j;
  }

};

/*!
 * \class CAvgGradCorrected_AdjFlow
 * \brief Class for computing the adjoint viscous terms, including correction.
 * \ingroup ViscDiscr
 * \author A. Bueno.
 */
class CAvgGradCorrected_AdjFlow : public CNumerics {
private:
  su2double *Velocity_i;  /*!< \brief Auxiliary vector for storing the velocity of point i. */
  su2double *Velocity_j;  /*!< \brief Auxiliary vector for storing the velocity of point j. */
  su2double *Mean_Velocity;
  su2double **Mean_GradPsiVar;           /*!< \brief Counter for dimensions of the problem. */
  su2double *Edge_Vector;                /*!< \brief Vector going from node i to node j. */
  su2double *Proj_Mean_GradPsiVar_Edge;  /*!< \brief Projection of Mean_GradPsiVar onto Edge_Vector. */
  su2double *Mean_GradPsiE;              /*!< \brief Counter for dimensions of the problem. */
  su2double **Mean_GradPhi;              /*!< \brief Counter for dimensions of the problem. */
  bool implicit;                         /*!< \brief Boolean controlling Jacobian calculations. */
  
public:
  
  /*!
   * \brief Constructor of the class.
   * \param[in] val_nDim - Number of dimensions of the problem.
   * \param[in] val_nVar - Number of variables of the problem.
   * \param[in] config - Definition of the particular problem.
   */
  CAvgGradCorrected_AdjFlow(unsigned short val_nDim, unsigned short val_nVar, CConfig *config);
  
  /*!
   * \brief Destructor of the class.
   */
  ~CAvgGradCorrected_AdjFlow(void);
  
  /*!
   * \brief Compute the adjoint flow viscous residual in a non-conservative way using an average of gradients and derivative correction.
   * \param[out] val_residual_i - Pointer to the viscous residual at point i.
   * \param[out] val_residual_j - Pointer to the viscous residual at point j.
   * \param[out] val_Jacobian_ii - Jacobian of the numerical method at node i (implicit computation) from node i.
   * \param[out] val_Jacobian_ij - Jacobian of the numerical method at node i (implicit computation) from node j.
   * \param[out] val_Jacobian_ji - Jacobian of the numerical method at node j (implicit computation) from node i.
   * \param[out] val_Jacobian_jj - Jacobian of the numerical method at node j (implicit computation) from node j.
   * \param[in] config - Definition of the particular problem.
   */
  void ComputeResidual(su2double *val_residual_i, su2double *val_residual_j, su2double **val_Jacobian_ii, su2double **val_Jacobian_ij,
                       su2double **val_Jacobian_ji, su2double **val_Jacobian_jj, CConfig *config);
};

/*!
 * \class CAvgGradCorrected_AdjTurb
 * \brief Class for adjoint turbulent using average of gradients with a correction.
 * \ingroup ViscDiscr
 * \author A. Bueno.
 */
class CAvgGradCorrected_AdjTurb : public CNumerics {
private:
  su2double **Mean_GradTurbPsi;
  su2double *Proj_Mean_GradTurbPsi_Kappa, *Proj_Mean_GradTurbPsi_Edge, *Proj_Mean_GradTurbPsi_Corrected;
  su2double *Edge_Vector;
  
public:
  
  /*!
   * \brief Constructor of the class.
   * \param[in] val_nDim - Number of dimensions of the problem.
   * \param[in] val_nVar - Number of variables of the problem.
   * \param[in] config - Definition of the particular problem.
   */
  CAvgGradCorrected_AdjTurb(unsigned short val_nDim, unsigned short val_nVar, CConfig *config);
  
  /*!
   * \brief Destructor of the class.
   */
  ~CAvgGradCorrected_AdjTurb(void);
  
  /*!
   * \brief Compute the adjoint turbulent residual using average of gradients and a derivative correction.
   * \param[out] val_residual - Pointer to the total residual.
   * \param[out] val_Jacobian_i - Jacobian of the numerical method at node i (implicit computation).
   * \param[out] val_Jacobian_j - Jacobian of the numerical method at node j (implicit computation).
   * \param[in] config - Definition of the particular problem.
   */
  
  void ComputeResidual(su2double *val_residual, su2double **val_Jacobian_i, su2double **val_Jacobian_j, CConfig *config);
  
  /*!
   * \overload
   * \param[out] val_residual_i - Pointer to the total residual at point i.
   * \param[out] val_residual_j - Pointer to the total viscosity residual at point j.
   * \param[out] val_Jacobian_ii - Jacobian of the numerical method at node i (implicit computation) from node i.
   * \param[out] val_Jacobian_ij - Jacobian of the numerical method at node i (implicit computation) from node j.
   * \param[out] val_Jacobian_ji - Jacobian of the numerical method at node j (implicit computation) from node i.
   * \param[out] val_Jacobian_jj - Jacobian of the numerical method at node j (implicit computation) from node j.
   * \param[in] config - Definition of the particular problem.
   */
  void ComputeResidual(su2double *val_residual_i, su2double *val_residual_j, su2double **val_Jacobian_ii, su2double **val_Jacobian_ij,
                       su2double **val_Jacobian_ji, su2double **val_Jacobian_jj, CConfig *config);
};

/*!
 * \class CAvgGrad_AdjTurb
 * \brief Class for adjoint turbulent using average of gradients with a correction.
 * \ingroup ViscDiscr
 * \author F. Palacios
 */
class CAvgGrad_AdjTurb : public CNumerics {
private:
  su2double **Mean_GradTurbPsi;
  su2double *Proj_Mean_GradTurbPsi_Kappa, *Proj_Mean_GradTurbPsi_Edge, *Proj_Mean_GradTurbPsi_Corrected;
  su2double *Edge_Vector;
  
public:
  
  /*!
   * \brief Constructor of the class.
   * \param[in] val_nDim - Number of dimensions of the problem.
   * \param[in] val_nVar - Number of variables of the problem.
   * \param[in] config - Definition of the particular problem.
   */
  CAvgGrad_AdjTurb(unsigned short val_nDim, unsigned short val_nVar, CConfig *config);
  
  /*!
   * \brief Destructor of the class.
   */
  ~CAvgGrad_AdjTurb(void);
  
  /*!
   * \brief Compute the adjoint turbulent residual using average of gradients and a derivative correction.
   * \param[out] val_residual - Pointer to the total residual.
   * \param[out] val_Jacobian_i - Jacobian of the numerical method at node i (implicit computation).
   * \param[out] val_Jacobian_j - Jacobian of the numerical method at node j (implicit computation).
   * \param[in] config - Definition of the particular problem.
   */
  
  void ComputeResidual(su2double *val_residual, su2double **val_Jacobian_i, su2double **val_Jacobian_j, CConfig *config);
  
  /*!
   * \overload
   * \param[out] val_residual_i - Pointer to the total residual at point i.
   * \param[out] val_residual_j - Pointer to the total viscosity residual at point j.
   * \param[out] val_Jacobian_ii - Jacobian of the numerical method at node i (implicit computation) from node i.
   * \param[out] val_Jacobian_ij - Jacobian of the numerical method at node i (implicit computation) from node j.
   * \param[out] val_Jacobian_ji - Jacobian of the numerical method at node j (implicit computation) from node i.
   * \param[out] val_Jacobian_jj - Jacobian of the numerical method at node j (implicit computation) from node j.
   * \param[in] config - Definition of the particular problem.
   */
  void ComputeResidual(su2double *val_residual_i, su2double *val_residual_j, su2double **val_Jacobian_ii, su2double **val_Jacobian_ij,
                       su2double **val_Jacobian_ji, su2double **val_Jacobian_jj, CConfig *config);
};


/*!
 * \class CAvgGrad_Heat
 * \brief Class for computing viscous term using average of gradients without correction (heat equation).
 * \ingroup ViscDiscr
 * \author O. Burghardt.
 * \version 7.0.0 "Blackbird"
 */
class CAvgGrad_Heat : public CNumerics {
private:
  su2double **Mean_GradHeatVar;
  su2double *Proj_Mean_GradHeatVar_Normal, *Proj_Mean_GradHeatVar_Corrected;
  su2double *Edge_Vector;
  bool implicit;
  su2double dist_ij_2, proj_vector_ij, Thermal_Diffusivity_Mean;
  unsigned short iVar, iDim;

public:

  /*!
   * \brief Constructor of the class.
   * \param[in] val_nDim - Number of dimensions of the problem.
   * \param[in] val_nVar - Number of variables of the problem.
   * \param[in] config - Definition of the particular problem.
   */
  CAvgGrad_Heat(unsigned short val_nDim, unsigned short val_nVar, CConfig *config);

  /*!
   * \brief Destructor of the class.
   */
  ~CAvgGrad_Heat(void);

  /*!
   * \brief Compute the viscous heat residual using an average of gradients with correction.
   * \param[out] val_residual - Pointer to the total residual.
   * \param[out] Jacobian_i - Jacobian of the numerical method at node i (implicit computation).
   * \param[out] Jacobian_j - Jacobian of the numerical method at node j (implicit computation).
   * \param[in] config - Definition of the particular problem.
   */
  void ComputeResidual(su2double *val_residual, su2double **Jacobian_i, su2double **Jacobian_j, CConfig *config);
};

/*!
 * \class CAvgGradCorrected_Heat
 * \brief Class for computing viscous term using average of gradients with correction (heat equation).
 * \ingroup ViscDiscr
 * \author O. Burghardt.
 * \version 7.0.0 "Blackbird"
 */
class CAvgGradCorrected_Heat : public CNumerics {
private:
  su2double **Mean_GradHeatVar;
  su2double *Proj_Mean_GradHeatVar_Kappa, *Proj_Mean_GradHeatVar_Edge, *Proj_Mean_GradHeatVar_Corrected;
  su2double *Edge_Vector;
  bool implicit;
  su2double dist_ij_2, proj_vector_ij, Thermal_Diffusivity_Mean;
  unsigned short iVar, iDim;

public:

  /*!
   * \brief Constructor of the class.
   * \param[in] val_nDim - Number of dimensions of the problem.
   * \param[in] val_nVar - Number of variables of the problem.
   * \param[in] config - Definition of the particular problem.
   */
  CAvgGradCorrected_Heat(unsigned short val_nDim, unsigned short val_nVar, CConfig *config);

  /*!
   * \brief Destructor of the class.
   */
  ~CAvgGradCorrected_Heat(void);

  /*!
   * \brief Compute the viscous heat residual using an average of gradients with correction.
   * \param[out] val_residual - Pointer to the total residual.
   * \param[out] Jacobian_i - Jacobian of the numerical method at node i (implicit computation).
   * \param[out] Jacobian_j - Jacobian of the numerical method at node j (implicit computation).
   * \param[in] config - Definition of the particular problem.
   */
  void ComputeResidual(su2double *val_residual, su2double **Jacobian_i, su2double **Jacobian_j, CConfig *config);
};

/*!
 * \class CGalerkin_Flow
 * \brief Class for computing the stiffness matrix of the Galerkin method.
 * \ingroup ViscDiscr
 * \author F. Palacios
 */
class CGalerkin_Flow : public CNumerics {
public:
  
  /*!
   * \brief Constructor of the class.
   * \param[in] val_nDim - Number of dimensions of the problem.
   * \param[in] val_nVar - Number of variables of the problem.
   * \param[in] config - Definition of the particular problem.
   */
  CGalerkin_Flow(unsigned short val_nDim, unsigned short val_nVar, CConfig *config);
  
  /*!
   * \brief Destructor of the class.
   */
  ~CGalerkin_Flow(void);
  
  /*!
   * \brief Computing stiffness matrix of the Galerkin method.
   * \param[out] val_stiffmatrix_elem - Stiffness matrix for Galerkin computation.
   * \param[in] config - Definition of the particular problem.
   */
  void ComputeResidual (su2double **val_stiffmatrix_elem, CConfig *config);
};

/*!
<<<<<<< HEAD
 * \class CFEAElasticity
 * \brief Generic class for computing the tangent matrix and the residual for structural problems
 * \ingroup FEM_Discr
 * \author R.Sanchez
 * \version 6.2.0 "Falcon"
 */
class CFEAElasticity : public CNumerics {

protected:

  su2double E;              /*!< \brief Aux. variable, Young's modulus of elasticity. */
  su2double Nu;             /*!< \brief Aux. variable, Poisson's ratio. */
  su2double Rho_s;          /*!< \brief Aux. variable, Structural density. */
  su2double Rho_s_DL;       /*!< \brief Aux. variable, Structural density (for dead loads). */
  su2double Mu;             /*!< \brief Aux. variable, Lame's coeficient. */
  su2double Lambda;         /*!< \brief Aux. variable, Lame's coeficient. */
  su2double Kappa;          /*!< \brief Aux. variable, Compressibility constant. */

  su2double *E_i;           /*!< \brief Young's modulus of elasticity. */
  su2double *Nu_i;          /*!< \brief Poisson's ratio. */
  su2double *Rho_s_i;       /*!< \brief Structural density. */
  su2double *Rho_s_DL_i;    /*!< \brief Structural density (for dead loads). */

  bool plane_stress;        /*!< \brief Checks if we are solving a plane stress case */

  su2double **Ba_Mat,          /*!< \brief Matrix B for node a - Auxiliary. */
  **Bb_Mat;                    /*!< \brief Matrix B for node b - Auxiliary. */
  su2double *Ni_Vec;           /*!< \brief Vector of shape functions - Auxiliary. */
  su2double **D_Mat;           /*!< \brief Constitutive matrix - Auxiliary. */
  su2double **KAux_ab;         /*!< \brief Node ab stiffness matrix - Auxiliary. */
  su2double **GradNi_Ref_Mat;  /*!< \brief Gradients of Ni - Auxiliary. */
  su2double **GradNi_Curr_Mat; /*!< \brief Gradients of Ni - Auxiliary. */

  su2double *FAux_Dead_Load;    /*!< \brief Auxiliar vector for the dead loads */

  su2double *DV_Val;          /*!< \brief For optimization cases, value of the design variables. */
  unsigned short n_DV;          /*!< \brief For optimization cases, number of design variables. */

public:

  /*!
   * \brief Constructor of the class.
   */
  CFEAElasticity(void);

  /*!
   * \brief Constructor of the class (overload).
   * \param[in] val_nDim - Number of dimensions of the problem.
   * \param[in] val_nVar - Number of variables of the problem.
   * \param[in] config - Definition of the particular problem.
   */
  CFEAElasticity(unsigned short val_nDim, unsigned short val_nVar, CConfig *config);

  /*!
   * \brief Destructor of the class.
   */
  virtual ~CFEAElasticity(void);

  void SetMaterial_Properties(unsigned short iVal, su2double val_E, su2double val_Nu);

  void SetMaterial_Density(unsigned short iVal, su2double val_Rho, su2double val_Rho_DL);

  void Compute_Mass_Matrix(CElement *element_container, CConfig *config);

  void Compute_Dead_Load(CElement *element_container, CConfig *config);

  void Set_YoungModulus(unsigned short i_DV, su2double val_Young);

  virtual void SetElement_Properties(CElement *element_container, CConfig *config);

  void ReadDV(CConfig *config);

  void Set_DV_Val(unsigned short i_DV, su2double val_DV);

  su2double Get_DV_Val(unsigned short i_DV);

  virtual void Compute_Tangent_Matrix(CElement *element_container, CConfig *config);

  virtual void Compute_NodalStress_Term(CElement *element_container, CConfig *config);

  virtual void Compute_Averaged_NodalStress(CElement *element_container, CConfig *config);

  virtual void Compute_Plane_Stress_Term(CElement *element_container, CConfig *config);

  virtual void Compute_Constitutive_Matrix(CElement *element_container, CConfig *config);
  
  virtual void Compute_Stress_Tensor(CElement *element_container, CConfig *config);

	virtual void Add_MaxwellStress(CElement *element_container, CConfig *config);

  virtual void SetElectric_Properties(CElement *element_container, CConfig *config);

  virtual void Set_ElectricField(unsigned short i_DV, su2double val_EField);
  
protected:
  void Compute_Lame_Parameters(void);

};

/*!
 * \class CFEALinearElasticity
 * \brief Class for computing the stiffness matrix of a linear, elastic problem.
 * \ingroup FEM_Discr
 * \author R.Sanchez
 * \version 6.2.0 "Falcon"
 */
class CFEALinearElasticity : public CFEAElasticity {

  su2double **nodalDisplacement;

public:

  /*!
   * \brief Constructor of the class.
   */
  CFEALinearElasticity(void);

  /*!
   * \brief Constructor of the class (overload).
   * \param[in] val_nDim - Number of dimensions of the problem.
   * \param[in] val_nVar - Number of variables of the problem.
   * \param[in] config - Definition of the particular problem.
   */
  CFEALinearElasticity(unsigned short val_nDim, unsigned short val_nVar, CConfig *config);

  /*!
   * \brief Destructor of the class.
   */
  ~CFEALinearElasticity(void);

  void Compute_Tangent_Matrix(CElement *element_container, CConfig *config);

  void Compute_Constitutive_Matrix(CElement *element_container, CConfig *config);

  void Compute_Averaged_NodalStress(CElement *element_container, CConfig *config);

};

/*!
 * \class CFEANonlinearElasticity
 * \brief Class for computing the stiffness matrix of a nonlinear, elastic problem.
 * \ingroup FEM_Discr
 * \author R.Sanchez
 * \version 6.2.0 "Falcon"
 */
class CFEANonlinearElasticity : public CFEAElasticity {

protected:

  su2double **F_Mat;             /*!< \brief Deformation gradient. */
  su2double **b_Mat;             /*!< \brief Left Cauchy-Green Tensor. */
  su2double **currentCoord;      /*!< \brief Current coordinates. */
  su2double **Stress_Tensor;     /*!< \brief Cauchy stress tensor */

  su2double **FmT_Mat;           /*!< \brief Deformation gradient inverse and transpose. */

  su2double **KAux_P_ab;         /*!< \brief Auxiliar matrix for the pressure term */
  su2double *KAux_t_a;           /*!< \brief Auxiliar matrix for the pressure term */

  su2double J_F;                 /*!< \brief Jacobian of the transformation (determinant of F) */

  su2double f33;                 /*!< \brief Plane stress term for non-linear 2D plane stress analysis */

  bool nearly_incompressible;    /*!< \brief Boolean to consider nearly_incompressible effects */

  su2double **F_Mat_Iso;         /*!< \brief Isocoric component of the deformation gradient. */
  su2double **b_Mat_Iso;         /*!< \brief Isocoric component of the left Cauchy-Green tensor. */

  su2double C10, D1;             /*!< \brief C10 = Mu/2. D1 = Kappa/2. */
  su2double J_F_Iso;             /*!< \brief J_F_Iso: det(F)^-1/3. */

  su2double ****cijkl;           /*!< \brief Constitutive tensor i,j,k,l (defined only for incompressibility - near inc.). */

  bool maxwell_stress;           /*!< \brief Consider the effects of the dielectric loads */

  su2double *EField_Ref_Unit,    /*!< \brief Electric Field, unitary, in the reference configuration. */
  *EField_Ref_Mod;               /*!< \brief Electric Field, modulus, in the reference configuration. */
  su2double *EField_Curr_Unit;   /*!< \brief Auxiliary vector for the unitary Electric Field in the current configuration. */
  unsigned short nElectric_Field,
  nDim_Electric_Field;

  su2double *ke_DE_i;           /*!< \brief Electric Constant for Dielectric Elastomers. */

  su2double ke_DE;              /*!< \brief Electric Constant for Dielectric Elastomers. */
  su2double EFieldMod_Ref;      /*!< \brief Modulus of the electric field in the reference configuration. */


public:

  /*!
   * \brief Constructor of the class.
   * \param[in] val_nDim - Number of dimensions of the problem.
   * \param[in] val_nVar - Number of variables of the problem.
   * \param[in] config - Definition of the particular problem.
   */
  CFEANonlinearElasticity(unsigned short val_nDim, unsigned short val_nVar, CConfig *config);

  /*!
   * \brief Destructor of the class.
   */
  virtual ~CFEANonlinearElasticity(void);

  void Compute_Tangent_Matrix(CElement *element_container, CConfig *config);

  void Compute_NodalStress_Term(CElement *element_container, CConfig *config);

  void Compute_Averaged_NodalStress(CElement *element_container, CConfig *config);

  void Add_MaxwellStress(CElement *element_container, CConfig *config);

  void SetElectric_Properties(CElement *element_container, CConfig *config);

  void Compute_FmT_Mat(void);

  void Compute_Isochoric_F_b(void);

  void Assign_cijkl_D_Mat(void);

  void Set_ElectricField(unsigned short i_DV, su2double val_EField);

  void Set_YoungModulus(unsigned short i_DV, su2double val_Young);

  void SetMaterial_Properties(unsigned short iVal, su2double val_E, su2double val_Nu);

  void SetMaterial_Density(unsigned short iVal, su2double val_Rho, su2double val_Rho_DL);

  su2double deltaij(unsigned short iVar, unsigned short jVar);

  virtual void Compute_Plane_Stress_Term(CElement *element_container, CConfig *config);

  virtual void Compute_Constitutive_Matrix(CElement *element_container, CConfig *config);

  virtual void Compute_Stress_Tensor(CElement *element_container, CConfig *config);


};

/*!
 * \class CFEM_NeoHookean_Comp
 * \brief Class for computing the constitutive and stress tensors for a neo-Hookean material model, compressible.
 * \ingroup FEM_Discr
 * \author R.Sanchez
 * \version 6.2.0 "Falcon"
 */
class CFEM_NeoHookean_Comp : public CFEANonlinearElasticity {

public:

  /*!
   * \brief Constructor of the class.
   * \param[in] val_nDim - Number of dimensions of the problem.
   * \param[in] val_nVar - Number of variables of the problem.
   * \param[in] config - Definition of the particular problem.
   */
  CFEM_NeoHookean_Comp(unsigned short val_nDim, unsigned short val_nVar, CConfig *config);

  /*!
   * \brief Destructor of the class.
   */
  ~CFEM_NeoHookean_Comp(void);

  void Compute_Plane_Stress_Term(CElement *element_container, CConfig *config);

  void Compute_Constitutive_Matrix(CElement *element_container, CConfig *config);
  using CNumerics::Compute_Constitutive_Matrix;

  void Compute_Stress_Tensor(CElement *element_container, CConfig *config);

};

/*!
 * \class CFEM_IdealDE
 * \brief Class for computing the constitutive and stress tensors for a nearly-incompressible ideal DE.
 * \ingroup FEM_Discr
 * \author R.Sanchez
 * \version 6.2.0 "Falcon"
 */
class CFEM_IdealDE : public CFEANonlinearElasticity {

	su2double trbbar, Eg, Eg23, Ek, Pr;	/*!< \brief Variables of the model calculation. */

public:

  /*!
   * \brief Constructor of the class.
   * \param[in] val_nDim - Number of dimensions of the problem.
   * \param[in] val_nVar - Number of variables of the problem.
   * \param[in] config - Definition of the particular problem.
   */
  CFEM_IdealDE(unsigned short val_nDim, unsigned short val_nVar, CConfig *config);

  /*!
   * \brief Destructor of the class.
   */
  ~CFEM_IdealDE(void);

  void Compute_Plane_Stress_Term(CElement *element_container, CConfig *config);

  void Compute_Constitutive_Matrix(CElement *element_container, CConfig *config);

  void Compute_Stress_Tensor(CElement *element_container, CConfig *config);

};

/*!
 * \class CFEM_NeoHookean_Comp
 * \brief Class for computing the constitutive and stress tensors for a Knowles stored-energy function, nearly incompressible.
 * \ingroup FEM_Discr
 * \author R.Sanchez
 * \version 6.2.0 "Falcon"
 */
class CFEM_Knowles_NearInc : public CFEANonlinearElasticity {

	su2double trbbar, term1, term2, Ek, Pr;	/*!< \brief Variables of the model calculation. */
	su2double Bk, Nk;						/*!< \brief Parameters b and n of the model. */

public:

  /*!
   * \brief Constructor of the class.
   * \param[in] val_nDim - Number of dimensions of the problem.
   * \param[in] val_nVar - Number of variables of the problem.
   * \param[in] config - Definition of the particular problem.
   */
  CFEM_Knowles_NearInc(unsigned short val_nDim, unsigned short val_nVar, CConfig *config);

  /*!
   * \brief Destructor of the class.
   */
  ~CFEM_Knowles_NearInc(void);

  void Compute_Plane_Stress_Term(CElement *element_container, CConfig *config);

  void Compute_Constitutive_Matrix(CElement *element_container, CConfig *config);
  using CNumerics::Compute_Constitutive_Matrix;

	void Compute_Stress_Tensor(CElement *element_container, CConfig *config);

};

/*!
 * \class CFEM_DielectricElastomer
 * \brief Class for computing the constitutive and stress tensors for a dielectric elastomer.
 * \ingroup FEM_Discr
 * \author R.Sanchez
 * \version 6.2.0 "Falcon"
 */
class CFEM_DielectricElastomer : public CFEANonlinearElasticity {

public:

  /*!
   * \brief Constructor of the class.
   * \param[in] val_nDim - Number of dimensions of the problem.
   * \param[in] val_nVar - Number of variables of the problem.
   * \param[in] config - Definition of the particular problem.
   */
  CFEM_DielectricElastomer(unsigned short val_nDim, unsigned short val_nVar, CConfig *config);

  /*!
   * \brief Destructor of the class.
   */
  ~CFEM_DielectricElastomer(void);

  void Compute_Plane_Stress_Term(CElement *element_container, CConfig *config);

  void Compute_Constitutive_Matrix(CElement *element_container, CConfig *config);
  using CNumerics::Compute_Constitutive_Matrix;

  void Compute_Stress_Tensor(CElement *element_container, CConfig *config);

};

/*!
=======
>>>>>>> d93803a6
 * \class CSourceNothing
 * \brief Dummy class.
 * \ingroup SourceDiscr
 * \author F. Palacios
 */
class CSourceNothing : public CNumerics {
public:
  
  /*!
   * \brief Constructor of the class.
   * \param[in] val_nDim - Number of dimensions of the problem.
   * \param[in] val_nVar - Number of variables of the problem.
   * \param[in] config - Definition of the particular problem.
   */
  CSourceNothing(unsigned short val_nDim, unsigned short val_nVar, CConfig *config);
  
  /*!
   * \brief Destructor of the class.
   */
  ~CSourceNothing(void);
};

/*!
 * \class CSourcePieceWise_TurbSA
 * \brief Class for integrating the source terms of the Spalart-Allmaras turbulence model equation.
 * \ingroup SourceDiscr
 * \author A. Bueno.
 */
class CSourcePieceWise_TurbSA : public CNumerics {
private:
  su2double cv1_3;
  su2double k2;
  su2double cb1;
  su2double cw2;
  su2double ct3;
  su2double ct4;
  su2double cw3_6;
  su2double cb2_sigma;
  su2double sigma;
  su2double cb2;
  su2double cw1;
  unsigned short iDim;
  su2double nu, Ji, fv1, fv2, ft2, Omega, S, Shat, inv_Shat, dist_i_2, Ji_2, Ji_3, inv_k2_d2;
  su2double r, g, g_6, glim, fw;
  su2double norm2_Grad;
  su2double dfv1, dfv2, dShat;
  su2double dr, dg, dfw;
  bool incompressible;
  bool rotating_frame;
  bool transition;
  su2double gamma_BC;
  su2double intermittency;
  su2double Production, Destruction, CrossProduction;
  
public:
  
  /*!
   * \brief Constructor of the class.
   * \param[in] val_nDim - Number of dimensions of the problem.
   * \param[in] val_nVar - Number of variables of the problem.
   * \param[in] config - Definition of the particular problem.
   */
  CSourcePieceWise_TurbSA(unsigned short val_nDim, unsigned short val_nVar, CConfig *config);
  
  /*!
   * \brief Destructor of the class.
   */
  ~CSourcePieceWise_TurbSA(void);
  
  /*!
   * \brief Residual for source term integration.
   * \param[out] val_residual - Pointer to the total residual.
   * \param[out] val_Jacobian_i - Jacobian of the numerical method at node i (implicit computation).
   * \param[out] val_Jacobian_j - Jacobian of the numerical method at node j (implicit computation).
   * \param[in] config - Definition of the particular problem.
   */
  void ComputeResidual(su2double *val_residual, su2double **val_Jacobian_i, su2double **val_Jacobian_j, CConfig *config);
  
  /*!
   * \brief Residual for source term integration.
   * \param[in] intermittency_in - Value of the intermittency.
   */
  void SetIntermittency(su2double intermittency_in);
  
  /*!
   * \brief Residual for source term integration.
   * \param[in] val_production - Value of the Production.
   */
  void SetProduction(su2double val_production);
  
  /*!
   * \brief Residual for source term integration.
   * \param[in] val_destruction - Value of the Destruction.
   */
  void SetDestruction(su2double val_destruction);
  
  /*!
   * \brief Residual for source term integration.
   * \param[in] val_crossproduction - Value of the CrossProduction.
   */
  void SetCrossProduction(su2double val_crossproduction);
  
  /*!
   * \brief ______________.
   */
  su2double GetProduction(void);

  /*!
   * \brief  Get the intermittency for the BC trans. model.
   * \return Value of the intermittency.
   */
  su2double GetGammaBC(void);
  
  /*!
   * \brief  ______________.
   */
  su2double GetDestruction(void);
  
  /*!
   * \brief  ______________.
   */
  su2double GetCrossProduction(void);
};

/*!
 * \class CSourcePieceWise_TurbSA_E
 * \brief Class for integrating the source terms of the Spalart-Allmaras Edwards modification turbulence model equation.
 * \ingroup SourceDiscr
 * \author E.Molina, A. Bueno.
 * \version 7.0.0 "Blackbird"
 */
class CSourcePieceWise_TurbSA_E : public CNumerics {
private:
    su2double cv1_3;
    su2double k2;
    su2double cb1;
    su2double cw2;
    su2double ct3;
    su2double ct4;
    su2double cw3_6;
    su2double cb2_sigma;
    su2double sigma;
    su2double cb2;
    su2double cw1;
    unsigned short iDim;
    su2double nu, Ji, fv1, fv2, ft2, Omega, S, Shat, inv_Shat, dist_i_2, Ji_2, Ji_3, inv_k2_d2;
    su2double r, g, g_6, glim, fw;
    su2double norm2_Grad;
    su2double dfv1, dfv2, dShat;
    su2double dr, dg, dfw;
    bool incompressible;
    bool rotating_frame;
    su2double intermittency;
    su2double Production, Destruction, CrossProduction;
    su2double Sbar;
    unsigned short jDim;
    
public:
    
    /*!
     * \brief Constructor of the class.
     * \param[in] val_nDim - Number of dimensions of the problem.
     * \param[in] val_nVar - Number of variables of the problem.
     * \param[in] config - Definition of the particular problem.
     */
    CSourcePieceWise_TurbSA_E(unsigned short val_nDim, unsigned short val_nVar, CConfig *config);
    
    /*!
     * \brief Destructor of the class.
     */
    ~CSourcePieceWise_TurbSA_E(void);
    
    /*!
     * \brief Residual for source term integration.
     * \param[out] val_residual - Pointer to the total residual.
     * \param[out] val_Jacobian_i - Jacobian of the numerical method at node i (implicit computation).
     * \param[out] val_Jacobian_j - Jacobian of the numerical method at node j (implicit computation).
     * \param[in] config - Definition of the particular problem.
     */
    void ComputeResidual(su2double *val_residual, su2double **val_Jacobian_i, su2double **val_Jacobian_j, CConfig *config);
    
    /*!
     * \brief Residual for source term integration.
     * \param[in] intermittency_in - Value of the intermittency.
     */
    void SetIntermittency(su2double intermittency_in);
    
    /*!
     * \brief Residual for source term integration.
     * \param[in] val_production - Value of the Production.
     */
    void SetProduction(su2double val_production);
    
    /*!
     * \brief Residual for source term integration.
     * \param[in] val_destruction - Value of the Destruction.
     */
    void SetDestruction(su2double val_destruction);
    
    /*!
     * \brief Residual for source term integration.
     * \param[in] val_crossproduction - Value of the CrossProduction.
     */
    void SetCrossProduction(su2double val_crossproduction);
    
    /*!
     * \brief ______________.
     */
    su2double GetProduction(void);
    
    /*!
     * \brief  ______________.
     */
    su2double GetDestruction(void);
    
    /*!
     * \brief  ______________.
     */
    su2double GetCrossProduction(void);
};

/*!
 * \class CSourcePieceWise_TurbSA_COMP
 * \brief Class for integrating the source terms of the Spalart-Allmaras CC modification turbulence model equation.
 * \ingroup SourceDiscr
 * \author E.Molina, A. Bueno.
 * \version 7.0.0 "Blackbird"
 */
class CSourcePieceWise_TurbSA_COMP : public CNumerics {
private:
    su2double cv1_3;
    su2double k2;
    su2double cb1;
    su2double cw2;
    su2double ct3;
    su2double ct4;
    su2double cw3_6;
    su2double cb2_sigma;
    su2double sigma;
    su2double cb2;
    su2double cw1;
    unsigned short iDim;
    su2double nu, Ji, fv1, fv2, ft2, Omega, S, Shat, inv_Shat, dist_i_2, Ji_2, Ji_3, inv_k2_d2;
    su2double r, g, g_6, glim, fw;
    su2double norm2_Grad;
    su2double dfv1, dfv2, dShat;
    su2double dr, dg, dfw;
    bool incompressible;
    bool rotating_frame;
    su2double intermittency;
    su2double Production, Destruction, CrossProduction;
    su2double aux_cc, CompCorrection, c5;
    unsigned short jDim;
    
public:
    
    /*!
     * \brief Constructor of the class.
     * \param[in] val_nDim - Number of dimensions of the problem.
     * \param[in] val_nVar - Number of variables of the problem.
     * \param[in] config - Definition of the particular problem.
     */
    CSourcePieceWise_TurbSA_COMP(unsigned short val_nDim, unsigned short val_nVar, CConfig *config);
    
    /*!
     * \brief Destructor of the class.
     */
    ~CSourcePieceWise_TurbSA_COMP(void);
    
    /*!
     * \brief Residual for source term integration.
     * \param[out] val_residual - Pointer to the total residual.
     * \param[out] val_Jacobian_i - Jacobian of the numerical method at node i (implicit computation).
     * \param[out] val_Jacobian_j - Jacobian of the numerical method at node j (implicit computation).
     * \param[in] config - Definition of the particular problem.
     */
    void ComputeResidual(su2double *val_residual, su2double **val_Jacobian_i, su2double **val_Jacobian_j, CConfig *config);
    
    /*!
     * \brief Residual for source term integration.
     * \param[in] intermittency_in - Value of the intermittency.
     */
    void SetIntermittency(su2double intermittency_in);
    
    /*!
     * \brief Residual for source term integration.
     * \param[in] val_production - Value of the Production.
     */
    void SetProduction(su2double val_production);
    
    /*!
     * \brief Residual for source term integration.
     * \param[in] val_destruction - Value of the Destruction.
     */
    void SetDestruction(su2double val_destruction);
    
    /*!
     * \brief Residual for source term integration.
     * \param[in] val_crossproduction - Value of the CrossProduction.
     */
    void SetCrossProduction(su2double val_crossproduction);
    
    /*!
     * \brief ______________.
     */
    su2double GetProduction(void);
    
    /*!
     * \brief  ______________.
     */
    su2double GetDestruction(void);
    
    /*!
     * \brief  ______________.
     */
    su2double GetCrossProduction(void);
};

/*!
 * \class CSourcePieceWise_TurbSA_E_COMP
 * \brief Class for integrating the source terms of the Spalart-Allmaras Edwards modification with CC turbulence model equation.
 * \ingroup SourceDiscr
 * \author E.Molina, A. Bueno.
 * \version 7.0.0 "Blackbird"
 */
class CSourcePieceWise_TurbSA_E_COMP : public CNumerics {
private:
    su2double cv1_3;
    su2double k2;
    su2double cb1;
    su2double cw2;
    su2double ct3;
    su2double ct4;
    su2double cw3_6;
    su2double cb2_sigma;
    su2double sigma;
    su2double cb2;
    su2double cw1;
    unsigned short iDim;
    su2double nu, Ji, fv1, fv2, ft2, Omega, S, Shat, inv_Shat, dist_i_2, Ji_2, Ji_3, inv_k2_d2;
    su2double r, g, g_6, glim, fw;
    su2double norm2_Grad;
    su2double dfv1, dfv2, dShat;
    su2double dr, dg, dfw;
    bool incompressible;
    bool rotating_frame;
    su2double intermittency;
    su2double Production, Destruction, CrossProduction;
    su2double Sbar;
    unsigned short jDim;
    su2double aux_cc, CompCorrection, c5;
    
public:
    
    /*!
     * \brief Constructor of the class.
     * \param[in] val_nDim - Number of dimensions of the problem.
     * \param[in] val_nVar - Number of variables of the problem.
     * \param[in] config - Definition of the particular problem.
     */
    CSourcePieceWise_TurbSA_E_COMP(unsigned short val_nDim, unsigned short val_nVar, CConfig *config);
    
    /*!
     * \brief Destructor of the class.
     */
    ~CSourcePieceWise_TurbSA_E_COMP(void);
    
    /*!
     * \brief Residual for source term integration.
     * \param[out] val_residual - Pointer to the total residual.
     * \param[out] val_Jacobian_i - Jacobian of the numerical method at node i (implicit computation).
     * \param[out] val_Jacobian_j - Jacobian of the numerical method at node j (implicit computation).
     * \param[in] config - Definition of the particular problem.
     */
    void ComputeResidual(su2double *val_residual, su2double **val_Jacobian_i, su2double **val_Jacobian_j, CConfig *config);
    
    /*!
     * \brief Residual for source term integration.
     * \param[in] intermittency_in - Value of the intermittency.
     */
    void SetIntermittency(su2double intermittency_in);
    
    /*!
     * \brief Residual for source term integration.
     * \param[in] val_production - Value of the Production.
     */
    void SetProduction(su2double val_production);
    
    /*!
     * \brief Residual for source term integration.
     * \param[in] val_destruction - Value of the Destruction.
     */
    void SetDestruction(su2double val_destruction);
    
    /*!
     * \brief Residual for source term integration.
     * \param[in] val_crossproduction - Value of the CrossProduction.
     */
    void SetCrossProduction(su2double val_crossproduction);
    
    /*!
     * \brief ______________.
     */
    su2double GetProduction(void);
    
    /*!
     * \brief  ______________.
     */
    su2double GetDestruction(void);
    
    /*!
     * \brief  ______________.
     */
    su2double GetCrossProduction(void);
};

/*!
 * \class CSourcePieceWise_TurbSA_Neg
 * \brief Class for integrating the source terms of the Spalart-Allmaras turbulence model equation.
 * \ingroup SourceDiscr
 * \author F. Palacios
 */
class CSourcePieceWise_TurbSA_Neg : public CNumerics {
private:
  su2double cv1_3;
  su2double k2;
  su2double cb1;
  su2double cw2;
  su2double ct3;
  su2double ct4;
  su2double cw3_6;
  su2double cb2_sigma;
  su2double sigma;
  su2double cb2;
  su2double cw1;
  unsigned short iDim;
  su2double nu, Ji, fv1, fv2, ft2, Omega, S, Shat, inv_Shat, dist_i_2, Ji_2, Ji_3, inv_k2_d2;
  su2double r, g, g_6, glim, fw;
  su2double norm2_Grad;
  su2double dfv1, dfv2, dShat;
  su2double dr, dg, dfw;
  bool incompressible;
  bool rotating_frame;
  su2double intermittency;
  su2double Production, Destruction, CrossProduction;
  
public:
  
  /*!
   * \brief Constructor of the class.
   * \param[in] val_nDim - Number of dimensions of the problem.
   * \param[in] val_nVar - Number of variables of the problem.
   * \param[in] config - Definition of the particular problem.
   */
  CSourcePieceWise_TurbSA_Neg(unsigned short val_nDim, unsigned short val_nVar, CConfig *config);
  
  /*!
   * \brief Destructor of the class.
   */
  ~CSourcePieceWise_TurbSA_Neg(void);
  
  /*!
   * \brief Residual for source term integration.
   * \param[out] val_residual - Pointer to the total residual.
   * \param[out] val_Jacobian_i - Jacobian of the numerical method at node i (implicit computation).
   * \param[out] val_Jacobian_j - Jacobian of the numerical method at node j (implicit computation).
   * \param[in] config - Definition of the particular problem.
   */
  void ComputeResidual(su2double *val_residual, su2double **val_Jacobian_i, su2double **val_Jacobian_j, CConfig *config);
  
  /*!
   * \brief Residual for source term integration.
   * \param[in] intermittency_in - Value of the intermittency.
   */
  void SetIntermittency(su2double intermittency_in);
  
  /*!
   * \brief Residual for source term integration.
   * \param[in] val_production - Value of the Production.
   */
  void SetProduction(su2double val_production);
  
  /*!
   * \brief Residual for source term integration.
   * \param[in] val_destruction - Value of the Destruction.
   */
  void SetDestruction(su2double val_destruction);
  
  /*!
   * \brief Residual for source term integration.
   * \param[in] val_crossproduction - Value of the CrossProduction.
   */
  void SetCrossProduction(su2double val_crossproduction);
  
  /*!
   * \brief ______________.
   */
  su2double GetProduction(void);
  
  /*!
   * \brief  ______________.
   */
  su2double GetDestruction(void);
  
  /*!
   * \brief  ______________.
   */
  su2double GetCrossProduction(void);
};

/*!
 * \class CSourcePieceWise_TransLM
 * \brief Class for integrating the source terms of the Spalart-Allmaras turbulence model equation.
 * \ingroup SourceDiscr
 * \author A. Bueno.
 */
class CSourcePieceWise_TransLM : public CNumerics {
private:
  
  /*-- SA model constants --*/
  su2double cv1_3;
  su2double k2;
  su2double cb1;
  su2double cw2;
  su2double cw3_6;
  su2double sigma;
  su2double cb2;
  su2double cw1;
  
  /*-- gamma-theta model constants --*/
  su2double c_e1;
  su2double c_a1;
  su2double c_e2;
  su2double c_a2;
  su2double sigmaf;
  su2double s1;
  su2double c_theta;
  su2double sigmat;
  
  /*-- Correlation constants --*/
  su2double flen_global;
  su2double alpha_global;
  su2double Vorticity;

  bool implicit;
  
public:
  bool debugme; // For debugging only, remove this. -AA
  
  /*!
   * \brief Constructor of the class.
   * \param[in] val_nDim - Number of dimensions of the problem.
   * \param[in] val_nVar - Number of variables of the problem.
   * \param[in] config - Definition of the particular problem.
   */
  CSourcePieceWise_TransLM(unsigned short val_nDim, unsigned short val_nVar, CConfig *config);
  
  /*!
   * \brief Destructor of the class.
   */
  ~CSourcePieceWise_TransLM(void);
  
  /*!
   * \brief Residual for source term integration.
   * \param[out] val_residual - Pointer to the total residual.
   * \param[out] val_Jacobian_i - Jacobian of the numerical method at node i (implicit computation).
   * \param[out] val_Jacobian_j - Jacobian of the numerical method at node j (implicit computation).
   * \param[in] config - Definition of the particular problem.
   */
  void ComputeResidual_TransLM(su2double *val_residual, su2double **val_Jacobian_i, su2double **val_Jacobian_j, CConfig *config, su2double &gamma_sep);
  
  void CSourcePieceWise_TransLM__ComputeResidual_TransLM_d(su2double *TransVar_i, su2double *TransVar_id, su2double *val_residual, su2double *val_residuald, CConfig *config);
};

/*!
 * \class CSourcePieceWise_TurbSST
 * \brief Class for integrating the source terms of the Menter SST turbulence model equations.
 * \ingroup SourceDiscr
 * \author A. Campos.
 */
class CSourcePieceWise_TurbSST : public CNumerics {
private:
  su2double F1_i,
  F1_j,
  F2_i,
  F2_j;
  
  su2double alfa_1,
  alfa_2,
  beta_1,
  beta_2,
  sigma_omega_1,
  sigma_omega_2,
  beta_star,
  a1;
  
  su2double CDkw_i, CDkw_j;

  su2double kAmb, omegaAmb;
 
  bool incompressible;
  bool sustaining_terms;
  
public:
  
  /*!
   * \brief Constructor of the class.
   * \param[in] val_nDim - Number of dimensions of the problem.
   * \param[in] val_nVar - Number of variables of the problem.
   * \param[in] config - Definition of the particular problem.
   */
  CSourcePieceWise_TurbSST(unsigned short val_nDim, unsigned short val_nVar, su2double* constants,
                           su2double val_kine_Inf, su2double val_omega_Inf, CConfig *config);
  
  /*!
   * \brief Destructor of the class.
   */
  ~CSourcePieceWise_TurbSST(void);
  
  /*!
   * \brief Set the value of the first blending function.
   * \param[in] val_F1_i - Value of the first blending function at point i.
   * \param[in] val_F1_j - Value of the first blending function at point j.
   */
  void SetF1blending(su2double val_F1_i, su2double val_F1_j);
  
  /*!
   * \brief Set the value of the second blending function.
   * \param[in] val_F2_i - Value of the second blending function at point i.
   * \param[in] val_F2_j - Value of the second blending function at point j.
   */
  void SetF2blending(su2double val_F2_i, su2double val_F2_j);
  
  /*!
   * \brief Set the value of the cross diffusion for the SST model.
   * \param[in] val_CDkw_i - Value of the cross diffusion at point i.
   * \param[in] val_CDkw_j - Value of the cross diffusion at point j.
   */
  virtual void SetCrossDiff(su2double val_CDkw_i, su2double val_CDkw_j);
  
  /*!
   * \brief Residual for source term integration.
   * \param[out] val_residual - Pointer to the total residual.
   * \param[out] val_Jacobian_i - Jacobian of the numerical method at node i (implicit computation).
   * \param[out] val_Jacobian_j - Jacobian of the numerical method at node j (implicit computation).
   * \param[in] config - Definition of the particular problem.
   */
  void ComputeResidual(su2double *val_residual, su2double **val_Jacobian_i, su2double **val_Jacobian_j, CConfig *config);
  
  /*!
   * \brief Initialize the Reynolds Stress Matrix
   * \param[in] turb_ke turbulent kinetic energy of node
   */
  void SetReynoldsStressMatrix(su2double turb_ke);

  /*!
   * \brief Perturb the Reynolds stress tensor based on parameters
   * \param[in] turb_ke: turbulent kinetic energy of the noce
   * \param[in] config: config file
   */
  void SetPerturbedRSM(su2double turb_ke, CConfig *config);
  /*!
     * \brief A virtual member. Get strain magnitude based on perturbed reynolds stress matrix
     * \param[in] turb_ke: turbulent kinetic energy of the node
     */
  void SetPerturbedStrainMag(su2double turb_ke);

  /*!
   * \brief Get the mean rate of strain matrix based on velocity gradients
   * \param[in] S_ij
   */
  void GetMeanRateOfStrainMatrix(su2double **S_ij);

};

/*!
 * \class CSourceGravity
 * \brief Class for the source term integration of the gravity force.
 * \ingroup SourceDiscr
 * \author F. Palacios
 */
class CSourceGravity : public CNumerics {
  
public:
  
  /*!
   * \param[in] val_nDim - Number of dimensions of the problem.
   * \param[in] val_nVar - Number of variables of the problem.
   * \param[in] config - Definition of the particular problem.
   */
  CSourceGravity(unsigned short val_nDim, unsigned short val_nVar, CConfig *config);
  
  /*!
   * \brief Destructor of the class.
   */
  ~CSourceGravity(void);
  
  /*!
   * \brief Source term integration for the poissonal potential.
   * \param[out] val_residual - Pointer to the total residual.
   * \param[in] config - Definition of the particular problem.
   */
  void ComputeResidual(su2double *val_residual, CConfig *config);
};

/*!
 * \class CSourceBodyForce
 * \brief Class for the source term integration of a body force.
 * \ingroup SourceDiscr
 * \author T. Economon
 */
class CSourceBodyForce : public CNumerics {
  su2double *Body_Force_Vector;

public:

  /*!
   * \param[in] val_nDim - Number of dimensions of the problem.
   * \param[in] val_nVar - Number of variables of the problem.
   * \param[in] config - Definition of the particular problem.
   */
  CSourceBodyForce(unsigned short val_nDim, unsigned short val_nVar, CConfig *config);

  /*!
   * \brief Destructor of the class.
   */
  ~CSourceBodyForce(void);

  /*!
   * \brief Source term integration for a body force.
   * \param[out] val_residual - Pointer to the residual vector.
   * \param[in] config - Definition of the particular problem.
   */
  void ComputeResidual(su2double *val_residual, CConfig *config);

};

/*!
 * \class CSourceIncBodyForce
 * \brief Class for the source term integration of a body force in the incompressible solver.
 * \ingroup SourceDiscr
 * \author T. Economon
 * \version 7.0.0 "Blackbird"
 */
class CSourceIncBodyForce : public CNumerics {
  su2double *Body_Force_Vector;

public:

  /*!
   * \param[in] val_nDim - Number of dimensions of the problem.
   * \param[in] val_nVar - Number of variables of the problem.
   * \param[in] config - Definition of the particular problem.
   */
  CSourceIncBodyForce(unsigned short val_nDim, unsigned short val_nVar, CConfig *config);

  /*!
   * \brief Destructor of the class.
   */
  ~CSourceIncBodyForce(void);

  /*!
   * \brief Source term integration for a body force.
   * \param[out] val_residual - Pointer to the residual vector.
   * \param[in] config - Definition of the particular problem.
   */
  void ComputeResidual(su2double *val_residual, CConfig *config);
  
};

/*!
 * \class CSourceIncRotatingFrame_Flow
 * \brief Class for a rotating frame source term.
 * \ingroup SourceDiscr
 */
class CSourceIncRotatingFrame_Flow : public CNumerics {

private:
  su2double Omega[3];  /*!< \brief Angular velocity */
  bool implicit; /*!< \brief Implicit calculation. */

public:

  /*!
   * \brief Constructor of the class.
   * \param[in] val_nDim - Number of dimensions of the problem.
   * \param[in] val_nVar - Number of variables of the problem.
   * \param[in] config - Definition of the particular problem.
   */
  CSourceIncRotatingFrame_Flow(unsigned short val_nDim, unsigned short val_nVar, CConfig *config);

  /*!
   * \brief Destructor of the class.
   */
  ~CSourceIncRotatingFrame_Flow(void);

  /*!
   * \brief Residual of the rotational frame source term.
   * \param[out] val_residual - Pointer to the total residual.
   * \param[out] val_Jacobian_i - Jacobian of the numerical method at node i (implicit computation).
   * \param[in] config - Definition of the particular problem.
   */
  void ComputeResidual(su2double *val_residual, su2double **val_Jacobian_i, CConfig *config);

};

/*!
 * \class CSourceBoussinesq
 * \brief Class for the source term integration of the Boussinesq approximation for incompressible flow.
 * \ingroup SourceDiscr
 * \author T. Economon
 * \version 7.0.0 "Blackbird"
 */
class CSourceBoussinesq : public CNumerics {
  su2double *Gravity_Vector;

public:

  /*!
   * \param[in] val_nDim - Number of dimensions of the problem.
   * \param[in] val_nVar - Number of variables of the problem.
   * \param[in] config - Definition of the particular problem.
   */
  CSourceBoussinesq(unsigned short val_nDim, unsigned short val_nVar, CConfig *config);

  /*!
   * \brief Destructor of the class.
   */
  ~CSourceBoussinesq(void);

  /*!
   * \brief Source term integration for the Boussinesq approximation.
   * \param[out] val_residual - Pointer to the residual vector.
   * \param[in] config - Definition of the particular problem.
   */
  void ComputeResidual(su2double *val_residual, CConfig *config);

};

/*!
 * \class CSourceIncAxisymmetric_Flow
 * \brief Class for source term for solving incompressible axisymmetric problems.
 * \ingroup SourceDiscr
 * \author T. Economon
 */
class CSourceIncAxisymmetric_Flow : public CNumerics {
  bool implicit, /*!< \brief Implicit calculation. */
  viscous, /*!< \brief Viscous incompressible flows. */
  energy; /*!< \brief computation with the energy equation. */

public:

  /*!
   * \brief Constructor of the class.
   * \param[in] val_nDim - Number of dimensions of the problem.
   * \param[in] val_nVar - Number of variables of the problem.
   * \param[in] config - Definition of the particular problem.
   */
  CSourceIncAxisymmetric_Flow(unsigned short val_nDim, unsigned short val_nVar, CConfig *config);

  /*!
   * \brief Destructor of the class.
   */
  ~CSourceIncAxisymmetric_Flow(void);

  /*!
   * \brief Residual of the rotational frame source term.
   * \param[out] val_residual - Pointer to the total residual.
   * \param[in] config - Definition of the particular problem.
   */
  void ComputeResidual(su2double *val_residual, su2double **Jacobian_i, CConfig *config);

};

/*!
 * \class CSourceViscous_AdjFlow
 * \brief Class for source term integration in adjoint problem.
 * \ingroup SourceDiscr
 * \author F. Palacios
 */
class CSourceViscous_AdjFlow : public CNumerics {
private:
  su2double *Velocity, *GradDensity, *GradInvDensity, *dPoDensity2, *alpha, *beta, *Sigma_5_vec;
  su2double **GradVel_o_Rho, **sigma, **Sigma_phi, **Sigma_5_Tensor, **Sigma;
  
public:
  
  /*!
   * \brief Constructor of the class.
   * \param[in] val_nDim - Number of dimensions of the problem.
   * \param[in] val_nVar - Number of variables of the problem.
   * \param[in] config - Definition of the particular problem.
   */
  CSourceViscous_AdjFlow(unsigned short val_nDim, unsigned short val_nVar, CConfig *config);
  
  /*!
   * \brief Destructor of the class.
   */
  ~CSourceViscous_AdjFlow(void);
  
  /*!
   * \brief Source term integration of the flow adjoint equation.
   * \param[out] val_residual - Pointer to the total residual.
   * \param[in] config - Definition of the particular problem.
   */
  void ComputeResidual (su2double *val_residual, CConfig *config);
  
};

/*!
 * \class CSourcePieceWise_AdjTurb
 * \brief Class for source term integration of the adjoint turbulent equation.
 * \ingroup SourceDiscr
 * \author A. Bueno.
 */
class CSourcePieceWise_AdjTurb : public CNumerics {
private:
  su2double **tau, *Velocity;
  
public:
  
  /*!
   * \brief Constructor of the class.
   * \param[in] val_nDim - Number of dimensions of the problem.
   * \param[in] val_nVar - Number of variables of the problem.
   * \param[in] config - Definition of the particular problem.
   */
  CSourcePieceWise_AdjTurb(unsigned short val_nDim, unsigned short val_nVar, CConfig *config);
  
  /*!
   * \brief Destructor of the class.
   */
  ~CSourcePieceWise_AdjTurb(void);
  
  /*!
   * \brief Source term integration of the adjoint turbulence equation.
   * \param[out] val_residual - Pointer to the total residual.
   * \param[out] val_Jacobian_i - Jacobian of the numerical method at node i (implicit computation).
   * \param[out] val_Jacobian_j - Jacobian of the numerical method at node j (implicit computation).
   * \param[in] config - Definition of the particular problem.
   */
  void ComputeResidual(su2double *val_residual, su2double **val_Jacobian_i, su2double **val_Jacobian_j, CConfig *config);
};

class CSourceConservative_AdjFlow : public CNumerics {
private:
  su2double *Velocity, *Residual_i, *Residual_j, *Mean_Residual;
  su2double **Mean_PrimVar_Grad;
  
public:
  
  /*!
   * \brief Constructor of the class.
   * \param[in] val_nDim - Number of dimensions of the problem.
   * \param[in] val_nVar - Number of variables of the problem.
   * \param[in] config - Definition of the particular problem.
   */
  CSourceConservative_AdjFlow(unsigned short val_nDim, unsigned short val_nVar, CConfig *config);
  
  /*!
   * \brief Destructor of the class.
   */
  ~CSourceConservative_AdjFlow(void);
  
  /*!
   * \brief Source term integration using a conservative scheme.
   * \param[out] val_residual - Pointer to the total residual.
   * \param[in] config - Definition of the particular problem.
   */
  void ComputeResidual(su2double *val_residual, CConfig *config);
};

/*!
 * \class CSourceConservative_AdjTurb
 * \brief Class for source term integration in adjoint turbulent problem using a conservative scheme.
 * \ingroup SourceDiscr
 * \author A. Bueno.
 */
class CSourceConservative_AdjTurb : public CNumerics {
public:
  
  /*!
   * \brief Constructor of the class.
   * \param[in] val_nDim - Number of dimensions of the problem.
   * \param[in] val_nVar - Number of variables of the problem.
   * \param[in] config - Definition of the particular problem.
   */
  CSourceConservative_AdjTurb(unsigned short val_nDim, unsigned short val_nVar, CConfig *config);
  
  /*!
   * \brief Destructor of the class.
   */
  ~CSourceConservative_AdjTurb(void);
  
  /*!
   * \brief Source term integration using a conservative scheme.
   * \param[out] val_residual - Pointer to the total residual.
   * \param[out] val_Jacobian_i - Jacobian of the numerical method at node i (implicit computation).
   * \param[out] val_Jacobian_j - Jacobian of the numerical method at node j (implicit computation).
   * \param[in] config - Definition of the particular problem.
   */
  void ComputeResidual(su2double *val_residual, su2double **val_Jacobian_i, su2double **val_Jacobian_j, CConfig *config);
};

/*!
 * \class CSourceRotatingFrame_Flow
 * \brief Class for a rotating frame source term.
 * \ingroup SourceDiscr
 * \author F. Palacios, T. Economon.
 */
class CSourceRotatingFrame_Flow : public CNumerics {
public:
  
  /*!
   * \brief Constructor of the class.
   * \param[in] val_nDim - Number of dimensions of the problem.
   * \param[in] val_nVar - Number of variables of the problem.
   * \param[in] config - Definition of the particular problem.
   */
  CSourceRotatingFrame_Flow(unsigned short val_nDim, unsigned short val_nVar, CConfig *config);
  
  /*!
   * \brief Destructor of the class.
   */
  ~CSourceRotatingFrame_Flow(void);
  
  /*!
   * \brief Residual of the rotational frame source term.
   * \param[out] val_residual - Pointer to the total residual.
   * \param[out] val_Jacobian_i - Jacobian of the numerical method at node i (implicit computation).
   * \param[in] config - Definition of the particular problem.
   */
  void ComputeResidual(su2double *val_residual, su2double **val_Jacobian_i, CConfig *config);
};

/*!
 * \class CSourceRotatingFrame_AdjFlow
 * \brief Source term class for rotating frame adjoint.
 * \ingroup SourceDiscr
 * \author T. Economon.
 */
class CSourceRotatingFrame_AdjFlow : public CNumerics {
public:
  
  /*!
   * \brief Constructor of the class.
   * \param[in] val_nDim - Number of dimensions of the problem.
   * \param[in] val_nVar - Number of variables of the problem.
   * \param[in] config - Definition of the particular problem.
   */
  CSourceRotatingFrame_AdjFlow(unsigned short val_nDim, unsigned short val_nVar, CConfig *config);
  
  /*!
   * \brief Destructor of the class.
   */
  ~CSourceRotatingFrame_AdjFlow(void);
  
  /*!
   * \brief Residual of the adjoint rotating frame source term.
   * \param[out] val_residual - Pointer to the total residual.
   * \param[out] val_Jacobian_i - Jacobian of the numerical method at node i (implicit computation).
   * \param[in] config - Definition of the particular problem.
   */
  void ComputeResidual(su2double *val_residual, su2double **val_Jacobian_i, CConfig *config);
};

/*!
 * \class CSourceAxisymmetric_Flow
 * \brief Class for source term for solving axisymmetric problems.
 * \ingroup SourceDiscr
 * \author F. Palacios
 */
class CSourceAxisymmetric_Flow : public CNumerics {
public:
  
  /*!
   * \brief Constructor of the class.
   * \param[in] val_nDim - Number of dimensions of the problem.
   * \param[in] val_nVar - Number of variables of the problem.
   * \param[in] config - Definition of the particular problem.
   */
  CSourceAxisymmetric_Flow(unsigned short val_nDim, unsigned short val_nVar, CConfig *config);
  
  /*!
   * \brief Destructor of the class.
   */
  ~CSourceAxisymmetric_Flow(void);
  
  /*!
   * \brief Residual of the rotational frame source term.
   * \param[out] val_residual - Pointer to the total residual.
   * \param[in] config - Definition of the particular problem.
   */
  void ComputeResidual(su2double *val_residual, su2double **Jacobian_i, CConfig *config);
  
};

/*!
 * \class CSourceAxisymmetric_AdjFlow
 * \brief Class for source term for solving axisymmetric problems.
 * \ingroup SourceDiscr
 * \author F. Palacios
 */
class CSourceAxisymmetric_AdjFlow : public CNumerics {
public:
  
  /*!
   * \brief Constructor of the class.
   * \param[in] val_nDim - Number of dimensions of the problem.
   * \param[in] val_nVar - Number of variables of the problem.
   * \param[in] config - Definition of the particular problem.
   */
  CSourceAxisymmetric_AdjFlow(unsigned short val_nDim, unsigned short val_nVar, CConfig *config);
  
  /*!
   * \brief Destructor of the class.
   */
  ~CSourceAxisymmetric_AdjFlow(void);
  
  /*!
   * \brief Residual of the rotational frame source term.
   * \param[out] val_residual - Pointer to the total residual.
   * \param[in] config - Definition of the particular problem.
   */
  void ComputeResidual(su2double *val_residual, su2double **Jacobian_i, CConfig *config);
};

/*!
 * \class CSourceWindGust
 * \brief Class for a source term due to a wind gust.
 * \ingroup SourceDiscr
 * \author S. Padrón
 */
class CSourceWindGust : public CNumerics {
public:
  
  /*!
   * \brief Constructor of the class.
   * \param[in] val_nDim - Number of dimensions of the problem.
   * \param[in] val_nVar - Number of variables of the problem.
   * \param[in] config - Definition of the particular problem.
   */
  CSourceWindGust(unsigned short val_nDim, unsigned short val_nVar, CConfig *config);
  
  /*!
   * \brief Destructor of the class.
   */
  ~CSourceWindGust(void);
  
  /*!
   * \brief Residual of the wind gust source term.
   * \param[out] val_residual - Pointer to the total residual.
   * \param[out] val_Jacobian_i - Jacobian of the numerical method at node i (implicit computation).
   * \param[in] config - Definition of the particular problem.
   */
  void ComputeResidual(su2double *val_residual, su2double **val_Jacobian_i, CConfig *config);
};

/*!
 * \class CSource_Template
 * \brief Dummy class.
 * \ingroup SourceDiscr
 * \author A. Lonkar.
 */
class CSource_Template : public CNumerics {
public:
  
  /*!
   * \brief Constructor of the class.
   * \param[in] val_nDim - Number of dimensions of the problem.
   * \param[in] val_nVar - Number of variables of the problem.
   * \param[in] config -  Name of the input config file
   *
   */
  CSource_Template(unsigned short val_nDim, unsigned short val_nVar, CConfig *config);
  
  
  /*!
   * \brief Residual for source term integration.
   * \param[out] val_residual - Pointer to the total residual.
   * \param[out] val_Jacobian_i - Jacobian of the numerical method at node i (implicit computation).
   * \param[in] config - Definition of the particular problem.
   */
  void ComputeResidual(su2double *val_residual, su2double **val_Jacobian_i, CConfig *config);
  
  /*!
   * \brief Destructor of the class.
   */
  ~CSource_Template(void);
};

/*!
 * \class CConvectiveTemplate
 * \brief Class for setting up new method for spatial discretization of convective terms in flow Equations
 * \ingroup ConvDiscr
 * \author A. Lonkar
 */
class CConvective_Template : public CNumerics {
private:
  
  /* define private variables here */
  bool implicit;
  su2double *Diff_U;
  su2double *Velocity_i, *Velocity_j, *RoeVelocity;
  su2double *ProjFlux_i, *ProjFlux_j;
  su2double *delta_wave, *delta_vel;
  su2double *Lambda, *Epsilon;
  su2double **P_Tensor, **invP_Tensor;
  su2double sq_vel, Proj_ModJac_Tensor_ij, Density_i, Energy_i, SoundSpeed_i, Pressure_i, Enthalpy_i,
  Density_j, Energy_j, SoundSpeed_j, Pressure_j, Enthalpy_j, R, RoeDensity, RoeEnthalpy, RoeSoundSpeed,
  ProjVelocity, ProjVelocity_i, ProjVelocity_j, proj_delta_vel, delta_p, delta_rho;
  unsigned short iDim, iVar, jVar, kVar;
  
public:
  
  /*!
   * \brief Constructor of the class.
   * \param[in] val_nDim - Number of dimensions of the problem.
   * \param[in] val_nVar - Number of variables of the problem.
   * \param[in] config - Definition of the particular problem.
   */
  CConvective_Template(unsigned short val_nDim, unsigned short val_nVar, CConfig *config);
  
  /*!
   * \brief Destructor of the class.
   */
  ~CConvective_Template(void);
  
  /*!
   * \brief Compute the Roe's flux between two nodes i and j.
   * \param[out] val_residual - Pointer to the total residual.
   * \param[out] val_Jacobian_i - Jacobian of the numerical method at node i (implicit computation).
   * \param[out] val_Jacobian_j - Jacobian of the numerical method at node j (implicit computation).
   * \param[in] config - Definition of the particular problem.
   */
  void ComputeResidual(su2double *val_residual, su2double **val_Jacobian_i, su2double **val_Jacobian_j, CConfig *config);
};

/*!
 * \class CViscous_Template
 * \brief Class for computing viscous term using average of gradients.
 * \ingroup ViscDiscr
 * \author F. Palacios
 */
class CViscous_Template : public CNumerics {
private:
  
public:
  
  /*!
   * \brief Constructor of the class.
   * \param[in] val_nDim - Number of dimension of the problem.
   * \param[in] val_nVar - Number of variables of the problem.
   * \param[in] config - Definition of the particular problem.
   */
  CViscous_Template(unsigned short val_nDim, unsigned short val_nVar, CConfig *config);
  
  /*!
   * \brief Destructor of the class.
   */
  ~CViscous_Template(void);
  
  /*!
   * \brief Compute the viscous flow residual using an average of gradients.
   * \param[out] val_residual - Pointer to the total residual.
   * \param[out] val_Jacobian_i - Jacobian of the numerical method at node i (implicit computation).
   * \param[out] val_Jacobian_j - Jacobian of the numerical method at node j (implicit computation).
   * \param[in] config - Definition of the particular problem.
   */
  void ComputeResidual(su2double *val_residual, su2double **val_Jacobian_i, su2double **val_Jacobian_j, CConfig *config);
};

#include "numerics_structure.inl"<|MERGE_RESOLUTION|>--- conflicted
+++ resolved
@@ -171,33 +171,6 @@
   *TurbVar_id,  /*!< \brief Vector of derivative of turbulent variables at point i. */
   *TurbVar_j,   /*!< \brief Vector of turbulent variables at point j. */
   *TurbVar_jd;  /*!< \brief Vector of derivative of turbulent variables at point j. */
-<<<<<<< HEAD
-  su2double *TransVar_i,  /*!< \brief Vector of turbulent variables at point i. */
-  *TransVar_j;      /*!< \brief Vector of turbulent variables at point j. */
-  su2double *TurbPsi_i,  /*!< \brief Vector of adjoint turbulent variables at point i. */
-  *TurbPsi_j;      /*!< \brief Vector of adjoint turbulent variables at point j. */
-  su2double **ConsVar_Grad_i,  /*!< \brief Gradient of conservative variables at point i. */
-  **ConsVar_Grad_j,      /*!< \brief Gradient of conservative variables at point j. */
-  **ConsVar_Grad_0,      /*!< \brief Gradient of conservative variables at point 0. */
-  **ConsVar_Grad_1,      /*!< \brief Gradient of conservative variables at point 1. */
-  **ConsVar_Grad_2,      /*!< \brief Gradient of conservative variables at point 2. */
-  **ConsVar_Grad_3,      /*!< \brief Gradient of conservative variables at point 3. */
-  **ConsVar_Grad;        /*!< \brief Gradient of conservative variables which is a scalar. */
-  su2double **PrimVar_Grad_i,  /*!< \brief Gradient of primitive variables at point i. */
-  **PrimVar_Grad_j;      /*!< \brief Gradient of primitive variables at point j. */
-  su2double **PsiVar_Grad_i,    /*!< \brief Gradient of adjoint variables at point i. */
-  **PsiVar_Grad_j;      /*!< \brief Gradient of adjoint variables at point j. */
-  su2double **TurbVar_Grad_i,  /*!< \brief Gradient of turbulent variables at point i. */
-  **TurbVar_Grad_j;      /*!< \brief Gradient of turbulent variables at point j. */
-  su2double **TransVar_Grad_i,  /*!< \brief Gradient of turbulent variables at point i. */
-  **TransVar_Grad_j;      /*!< \brief Gradient of turbulent variables at point j. */
-  su2double **TurbPsi_Grad_i,  /*!< \brief Gradient of adjoint turbulent variables at point i. */
-  **TurbPsi_Grad_j;      /*!< \brief Gradient of adjoint turbulent variables at point j. */
-  su2double *AuxVar_Grad_i,    /*!< \brief Gradient of an auxiliary variable at point i. */
-  *AuxVar_Grad_j;        /*!< \brief Gradient of an auxiliary variable at point i. */
-  su2double *RadVar_Source;  /*!< \brief Source term from the radiative heat transfer equation. */
-  su2double *Coord_i,  /*!< \brief Cartesians coordinates of point i. */
-=======
   su2double
   *TransVar_i,  /*!< \brief Vector of turbulent variables at point i. */
   *TransVar_j;  /*!< \brief Vector of turbulent variables at point j. */
@@ -230,9 +203,9 @@
   su2double
   *AuxVar_Grad_i,    /*!< \brief Gradient of an auxiliary variable at point i. */
   *AuxVar_Grad_j;    /*!< \brief Gradient of an auxiliary variable at point i. */
+  su2double *RadVar_Source;  /*!< \brief Source term from the radiative heat transfer equation. */
   su2double
   *Coord_i,      /*!< \brief Cartesians coordinates of point i. */
->>>>>>> d93803a6
   *Coord_j,      /*!< \brief Cartesians coordinates of point j. */
   *Coord_0,      /*!< \brief Cartesians coordinates of point 0 (Galerkin method, triangle). */
   *Coord_1,      /*!< \brief Cartesians coordinates of point 1 (Galerkin method, tetrahedra). */
@@ -4154,383 +4127,6 @@
 };
 
 /*!
-<<<<<<< HEAD
- * \class CFEAElasticity
- * \brief Generic class for computing the tangent matrix and the residual for structural problems
- * \ingroup FEM_Discr
- * \author R.Sanchez
- * \version 6.2.0 "Falcon"
- */
-class CFEAElasticity : public CNumerics {
-
-protected:
-
-  su2double E;              /*!< \brief Aux. variable, Young's modulus of elasticity. */
-  su2double Nu;             /*!< \brief Aux. variable, Poisson's ratio. */
-  su2double Rho_s;          /*!< \brief Aux. variable, Structural density. */
-  su2double Rho_s_DL;       /*!< \brief Aux. variable, Structural density (for dead loads). */
-  su2double Mu;             /*!< \brief Aux. variable, Lame's coeficient. */
-  su2double Lambda;         /*!< \brief Aux. variable, Lame's coeficient. */
-  su2double Kappa;          /*!< \brief Aux. variable, Compressibility constant. */
-
-  su2double *E_i;           /*!< \brief Young's modulus of elasticity. */
-  su2double *Nu_i;          /*!< \brief Poisson's ratio. */
-  su2double *Rho_s_i;       /*!< \brief Structural density. */
-  su2double *Rho_s_DL_i;    /*!< \brief Structural density (for dead loads). */
-
-  bool plane_stress;        /*!< \brief Checks if we are solving a plane stress case */
-
-  su2double **Ba_Mat,          /*!< \brief Matrix B for node a - Auxiliary. */
-  **Bb_Mat;                    /*!< \brief Matrix B for node b - Auxiliary. */
-  su2double *Ni_Vec;           /*!< \brief Vector of shape functions - Auxiliary. */
-  su2double **D_Mat;           /*!< \brief Constitutive matrix - Auxiliary. */
-  su2double **KAux_ab;         /*!< \brief Node ab stiffness matrix - Auxiliary. */
-  su2double **GradNi_Ref_Mat;  /*!< \brief Gradients of Ni - Auxiliary. */
-  su2double **GradNi_Curr_Mat; /*!< \brief Gradients of Ni - Auxiliary. */
-
-  su2double *FAux_Dead_Load;    /*!< \brief Auxiliar vector for the dead loads */
-
-  su2double *DV_Val;          /*!< \brief For optimization cases, value of the design variables. */
-  unsigned short n_DV;          /*!< \brief For optimization cases, number of design variables. */
-
-public:
-
-  /*!
-   * \brief Constructor of the class.
-   */
-  CFEAElasticity(void);
-
-  /*!
-   * \brief Constructor of the class (overload).
-   * \param[in] val_nDim - Number of dimensions of the problem.
-   * \param[in] val_nVar - Number of variables of the problem.
-   * \param[in] config - Definition of the particular problem.
-   */
-  CFEAElasticity(unsigned short val_nDim, unsigned short val_nVar, CConfig *config);
-
-  /*!
-   * \brief Destructor of the class.
-   */
-  virtual ~CFEAElasticity(void);
-
-  void SetMaterial_Properties(unsigned short iVal, su2double val_E, su2double val_Nu);
-
-  void SetMaterial_Density(unsigned short iVal, su2double val_Rho, su2double val_Rho_DL);
-
-  void Compute_Mass_Matrix(CElement *element_container, CConfig *config);
-
-  void Compute_Dead_Load(CElement *element_container, CConfig *config);
-
-  void Set_YoungModulus(unsigned short i_DV, su2double val_Young);
-
-  virtual void SetElement_Properties(CElement *element_container, CConfig *config);
-
-  void ReadDV(CConfig *config);
-
-  void Set_DV_Val(unsigned short i_DV, su2double val_DV);
-
-  su2double Get_DV_Val(unsigned short i_DV);
-
-  virtual void Compute_Tangent_Matrix(CElement *element_container, CConfig *config);
-
-  virtual void Compute_NodalStress_Term(CElement *element_container, CConfig *config);
-
-  virtual void Compute_Averaged_NodalStress(CElement *element_container, CConfig *config);
-
-  virtual void Compute_Plane_Stress_Term(CElement *element_container, CConfig *config);
-
-  virtual void Compute_Constitutive_Matrix(CElement *element_container, CConfig *config);
-  
-  virtual void Compute_Stress_Tensor(CElement *element_container, CConfig *config);
-
-	virtual void Add_MaxwellStress(CElement *element_container, CConfig *config);
-
-  virtual void SetElectric_Properties(CElement *element_container, CConfig *config);
-
-  virtual void Set_ElectricField(unsigned short i_DV, su2double val_EField);
-  
-protected:
-  void Compute_Lame_Parameters(void);
-
-};
-
-/*!
- * \class CFEALinearElasticity
- * \brief Class for computing the stiffness matrix of a linear, elastic problem.
- * \ingroup FEM_Discr
- * \author R.Sanchez
- * \version 6.2.0 "Falcon"
- */
-class CFEALinearElasticity : public CFEAElasticity {
-
-  su2double **nodalDisplacement;
-
-public:
-
-  /*!
-   * \brief Constructor of the class.
-   */
-  CFEALinearElasticity(void);
-
-  /*!
-   * \brief Constructor of the class (overload).
-   * \param[in] val_nDim - Number of dimensions of the problem.
-   * \param[in] val_nVar - Number of variables of the problem.
-   * \param[in] config - Definition of the particular problem.
-   */
-  CFEALinearElasticity(unsigned short val_nDim, unsigned short val_nVar, CConfig *config);
-
-  /*!
-   * \brief Destructor of the class.
-   */
-  ~CFEALinearElasticity(void);
-
-  void Compute_Tangent_Matrix(CElement *element_container, CConfig *config);
-
-  void Compute_Constitutive_Matrix(CElement *element_container, CConfig *config);
-
-  void Compute_Averaged_NodalStress(CElement *element_container, CConfig *config);
-
-};
-
-/*!
- * \class CFEANonlinearElasticity
- * \brief Class for computing the stiffness matrix of a nonlinear, elastic problem.
- * \ingroup FEM_Discr
- * \author R.Sanchez
- * \version 6.2.0 "Falcon"
- */
-class CFEANonlinearElasticity : public CFEAElasticity {
-
-protected:
-
-  su2double **F_Mat;             /*!< \brief Deformation gradient. */
-  su2double **b_Mat;             /*!< \brief Left Cauchy-Green Tensor. */
-  su2double **currentCoord;      /*!< \brief Current coordinates. */
-  su2double **Stress_Tensor;     /*!< \brief Cauchy stress tensor */
-
-  su2double **FmT_Mat;           /*!< \brief Deformation gradient inverse and transpose. */
-
-  su2double **KAux_P_ab;         /*!< \brief Auxiliar matrix for the pressure term */
-  su2double *KAux_t_a;           /*!< \brief Auxiliar matrix for the pressure term */
-
-  su2double J_F;                 /*!< \brief Jacobian of the transformation (determinant of F) */
-
-  su2double f33;                 /*!< \brief Plane stress term for non-linear 2D plane stress analysis */
-
-  bool nearly_incompressible;    /*!< \brief Boolean to consider nearly_incompressible effects */
-
-  su2double **F_Mat_Iso;         /*!< \brief Isocoric component of the deformation gradient. */
-  su2double **b_Mat_Iso;         /*!< \brief Isocoric component of the left Cauchy-Green tensor. */
-
-  su2double C10, D1;             /*!< \brief C10 = Mu/2. D1 = Kappa/2. */
-  su2double J_F_Iso;             /*!< \brief J_F_Iso: det(F)^-1/3. */
-
-  su2double ****cijkl;           /*!< \brief Constitutive tensor i,j,k,l (defined only for incompressibility - near inc.). */
-
-  bool maxwell_stress;           /*!< \brief Consider the effects of the dielectric loads */
-
-  su2double *EField_Ref_Unit,    /*!< \brief Electric Field, unitary, in the reference configuration. */
-  *EField_Ref_Mod;               /*!< \brief Electric Field, modulus, in the reference configuration. */
-  su2double *EField_Curr_Unit;   /*!< \brief Auxiliary vector for the unitary Electric Field in the current configuration. */
-  unsigned short nElectric_Field,
-  nDim_Electric_Field;
-
-  su2double *ke_DE_i;           /*!< \brief Electric Constant for Dielectric Elastomers. */
-
-  su2double ke_DE;              /*!< \brief Electric Constant for Dielectric Elastomers. */
-  su2double EFieldMod_Ref;      /*!< \brief Modulus of the electric field in the reference configuration. */
-
-
-public:
-
-  /*!
-   * \brief Constructor of the class.
-   * \param[in] val_nDim - Number of dimensions of the problem.
-   * \param[in] val_nVar - Number of variables of the problem.
-   * \param[in] config - Definition of the particular problem.
-   */
-  CFEANonlinearElasticity(unsigned short val_nDim, unsigned short val_nVar, CConfig *config);
-
-  /*!
-   * \brief Destructor of the class.
-   */
-  virtual ~CFEANonlinearElasticity(void);
-
-  void Compute_Tangent_Matrix(CElement *element_container, CConfig *config);
-
-  void Compute_NodalStress_Term(CElement *element_container, CConfig *config);
-
-  void Compute_Averaged_NodalStress(CElement *element_container, CConfig *config);
-
-  void Add_MaxwellStress(CElement *element_container, CConfig *config);
-
-  void SetElectric_Properties(CElement *element_container, CConfig *config);
-
-  void Compute_FmT_Mat(void);
-
-  void Compute_Isochoric_F_b(void);
-
-  void Assign_cijkl_D_Mat(void);
-
-  void Set_ElectricField(unsigned short i_DV, su2double val_EField);
-
-  void Set_YoungModulus(unsigned short i_DV, su2double val_Young);
-
-  void SetMaterial_Properties(unsigned short iVal, su2double val_E, su2double val_Nu);
-
-  void SetMaterial_Density(unsigned short iVal, su2double val_Rho, su2double val_Rho_DL);
-
-  su2double deltaij(unsigned short iVar, unsigned short jVar);
-
-  virtual void Compute_Plane_Stress_Term(CElement *element_container, CConfig *config);
-
-  virtual void Compute_Constitutive_Matrix(CElement *element_container, CConfig *config);
-
-  virtual void Compute_Stress_Tensor(CElement *element_container, CConfig *config);
-
-
-};
-
-/*!
- * \class CFEM_NeoHookean_Comp
- * \brief Class for computing the constitutive and stress tensors for a neo-Hookean material model, compressible.
- * \ingroup FEM_Discr
- * \author R.Sanchez
- * \version 6.2.0 "Falcon"
- */
-class CFEM_NeoHookean_Comp : public CFEANonlinearElasticity {
-
-public:
-
-  /*!
-   * \brief Constructor of the class.
-   * \param[in] val_nDim - Number of dimensions of the problem.
-   * \param[in] val_nVar - Number of variables of the problem.
-   * \param[in] config - Definition of the particular problem.
-   */
-  CFEM_NeoHookean_Comp(unsigned short val_nDim, unsigned short val_nVar, CConfig *config);
-
-  /*!
-   * \brief Destructor of the class.
-   */
-  ~CFEM_NeoHookean_Comp(void);
-
-  void Compute_Plane_Stress_Term(CElement *element_container, CConfig *config);
-
-  void Compute_Constitutive_Matrix(CElement *element_container, CConfig *config);
-  using CNumerics::Compute_Constitutive_Matrix;
-
-  void Compute_Stress_Tensor(CElement *element_container, CConfig *config);
-
-};
-
-/*!
- * \class CFEM_IdealDE
- * \brief Class for computing the constitutive and stress tensors for a nearly-incompressible ideal DE.
- * \ingroup FEM_Discr
- * \author R.Sanchez
- * \version 6.2.0 "Falcon"
- */
-class CFEM_IdealDE : public CFEANonlinearElasticity {
-
-	su2double trbbar, Eg, Eg23, Ek, Pr;	/*!< \brief Variables of the model calculation. */
-
-public:
-
-  /*!
-   * \brief Constructor of the class.
-   * \param[in] val_nDim - Number of dimensions of the problem.
-   * \param[in] val_nVar - Number of variables of the problem.
-   * \param[in] config - Definition of the particular problem.
-   */
-  CFEM_IdealDE(unsigned short val_nDim, unsigned short val_nVar, CConfig *config);
-
-  /*!
-   * \brief Destructor of the class.
-   */
-  ~CFEM_IdealDE(void);
-
-  void Compute_Plane_Stress_Term(CElement *element_container, CConfig *config);
-
-  void Compute_Constitutive_Matrix(CElement *element_container, CConfig *config);
-
-  void Compute_Stress_Tensor(CElement *element_container, CConfig *config);
-
-};
-
-/*!
- * \class CFEM_NeoHookean_Comp
- * \brief Class for computing the constitutive and stress tensors for a Knowles stored-energy function, nearly incompressible.
- * \ingroup FEM_Discr
- * \author R.Sanchez
- * \version 6.2.0 "Falcon"
- */
-class CFEM_Knowles_NearInc : public CFEANonlinearElasticity {
-
-	su2double trbbar, term1, term2, Ek, Pr;	/*!< \brief Variables of the model calculation. */
-	su2double Bk, Nk;						/*!< \brief Parameters b and n of the model. */
-
-public:
-
-  /*!
-   * \brief Constructor of the class.
-   * \param[in] val_nDim - Number of dimensions of the problem.
-   * \param[in] val_nVar - Number of variables of the problem.
-   * \param[in] config - Definition of the particular problem.
-   */
-  CFEM_Knowles_NearInc(unsigned short val_nDim, unsigned short val_nVar, CConfig *config);
-
-  /*!
-   * \brief Destructor of the class.
-   */
-  ~CFEM_Knowles_NearInc(void);
-
-  void Compute_Plane_Stress_Term(CElement *element_container, CConfig *config);
-
-  void Compute_Constitutive_Matrix(CElement *element_container, CConfig *config);
-  using CNumerics::Compute_Constitutive_Matrix;
-
-	void Compute_Stress_Tensor(CElement *element_container, CConfig *config);
-
-};
-
-/*!
- * \class CFEM_DielectricElastomer
- * \brief Class for computing the constitutive and stress tensors for a dielectric elastomer.
- * \ingroup FEM_Discr
- * \author R.Sanchez
- * \version 6.2.0 "Falcon"
- */
-class CFEM_DielectricElastomer : public CFEANonlinearElasticity {
-
-public:
-
-  /*!
-   * \brief Constructor of the class.
-   * \param[in] val_nDim - Number of dimensions of the problem.
-   * \param[in] val_nVar - Number of variables of the problem.
-   * \param[in] config - Definition of the particular problem.
-   */
-  CFEM_DielectricElastomer(unsigned short val_nDim, unsigned short val_nVar, CConfig *config);
-
-  /*!
-   * \brief Destructor of the class.
-   */
-  ~CFEM_DielectricElastomer(void);
-
-  void Compute_Plane_Stress_Term(CElement *element_container, CConfig *config);
-
-  void Compute_Constitutive_Matrix(CElement *element_container, CConfig *config);
-  using CNumerics::Compute_Constitutive_Matrix;
-
-  void Compute_Stress_Tensor(CElement *element_container, CConfig *config);
-
-};
-
-/*!
-=======
->>>>>>> d93803a6
  * \class CSourceNothing
  * \brief Dummy class.
  * \ingroup SourceDiscr
