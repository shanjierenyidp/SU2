/*!
 * \file iteration_structure.hpp
 * \brief Headers of the main subroutines used by SU2_CFD.
 *        The subroutines and functions are in the <i>definition_structure.cpp</i> file.
 * \author F. Palacios, T. Economon
 * \version 4.1.0 "Cardinal"
 *
 * SU2 Lead Developers: Dr. Francisco Palacios (Francisco.D.Palacios@boeing.com).
 *                      Dr. Thomas D. Economon (economon@stanford.edu).
 *
 * SU2 Developers: Prof. Juan J. Alonso's group at Stanford University.
 *                 Prof. Piero Colonna's group at Delft University of Technology.
 *                 Prof. Nicolas R. Gauger's group at Kaiserslautern University of Technology.
 *                 Prof. Alberto Guardone's group at Polytechnic University of Milan.
 *                 Prof. Rafael Palacios' group at Imperial College London.
 *
 * Copyright (C) 2012-2016 SU2, the open-source CFD code.
 *
 * SU2 is free software; you can redistribute it and/or
 * modify it under the terms of the GNU Lesser General Public
 * License as published by the Free Software Foundation; either
 * version 2.1 of the License, or (at your option) any later version.
 *
 * SU2 is distributed in the hope that it will be useful,
 * but WITHOUT ANY WARRANTY; without even the implied warranty of
 * MERCHANTABILITY or FITNESS FOR A PARTICULAR PURPOSE. See the GNU
 * Lesser General Public License for more details.
 *
 * You should have received a copy of the GNU Lesser General Public
 * License along with SU2. If not, see <http://www.gnu.org/licenses/>.
 */

#pragma once

#include "../../Common/include/mpi_structure.hpp"

#include <ctime>

#include "solver_structure.hpp"
#include "integration_structure.hpp"
#include "output_structure.hpp"
#include "numerics_structure.hpp"
#include "transfer_structure.hpp"
#include "../../Common/include/geometry_structure.hpp"
#include "../../Common/include/grid_movement_structure.hpp"
#include "../../Common/include/config_structure.hpp"

using namespace std;

/*!
 * \class CIteration
 * \brief Parent class for defining a single iteration of a physics problem.
 * \author T. Economon
 * \version 4.1.0 "Cardinal"
 */
class CIteration {
protected:
  unsigned short nZone;	/*!< \brief Total number of zones in the problem. */
  
public:
  
  /*!
   * \brief Constructor of the class.
   */
  CIteration(CConfig *config);
  
  /*!
   * \brief Destructor of the class.
   */
  virtual ~CIteration(void);
  
  /*!
   * \brief A virtual member.
   * \param[in] ??? - Description here.
   */
  virtual void Preprocess(COutput *output,
                          CIntegration ***integration_container,
                          CGeometry ***geometry_container,
                          CSolver ****solver_container,
                          CNumerics *****numerics_container,
                          CConfig **config_container,
                          CSurfaceMovement **surface_movement,
                          CVolumetricMovement **grid_movement,
                          CFreeFormDefBox*** FFDBox,
                          unsigned short val_iZone);
  
  /*!
   * \brief A virtual member.
   * \param[in] output - Pointer to the COutput class.
   * \param[in] integration_container - Container vector with all the integration methods.
   * \param[in] geometry_container - Geometrical definition of the problem.
   * \param[in] solver_container - Container vector with all the solutions.
   * \param[in] numerics_container - Description of the numerical method (the way in which the equations are solved).
   * \param[in] config_container - Definition of the particular problem.
   * \param[in] surface_movement - Surface movement classes of the problem.
   * \param[in] grid_movement - Volume grid movement classes of the problem.
   * \param[in] FFDBox - FFD FFDBoxes of the problem.
   */
  virtual void Iterate(COutput *output,
                       CIntegration ***integration_container,
                       CGeometry ***geometry_container,
                       CSolver ****solver_container,
                       CNumerics *****numerics_container,
                       CConfig **config_container,
                       CSurfaceMovement **surface_movement,
                       CVolumetricMovement **grid_movement,
                       CFreeFormDefBox*** FFDBox,
                       unsigned short val_iZone);
  
  /*!
   * \brief A virtual member.
   * \param[in] ??? - Description here.
   */
  virtual void Update(COutput *output,
                      CIntegration ***integration_container,
                      CGeometry ***geometry_container,
                      CSolver ****solver_container,
                      CNumerics *****numerics_container,
                      CConfig **config_container,
                      CSurfaceMovement **surface_movement,
                      CVolumetricMovement **grid_movement,
                      CFreeFormDefBox*** FFDBox,
                      unsigned short val_iZone);
  
  /*!
   * \brief A virtual member.
   * \param[in] ??? - Description here.
   */
  virtual void Monitor();
  
  /*!
   * \brief A virtual member.
   * \param[in] ??? - Description here.
   */
  virtual void Output();
  
  /*!
   * \brief A virtual member.
   * \param[in] ??? - Description here.
   */
  virtual void Postprocess();

};


/*!
 * \class CMeanFlowIteration
 * \brief Class for driving an iteration of the mean flow system.
 * \author T. Economon
 * \version 4.1.0 "Cardinal"
 */
class CMeanFlowIteration : public CIteration {
public:
  
  /*!
   * \brief Constructor of the class.
   * \param[in] config - Definition of the particular problem.
   */
  CMeanFlowIteration(CConfig *config);
  
  /*!
   * \brief Destructor of the class.
   */
  ~CMeanFlowIteration(void);
  
  /*!
   * \brief Preprocessing to prepare for an iteration of the physics.
   * \param[in] ??? - Description here.
   */
  void Preprocess(COutput *output,
                  CIntegration ***integration_container,
                  CGeometry ***geometry_container,
                  CSolver ****solver_container,
                  CNumerics *****numerics_container,
                  CConfig **config_container,
                  CSurfaceMovement **surface_movement,
                  CVolumetricMovement **grid_movement,
                  CFreeFormDefBox*** FFDBox,
                  unsigned short val_iZone);
  
  /*!
   * \brief Perform a single iteration of the mean flow system.
   * \param[in] output - Pointer to the COutput class.
   * \param[in] integration_container - Container vector with all the integration methods.
   * \param[in] geometry_container - Geometrical definition of the problem.
   * \param[in] solver_container - Container vector with all the solutions.
   * \param[in] numerics_container - Description of the numerical method (the way in which the equations are solved).
   * \param[in] config_container - Definition of the particular problem.
   * \param[in] surface_movement - Surface movement classes of the problem.
   * \param[in] grid_movement - Volume grid movement classes of the problem.
   * \param[in] FFDBox - FFD FFDBoxes of the problem.
   */
  void Iterate(COutput *output,
               CIntegration ***integration_container,
               CGeometry ***geometry_container,
               CSolver ****solver_container,
               CNumerics *****numerics_container,
               CConfig **config_container,
               CSurfaceMovement **surface_movement,
               CVolumetricMovement **grid_movement,
               CFreeFormDefBox*** FFDBox,
               unsigned short val_iZone);
  
  /*!
   * \brief Updates the containers for the mean flow system.
   * \param[in] ??? - Description here.
   */
  void Update(COutput *output,
              CIntegration ***integration_container,
              CGeometry ***geometry_container,
              CSolver ****solver_container,
              CNumerics *****numerics_container,
              CConfig **config_container,
              CSurfaceMovement **surface_movement,
              CVolumetricMovement **grid_movement,
              CFreeFormDefBox*** FFDBox,
              unsigned short val_iZone);
  
  /*!
   * \brief Monitors the convergence and other metrics for the mean flow system.
   * \param[in] ??? - Description here.
   */
  void Monitor();
  
  /*!
   * \brief Outputs desired files and quantities for the mean flow system.
   * \param[in] ??? - Description here.
   */
  void Output();
  
  /*!
   * \brief Postprocesses the mean flow system before heading to another physics system or the next iteration.
   * \param[in] ??? - Description here.
   */
  void Postprocess();
  
  /*!
   * \brief Imposes a gust via the grid velocities.
   * \author S. Padron
   * \param[in] config_container - Definition of the particular problem.
   * \param[in] geometry_container - Geometrical definition of the problem.
   * \param[in] solver_container - Container vector with all the solutions.
   */
  void SetWind_GustField(CConfig *config_container, CGeometry **geometry_container, CSolver ***solver_container);
  
  /*!
   * \brief Reads and initializes the vortex positions, strengths and gradient.
   * \author S. Padron
   * \param[in] nVortex - number of vortices.
   * \param[in] x0 - Vector of x-loc of the vortices.
   * \param[in] y0 - Vector of y-loc of the vortices.
   * \param[in] vort_strength - Vector of vortex strengths.
   * \param[in] r_core - Vector of vortex core size.
   */
  void InitializeVortexDistribution(unsigned long &nVortex, vector<su2double>& x0, vector<su2double>& y0, vector<su2double>& vort_strength, vector<su2double>& r_core);
  
  /*!
   * \brief compute and set mixing-plane quantities at the interface between two adjacent zone.
   * \author S. Vitale
   * \param[in] geometry_container - Geometrical definition of the problem.
   * \param[in] solver_container - Container vector with all the solutions.
   * \param[in] config_container - Definition of the particular problem.
   * \param[in] iZone - zone of the problem.
   */
  void SetMixingPlane(CGeometry ***geometry_container, CSolver ****solver_container, CConfig **config_container, unsigned short iZone);

  /*!
   * \brief compute and set mixing-plane quantities at the interface between two adjacent zone.
   * \author S. Vitale
   * \param[in] geometry_container - Geometrical definition of the problem.
   * \param[in] solver_container - Container vector with all the solutions.
   * \param[in] config_container - Definition of the particular problem.
   * \param[in] output - Definition of the output for the particular problem.
   * \param[in] iZone - zone of the problem.
   */
  void SetTurboPerformance(CGeometry ***geometry_container, CSolver ****solver_container, CConfig **config_container, COutput *output, unsigned short iZone);


};

/*!
 * \class CWaveIteration
 * \brief Class for driving an iteration of the wave system.
 * \author T. Economon
 * \version 4.1.0 "Cardinal"
 */
class CWaveIteration : public CIteration {
public:
  
  /*!
   * \brief Constructor of the class.
   * \param[in] config - Definition of the particular problem.
   */
  CWaveIteration(CConfig *config);
  
  /*!
   * \brief Destructor of the class.
   */
  ~CWaveIteration(void);
  
  /*!
   * \brief Preprocessing to prepare for an iteration of the physics.
   * \param[in] output - Pointer to the COutput class.
   * \param[in] integration_container - Container vector with all the integration methods.
   * \param[in] geometry_container - Geometrical definition of the problem.
   * \param[in] solver_container - Container vector with all the solutions.
   * \param[in] numerics_container - Description of the numerical method (the way in which the equations are solved).
   * \param[in] config_container - Definition of the particular problem.
   * \param[in] surface_movement - Surface movement classes of the problem.
   * \param[in] grid_movement - Volume grid movement classes of the problem.
   * \param[in] FFDBox - FFD FFDBoxes of the problem.
   * \param[in] val_iZone - zone of the problem.
   */
  void Preprocess(COutput *output,
                  CIntegration ***integration_container,
                  CGeometry ***geometry_container,
                  CSolver ****solver_container,
                  CNumerics *****numerics_container,
                  CConfig **config_container,
                  CSurfaceMovement **surface_movement,
                  CVolumetricMovement **grid_movement,
                  CFreeFormDefBox*** FFDBox,
                  unsigned short val_iZone);
  
  /*!
   * \brief Perform a single iteration of the wave system.
   * \param[in] output - Pointer to the COutput class.
   * \param[in] integration_container - Container vector with all the integration methods.
   * \param[in] geometry_container - Geometrical definition of the problem.
   * \param[in] solver_container - Container vector with all the solutions.
   * \param[in] numerics_container - Description of the numerical method (the way in which the equations are solved).
   * \param[in] config_container - Definition of the particular problem.
   * \param[in] surface_movement - Surface movement classes of the problem.
   * \param[in] grid_movement - Volume grid movement classes of the problem.
   * \param[in] FFDBox - FFD FFDBoxes of the problem.
   * \param[in] val_iZone - zone of the problem.
   */
  void Iterate(COutput *output,
               CIntegration ***integration_container,
               CGeometry ***geometry_container,
               CSolver ****solver_container,
               CNumerics *****numerics_container,
               CConfig **config_container,
               CSurfaceMovement **surface_movement,
               CVolumetricMovement **grid_movement,
               CFreeFormDefBox*** FFDBox,
               unsigned short val_iZone);

  /*!
   * \brief Updates the containers for the wave system.
   * \param[in] output - Pointer to the COutput class.
   * \param[in] integration_container - Container vector with all the integration methods.
   * \param[in] geometry_container - Geometrical definition of the problem.
   * \param[in] solver_container - Container vector with all the solutions.
   * \param[in] numerics_container - Description of the numerical method (the way in which the equations are solved).
   * \param[in] config_container - Definition of the particular problem.
   * \param[in] surface_movement - Surface movement classes of the problem.
   * \param[in] grid_movement - Volume grid movement classes of the problem.
   * \param[in] FFDBox - FFD FFDBoxes of the problem.
   * \param[in] val_iZone - zone of the problem.
   */
  void Update(COutput *output,
              CIntegration ***integration_container,
              CGeometry ***geometry_container,
              CSolver ****solver_container,
              CNumerics *****numerics_container,
              CConfig **config_container,
              CSurfaceMovement **surface_movement,
              CVolumetricMovement **grid_movement,
              CFreeFormDefBox*** FFDBox,
              unsigned short val_iZone);
  
  /*!
   * \brief Monitors the convergence and other metrics for the wave system.
   */
  void Monitor();
  
  /*!
   * \brief Outputs desired files and quantities for the wave system.
   */
  void Output();
  
  /*!
   * \brief Postprocesses the wave system before heading to another physics system or the next iteration.
   */
  void Postprocess();
  
};

/*!
 * \class CHeatIteration
 * \brief Class for driving an iteration of the heat system.
 * \author T. Economon
 * \version 4.1.0 "Cardinal"
 */
class CHeatIteration : public CIteration {
public:
  
  /*!
   * \brief Constructor of the class.
   * \param[in] config - Definition of the particular problem.
   */
  CHeatIteration(CConfig *config);
  
  /*!
   * \brief Destructor of the class.
   */
  ~CHeatIteration(void);
  
  /*!
   * \brief Preprocessing to prepare for an iteration of the physics.
   * \param[in] ??? - Description here.
   */
  void Preprocess(COutput *output,
                  CIntegration ***integration_container,
                  CGeometry ***geometry_container,
                  CSolver ****solver_container,
                  CNumerics *****numerics_container,
                  CConfig **config_container,
                  CSurfaceMovement **surface_movement,
                  CVolumetricMovement **grid_movement,
                  CFreeFormDefBox*** FFDBox,
                  unsigned short val_iZone);
  
  /*!
   * \brief Perform a single iteration of the heat system.
   * \param[in] output - Pointer to the COutput class.
   * \param[in] integration_container - Container vector with all the integration methods.
   * \param[in] geometry_container - Geometrical definition of the problem.
   * \param[in] solver_container - Container vector with all the solutions.
   * \param[in] numerics_container - Description of the numerical method (the way in which the equations are solved).
   * \param[in] config_container - Definition of the particular problem.
   * \param[in] surface_movement - Surface movement classes of the problem.
   * \param[in] grid_movement - Volume grid movement classes of the problem.
   * \param[in] FFDBox - FFD FFDBoxes of the problem.
   */
  void Iterate(COutput *output,
               CIntegration ***integration_container,
               CGeometry ***geometry_container,
               CSolver ****solver_container,
               CNumerics *****numerics_container,
               CConfig **config_container,
               CSurfaceMovement **surface_movement,
               CVolumetricMovement **grid_movement,
               CFreeFormDefBox*** FFDBox,
               unsigned short val_iZone);

  /*!
   * \brief Updates the containers for the heat system.
   * \param[in] ??? - Description here.
   */
  void Update(COutput *output,
              CIntegration ***integration_container,
              CGeometry ***geometry_container,
              CSolver ****solver_container,
              CNumerics *****numerics_container,
              CConfig **config_container,
              CSurfaceMovement **surface_movement,
              CVolumetricMovement **grid_movement,
              CFreeFormDefBox*** FFDBox,
              unsigned short val_iZone);
  
  /*!
   * \brief Monitors the convergence and other metrics for the heat system.
   * \param[in] ??? - Description here.
   */
  void Monitor();
  
  /*!
   * \brief Outputs desired files and quantities for the heat system.
   * \param[in] ??? - Description here.
   */
  void Output();
  
  /*!
   * \brief Postprocesses the heat system before heading to another physics system or the next iteration.
   * \param[in] ??? - Description here.
   */
  void Postprocess();
  
};

/*!
 * \class CPoissonIteration
 * \brief Class for driving an iteration of the poisson system.
 * \author T. Economon
 * \version 4.1.0 "Cardinal"
 */
class CPoissonIteration : public CIteration {
public:
  
  /*!
   * \brief Constructor of the class.
   * \param[in] config - Definition of the particular problem.
   */
  CPoissonIteration(CConfig *config);
  
  /*!
   * \brief Destructor of the class.
   */
  ~CPoissonIteration(void);
  
  /*!
   * \brief Preprocessing to prepare for an iteration of the physics.
   * \param[in] ??? - Description here.
   */
  void Preprocess(COutput *output,
                  CIntegration ***integration_container,
                  CGeometry ***geometry_container,
                  CSolver ****solver_container,
                  CNumerics *****numerics_container,
                  CConfig **config_container,
                  CSurfaceMovement **surface_movement,
                  CVolumetricMovement **grid_movement,
                  CFreeFormDefBox*** FFDBox,
                  unsigned short val_iZone);
  
  /*!
   * \brief Perform a single iteration of the poisson system.
   * \param[in] output - Pointer to the COutput class.
   * \param[in] integration_container - Container vector with all the integration methods.
   * \param[in] geometry_container - Geometrical definition of the problem.
   * \param[in] solver_container - Container vector with all the solutions.
   * \param[in] numerics_container - Description of the numerical method (the way in which the equations are solved).
   * \param[in] config_container - Definition of the particular problem.
   * \param[in] surface_movement - Surface movement classes of the problem.
   * \param[in] grid_movement - Volume grid movement classes of the problem.
   * \param[in] FFDBox - FFD FFDBoxes of the problem.
   */
  void Iterate(COutput *output,
               CIntegration ***integration_container,
               CGeometry ***geometry_container,
               CSolver ****solver_container,
               CNumerics *****numerics_container,
               CConfig **config_container,
               CSurfaceMovement **surface_movement,
               CVolumetricMovement **grid_movement,
               CFreeFormDefBox*** FFDBox,
               unsigned short val_iZone);

  /*!
   * \brief Updates the containers for the poisson system.
   * \param[in] ??? - Description here.
   */
  void Update(COutput *output,
              CIntegration ***integration_container,
              CGeometry ***geometry_container,
              CSolver ****solver_container,
              CNumerics *****numerics_container,
              CConfig **config_container,
              CSurfaceMovement **surface_movement,
              CVolumetricMovement **grid_movement,
              CFreeFormDefBox*** FFDBox,
              unsigned short val_iZone);
  
  /*!
   * \brief Monitors the convergence and other metrics for the poisson system.
   * \param[in] ??? - Description here.
   */
  void Monitor();
  
  /*!
   * \brief Outputs desired files and quantities for the poisson system.
   * \param[in] ??? - Description here.
   */
  void Output();
  
  /*!
   * \brief Postprocesses the poisson system before heading to another physics system or the next iteration.
   * \param[in] ??? - Description here.
   */
  void Postprocess();
  
};

/*!
 * \class CFEM_StructuralAnalysis
 * \brief Class for driving an iteration of structural analysis.
 * \author R. Sanchez
 * \version 4.0.1 "Cardinal"
 */
class CFEM_StructuralAnalysis : public CIteration {
public:

  /*!
   * \brief Constructor of the class.
   * \param[in] config - Definition of the particular problem.
   */
	CFEM_StructuralAnalysis(CConfig *config);

  /*!
   * \brief Destructor of the class.
   */
  ~CFEM_StructuralAnalysis(void);

  /*!
   * \brief Preprocessing to prepare for an iteration of the physics.
   * \param[in] ??? - Description here.
   */
  void Preprocess();
  using CIteration::Preprocess;


  /*!
   * \brief Perform a single iteration for structural analysis using the Finite Element Method.
   * \author R. Sanchez.
   * \param[in] output - Pointer to the COutput class.
   * \param[in] integration_container - Container vector with all the integration methods.
   * \param[in] geometry_container - Geometrical definition of the problem.
   * \param[in] solver_container - Container vector with all the solutions.
   * \param[in] numerics_container - Description of the numerical method (the way in which the equations are solved).
   * \param[in] config_container - Definition of the particular problem.
   * \param[in] surface_movement - Surface movement classes of the problem.
   * \param[in] grid_movement - Volume grid movement classes of the problem.
   * \param[in] FFDBox - FFD FFDBoxes of the problem.
   */
  void Iterate(COutput *output,
		  	  CIntegration ***integration_container,
		  	  CGeometry ***geometry_container,
              CSolver ****solver_container,
              CNumerics *****numerics_container,
              CConfig **config_container,
              CSurfaceMovement **surface_movement,
              CVolumetricMovement **grid_movement,
              CFreeFormDefBox*** FFDBox,
              unsigned short val_iZone);

  /*!
   * \brief Updates the containers for the FEM system.
   * \param[in] ??? - Description here.
   */
  void Update(COutput *output,
		  	  CIntegration ***integration_container,
		  	  CGeometry ***geometry_container,
	   	   	  CSolver ****solver_container,
	   	   	  CNumerics *****numerics_container,
	   	   	  CConfig **config_container,
	   	   	  CSurfaceMovement **surface_movement,
	   	   	  CVolumetricMovement **grid_movement,
	   	   	  CFreeFormDefBox*** FFDBox,
		   	  unsigned short val_iZone);

  /*!
   * \brief Monitors the convergence and other metrics for the FEM system.
   * \param[in] ??? - Description here.
   */
  void Monitor();

  /*!
   * \brief Outputs desired files and quantities for the FEM system.
   * \param[in] ??? - Description here.
   */
  void Output();

  /*!
   * \brief Postprocesses the FEM system before heading to another physics system or the next iteration.
   * \param[in] ??? - Description here.
   */
  void Postprocess();

};

/*!
 * \class CAdjMeanFlowIteration
 * \brief Class for driving an iteration of the adjoint mean flow system.
 * \author T. Economon
 * \version 4.1.0 "Cardinal"
 */
class CAdjMeanFlowIteration : public CIteration {
public:
  
  /*!
   * \brief Constructor of the class.
   * \param[in] config - Definition of the particular problem.
   */
  CAdjMeanFlowIteration(CConfig *config);
  
  /*!
   * \brief Destructor of the class.
   */
  ~CAdjMeanFlowIteration(void);
  
  /*!
   * \brief Preprocessing to prepare for an iteration of the physics.
   * \param[in] ??? - Description here.
   */
  void Preprocess(COutput *output,
                  CIntegration ***integration_container,
                  CGeometry ***geometry_container,
                  CSolver ****solver_container,
                  CNumerics *****numerics_container,
                  CConfig **config_container,
                  CSurfaceMovement **surface_movement,
                  CVolumetricMovement **grid_movement,
                  CFreeFormDefBox*** FFDBox,
                  unsigned short val_iZone);
  
  /*!
   * \brief Perform a single iteration of the adjoint mean flow system.
   * \param[in] output - Pointer to the COutput class.
   * \param[in] integration_container - Container vector with all the integration methods.
   * \param[in] geometry_container - Geometrical definition of the problem.
   * \param[in] solver_container - Container vector with all the solutions.
   * \param[in] numerics_container - Description of the numerical method (the way in which the equations are solved).
   * \param[in] config_container - Definition of the particular problem.
   * \param[in] surface_movement - Surface movement classes of the problem.
   * \param[in] grid_movement - Volume grid movement classes of the problem.
   * \param[in] FFDBox - FFD FFDBoxes of the problem.
   */
  void Iterate(COutput *output,
               CIntegration ***integration_container,
               CGeometry ***geometry_container,
               CSolver ****solver_container,
               CNumerics *****numerics_container,
               CConfig **config_container,
               CSurfaceMovement **surface_movement,
               CVolumetricMovement **grid_movement,
               CFreeFormDefBox*** FFDBox,
               unsigned short val_iZone);
  
  /*!
   * \brief Updates the containers for the adjoint mean flow system.
   * \param[in] ??? - Description here.
   */
  void Update(COutput *output,
              CIntegration ***integration_container,
              CGeometry ***geometry_container,
              CSolver ****solver_container,
              CNumerics *****numerics_container,
              CConfig **config_container,
              CSurfaceMovement **surface_movement,
              CVolumetricMovement **grid_movement,
              CFreeFormDefBox*** FFDBox,
              unsigned short val_iZone);
  
  /*!
   * \brief Monitors the convergence and other metrics for the adjoint mean flow system.
   * \param[in] ??? - Description here.
   */
  void Monitor();
  
  /*!
   * \brief Outputs desired files and quantities for the adjoint mean flow system.
   * \param[in] ??? - Description here.
   */
  void Output();
  
  /*!
   * \brief Postprocesses the adjoint mean flow system before heading to another physics system or the next iteration.
   * \param[in] ??? - Description here.
   */
  void Postprocess();
  
};

/*!
 * \class CDiscAdjMeanFlowIteration
 * \brief Class for driving an iteration of the discrete adjoint mean flow system.
 * \author T. Economon
 * \version 4.1.0 "Cardinal"
 */
class CDiscAdjMeanFlowIteration : public CIteration {

private:

  CMeanFlowIteration* meanflow_iteration; /*!< \brief Pointer to the mean flow iteration class. */
  unsigned short CurrentRecording; /*!< \brief Stores the current status of the recording. */
  bool turbulent;       /*!< \brief Stores the turbulent flag. */

  enum RECORDING{
    NONE = 0,      /*!< \brief Indicates that nothing is recorded. */
    FLOW_VARIABLES = 1, /*!< \brief Indicates that the current recording
                                    can be used to compute the gradients with respect
                                    to the conservative flow variables. */
    GEOMETRY_VARIABLES = 2, /*!< \brief Indicates that the current recording
                                       can be used to compute the gradients with respect
                                       to the geometry variables. */
    ALL_VARIABLES = 3,
  };


public:
  
  /*!
   * \brief Constructor of the class.
   * \param[in] config - Definition of the particular problem.
   */
  CDiscAdjMeanFlowIteration(CConfig *config);
  
  /*!
   * \brief Destructor of the class.
   */
  ~CDiscAdjMeanFlowIteration(void);
  
  /*!
   * \brief Preprocessing to prepare for an iteration of the physics.
   * \param[in] ??? - Description here.
   */
  void Preprocess(COutput *output,
                  CIntegration ***integration_container,
                  CGeometry ***geometry_container,
                  CSolver ****solver_container,
                  CNumerics *****numerics_container,
                  CConfig **config_container,
                  CSurfaceMovement **surface_movement,
                  CVolumetricMovement **grid_movement,
                  CFreeFormDefBox*** FFDBox,
                  unsigned short val_iZone);
  
  /*!
   * \brief Perform a single iteration of the adjoint mean flow system.
   * \param[in] output - Pointer to the COutput class.
   * \param[in] integration_container - Container vector with all the integration methods.
   * \param[in] geometry_container - Geometrical definition of the problem.
   * \param[in] solver_container - Container vector with all the solutions.
   * \param[in] numerics_container - Description of the numerical method (the way in which the equations are solved).
   * \param[in] config_container - Definition of the particular problem.
   * \param[in] surface_movement - Surface movement classes of the problem.
   * \param[in] grid_movement - Volume grid movement classes of the problem.
   * \param[in] FFDBox - FFD FFDBoxes of the problem.
   */
  void Iterate(COutput *output,
               CIntegration ***integration_container,
               CGeometry ***geometry_container,
               CSolver ****solver_container,
               CNumerics *****numerics_container,
               CConfig **config_container,
               CSurfaceMovement **surface_movement,
               CVolumetricMovement **grid_movement,
               CFreeFormDefBox*** FFDBox,
               unsigned short val_iZone);
  
  /*!
   * \brief Updates the containers for the discrete adjoint mean flow system.
   * \param[in] ??? - Description here.
   */
  void Update(COutput *output,
              CIntegration ***integration_container,
              CGeometry ***geometry_container,
              CSolver ****solver_container,
              CNumerics *****numerics_container,
              CConfig **config_container,
              CSurfaceMovement **surface_movement,
              CVolumetricMovement **grid_movement,
              CFreeFormDefBox*** FFDBox,
              unsigned short val_iZone);
  
  /*!
   * \brief Monitors the convergence and other metrics for the discrete adjoint mean flow system.
   * \param[in] ??? - Description here.
   */
  void Monitor();
  
  /*!
   * \brief Outputs desired files and quantities for the discrete adjoint mean flow system.
   * \param[in] ??? - Description here.
   */
  void Output();
  
  /*!
   * \brief Postprocesses the discrete adjoint mean flow system before heading to another physics system or the next iteration.
   * \param[in] ??? - Description here.
   */
  void Postprocess(); 

  /*!
   * \brief Registers all input variables of the mean flow iteration.
   * \param[in] solver_container - Container vector with all the solutions.
   * \param[in] geometry_container - Geometrical definition of the problem.
   * \param[in] config_container - Definition of the particular problem.
   * \param[in] iZone - Index of the zone.
   * \param[in] kind_recording - Kind of recording, either FLOW_VARIABLES or GEOMETRY_VARIABLES
   */
  void RegisterInput(CSolver ****solver_container, CGeometry*** geometry_container, CConfig** config_container, unsigned short iZone, unsigned short kind_recording);

  /*!
   * \brief Registers all output variables of the mean flow iteration.
   * \param[in] solver_container - Container vector with all the solutions.
   * \param[in] geometry_container - Geometrical definition of the problem.
   * \param[in] config_container - Definition of the particular problem.
   * \param[in] iZone - Index of the zone.
   */
  void RegisterOutput(CSolver ****solver_container, CGeometry*** geometry_container, CConfig** config_container, unsigned short iZone);

  /*!
   * \brief Initializes the adjoints of the output variables of the meanflow iteration.
   * \param[in] solver_container - Container vector with all the solutions.
   * \param[in] geometry_container - Geometrical definition of the problem.
   * \param[in] config_container - Definition of the particular problem.
   * \param[in] iZone - Index of the zone.
   */
  void InitializeAdjoint(CSolver ****solver_container, CGeometry*** geometry_container, CConfig** config_container, unsigned short iZone);


  /*!
   * \brief Record a single iteration of the direct mean flow system.
   * \param[in] output - Pointer to the COutput class.
   * \param[in] integration_container - Container vector with all the integration methods.
   * \param[in] geometry_container - Geometrical definition of the problem.
   * \param[in] solver_container - Container vector with all the solutions.
   * \param[in] numerics_container - Description of the numerical method (the way in which the equations are solved).
   * \param[in] config_container - Definition of the particular problem.
   * \param[in] surface_movement - Surface movement classes of the problem.
   * \param[in] grid_movement - Volume grid movement classes of the problem.
   * \param[in] FFDBox - FFD FFDBoxes of the problem.
   * \param[in] val_iZone - Index of the zone.
   * \param[in] kind_recording - The kind of recording (geometry or flow).
   */
  void SetRecording(COutput *output,
                      CIntegration ***integration_container,
                      CGeometry ***geometry_container,
                      CSolver ****solver_container,
                      CNumerics *****numerics_container,
                      CConfig **config_container,
                      CSurfaceMovement **surface_movement,
                      CVolumetricMovement **grid_movement,
                      CFreeFormDefBox*** FFDBox,
                      unsigned short val_iZone,
                      unsigned short kind_recording);

  /*!
   * \brief Compute necessary variables that depend on the conservative variables or the mesh node positions
   * (e.g. turbulent variables, normals, volumes).
   * \param[in] solver_container - Container vector with all the solutions.
   * \param[in] geometry_container - Geometrical definition of the problem.
   * \param[in] config_container - Definition of the particular problem.
   * \param[in] iZone - Index of the zone.
   * \param[in] kind_recording - The kind of recording (geometry or flow).
   */
  void SetDependencies(CSolver ****solver_container,
                       CGeometry ***geometry_container,
                       CConfig **config_container,
                       unsigned short iZone,
                       unsigned short kind_recording);

};


/*!
<<<<<<< HEAD
 * \class CFEMFlowIteration
 * \brief Class for driving an iteration of the finite element flow system.
 * \author T. Economon
 * \version 4.0.2 "Cardinal"
 */
class CFEMFlowIteration : public CIteration {
public:
  
  /*!
   * \brief Constructor of the class.
   * \param[in] config - Definition of the particular problem.
   */
  CFEMFlowIteration(CConfig *config);
  
  /*!
   * \brief Destructor of the class.
   */
  ~CFEMFlowIteration(void);
  
  /*!
   * \brief Preprocessing to prepare for an iteration of the physics.
   * \param[in] ??? - Description here.
   */
  void Preprocess(COutput *output,
                  CIntegration ***integration_container,
                  CGeometry ***geometry_container,
                  CSolver ****solver_container,
                  CNumerics *****numerics_container,
                  CConfig **config_container,
                  CSurfaceMovement **surface_movement,
                  CVolumetricMovement **grid_movement,
                  CFreeFormDefBox*** FFDBox,
                  unsigned short val_iZone);
  
  /*!
   * \brief Perform a single iteration of the finite element flow system.
   * \param[in] output - Pointer to the COutput class.
   * \param[in] integration_container - Container vector with all the integration methods.
   * \param[in] geometry_container - Geometrical definition of the problem.
   * \param[in] solver_container - Container vector with all the solutions.
   * \param[in] numerics_container - Description of the numerical method (the way in which the equations are solved).
   * \param[in] config_container - Definition of the particular problem.
   * \param[in] surface_movement - Surface movement classes of the problem.
   * \param[in] grid_movement - Volume grid movement classes of the problem.
   * \param[in] FFDBox - FFD FFDBoxes of the problem.
   */
  void Iterate(COutput *output,
               CIntegration ***integration_container,
               CGeometry ***geometry_container,
               CSolver ****solver_container,
               CNumerics *****numerics_container,
               CConfig **config_container,
               CSurfaceMovement **surface_movement,
               CVolumetricMovement **grid_movement,
               CFreeFormDefBox*** FFDBox,
               unsigned short val_iZone);
  
  /*!
   * \brief Updates the containers for the finite element flow system.
   * \param[in] ??? - Description here.
   */
  void Update(COutput *output,
              CIntegration ***integration_container,
              CGeometry ***geometry_container,
              CSolver ****solver_container,
              CNumerics *****numerics_container,
              CConfig **config_container,
              CSurfaceMovement **surface_movement,
              CVolumetricMovement **grid_movement,
              CFreeFormDefBox*** FFDBox,
              unsigned short val_iZone);
  
  /*!
   * \brief Monitors the convergence and other metrics for the finite element flow system.
   * \param[in] ??? - Description here.
   */
  void Monitor();
  
  /*!
   * \brief Outputs desired files and quantities for the finite element flow system.
   * \param[in] ??? - Description here.
   */
  void Output();
  
  /*!
   * \brief Postprocesses the finite element flow system before heading to another physics system or the next iteration.
   * \param[in] ??? - Description here.
   */
  void Postprocess();
};


/*!
 * \brief Iteration function for Fluid-Structure Interaction applications.
 * \author F. Palacios, R. Sanchez.
 * \param[in] output - Pointer to the COutput class.
 * \param[in] integration_container - Container vector with all the integration methods.
 * \param[in] geometry_container - Geometrical definition of the problem.
 * \param[in] solver_container - Container vector with all the solutions.
 * \param[in] numerics_container - Description of the numerical method (the way in which the equations are solved).
 * \param[in] config_container - Definition of the particular problem.
 * \param[in] surface_movement - Surface movement classes of the problem.
 * \param[in] grid_movement - Volume grid movement classes of the problem.
 * \param[in] FFDBox - FFD FFDBoxes of the problem.
 * \param[in] ExtIter - Current physical time iteration number.
 * \param[in] nFluidIt - Number of fluid iterations within a fixed time step.
 */
void FluidStructureIteration(COutput *output, CIntegration ***integration_container, CGeometry ***geometry_container, 
														 CSolver ****solver_container, CNumerics *****numerics_container, CConfig **config_container, 
														 CSurfaceMovement **surface_movement, CVolumetricMovement **grid_movement, CFreeFormDefBox*** FFDBox,
														 unsigned long iFluidIt, unsigned long nFluidIt);

/*!
=======
>>>>>>> 690307c2
 * \brief Iteration function for structural analysis using the Finite Element Method.
 * \author R. Sanchez.
 * \param[in] output - Pointer to the COutput class.
 * \param[in] integration_container - Container vector with all the integration methods.
 * \param[in] geometry_container - Geometrical definition of the problem.
 * \param[in] solver_container - Container vector with all the solutions.
 * \param[in] numerics_container - Description of the numerical method (the way in which the equations are solved).
 * \param[in] config_container - Definition of the particular problem.
 * \param[in] surface_movement - Surface movement classes of the problem.
 * \param[in] grid_movement - Volume grid movement classes of the problem.
 * \param[in] FFDBox - FFD FFDBoxes of the problem.
 * \param[in] ExtIter - Current physical time iteration number.
 */
void FEM_StructuralIteration(COutput *output, CIntegration ***integration_container, CGeometry ***geometry_container,
									CSolver ****solver_container, CNumerics *****numerics_container, CConfig **config_container,
									CSurfaceMovement **surface_movement, CVolumetricMovement **grid_movement, CFreeFormDefBox*** FFDBox);



/*!
 * \brief Updates the positions and grid velocities for dynamic meshes between physical time steps.
 * \author T. Economon
 * \param[in] geometry - Geometrical definition of the problem.
 * \param[in] surface_movement - Surface movement classes of the problem.
 * \param[in] grid_movement - Volume grid movement classes of the problem.
 * \param[in] FFDBox - FFD FFDBoxes of the problem.
 * \param[in] solver_container - Container vector with all the solutions.
 * \param[in] config - Definition of the particular problem.
 * \param[in] iZone - Index of the zone.
 * \param[in] IntIter - Current sudo time iteration number.
 * \param[in] ExtIter - Current physical time iteration number.
 */
void SetGrid_Movement(CGeometry **geometry_container, CSurfaceMovement *surface_movement, 
                      CVolumetricMovement *grid_movement, CFreeFormDefBox **FFDBox,
                      CSolver ***solver_container, CConfig *config_container, unsigned short iZone, unsigned long IntIter, unsigned long ExtIter);<|MERGE_RESOLUTION|>--- conflicted
+++ resolved
@@ -937,7 +937,6 @@
 
 
 /*!
-<<<<<<< HEAD
  * \class CFEMFlowIteration
  * \brief Class for driving an iteration of the finite element flow system.
  * \author T. Economon
@@ -1051,8 +1050,6 @@
 														 unsigned long iFluidIt, unsigned long nFluidIt);
 
 /*!
-=======
->>>>>>> 690307c2
  * \brief Iteration function for structural analysis using the Finite Element Method.
  * \author R. Sanchez.
  * \param[in] output - Pointer to the COutput class.
