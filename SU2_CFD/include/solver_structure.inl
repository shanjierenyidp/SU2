--- conflicted
+++ resolved
@@ -518,13 +518,9 @@
 
 inline void CSolver::SetDonorPrimVar(unsigned short val_marker, unsigned long val_vertex, unsigned short val_var, su2double val_value) { }
 
-inline void CSolver::SetDonorJacobian(unsigned short val_marker, unsigned long val_vertex, unsigned short val_var_i, unsigned short val_var_j, su2double val_value) { }
-
 inline void CSolver::SetDonorAdjVar(unsigned short val_marker, unsigned long val_vertex, unsigned short val_var, su2double val_value) { }
 
 inline su2double CSolver::GetDonorPrimVar(unsigned short val_marker, unsigned long val_vertex, unsigned short val_var) { return 0; }
-
-inline su2double CSolver::GetDonorJacobian(unsigned short val_marker, unsigned long val_vertex, unsigned short val_var_i, unsigned short val_var_j) { return 0; }
 
 inline su2double *CSolver::GetDonorAdjVar(unsigned short val_marker, unsigned long val_vertex) { return 0; }
 
@@ -736,32 +732,7 @@
                                            CConfig *config, unsigned short val_marker) { }
 
 inline void CSolver::BC_Periodic(CGeometry *geometry, CSolver **solver_container,
-<<<<<<< HEAD
-                                 CNumerics *numerics, CConfig *config, unsigned short val_periodic_index) { }
-
-inline void CSolver::BC_Periodic_GG(CGeometry *geometry,
-                                     CConfig *config, unsigned short val_periodic_index) { }
-
-inline void CSolver::BC_Periodic_LS(CGeometry *geometry,
-                                    CConfig *config, unsigned short val_periodic_index) { }
-
-inline void CSolver::BC_Periodic_Limiter1(CGeometry *geometry,
-                                    CConfig *config, unsigned short val_periodic_index) { }
-
-inline void CSolver::BC_Periodic_Limiter2(CGeometry *geometry,
-                                    CConfig *config, unsigned short val_periodic_index) { }
-
-inline void CSolver::BC_Periodic_Eigenvalue(CGeometry *geometry,
-                                          CConfig *config, unsigned short val_periodic_index) { }
-
-inline void CSolver::BC_Periodic_Laplacian(CGeometry *geometry,
-                                            CConfig *config, unsigned short val_periodic_index) { }
-
-inline void CSolver::BC_Periodic_Sensor(CGeometry *geometry,
-                                           CConfig *config, unsigned short val_periodic_index) { }
-=======
                                  CNumerics *numerics, CConfig *config) { }
->>>>>>> c128b3b6
 
 inline void CSolver::BC_ActDisk_Inlet(CGeometry *geometry, CSolver **solver_container, CNumerics *conv_numerics, CNumerics *visc_numerics,
                                       CConfig *config, unsigned short val_marker) { }
@@ -1252,11 +1223,7 @@
 
 inline void CEulerSolver::SetDonorPrimVar(unsigned short val_marker, unsigned long val_vertex, unsigned short val_var, su2double val_value) { DonorPrimVar[val_marker][val_vertex][val_var] = val_value; }
 
-inline void CEulerSolver::SetDonorJacobian(unsigned short val_marker, unsigned long val_vertex, unsigned short val_var_i, unsigned short val_var_j, su2double val_value) { DonorJacobian[val_marker][val_vertex][val_var_i][val_var_j] = val_value; }
-
 inline su2double CEulerSolver::GetDonorPrimVar(unsigned short val_marker, unsigned long val_vertex, unsigned short val_var) { return DonorPrimVar[val_marker][val_vertex][val_var]; }
-
-inline su2double CEulerSolver::GetDonorJacobian(unsigned short val_marker, unsigned long val_vertex, unsigned short val_var_i, unsigned short val_var_j) { return DonorJacobian[val_marker][val_vertex][val_var_i][val_var_j]; }
 
 inline unsigned long CEulerSolver::GetDonorGlobalIndex(unsigned short val_marker, unsigned long val_vertex) { return DonorGlobalIndex[val_marker][val_vertex]; }
 
@@ -2045,20 +2012,6 @@
 
 inline su2double *CIncEulerSolver::GetCharacPrimVar(unsigned short val_marker, unsigned long val_vertex) { return CharacPrimVar[val_marker][val_vertex]; }
 
-inline su2double *CIncEulerSolver::GetDonorPrimVar(unsigned short val_marker, unsigned long val_vertex) { return DonorPrimVar[val_marker][val_vertex]; }
-
-inline void CIncEulerSolver::SetDonorPrimVar(unsigned short val_marker, unsigned long val_vertex, unsigned short val_var, su2double val_value) { DonorPrimVar[val_marker][val_vertex][val_var] = val_value; }
-
-inline void CIncEulerSolver::SetDonorJacobian(unsigned short val_marker, unsigned long val_vertex, unsigned short val_var_i, unsigned short val_var_j, su2double val_value) { DonorJacobian[val_marker][val_vertex][val_var_i][val_var_j] = val_value; }
-
-inline su2double CIncEulerSolver::GetDonorPrimVar(unsigned short val_marker, unsigned long val_vertex, unsigned short val_var) { return DonorPrimVar[val_marker][val_vertex][val_var]; }
-
-inline su2double CIncEulerSolver::GetDonorJacobian(unsigned short val_marker, unsigned long val_vertex, unsigned short val_var_i, unsigned short val_var_j) { return DonorJacobian[val_marker][val_vertex][val_var_i][val_var_j]; }
-
-inline unsigned long CIncEulerSolver::GetDonorGlobalIndex(unsigned short val_marker, unsigned long val_vertex) { return DonorGlobalIndex[val_marker][val_vertex]; }
-
-inline void CIncEulerSolver::SetDonorGlobalIndex(unsigned short val_marker, unsigned long val_vertex, unsigned long val_index) { DonorGlobalIndex[val_marker][val_vertex] = val_index; }
-
 inline su2double CIncEulerSolver::GetInlet_Ttotal(unsigned short val_marker, unsigned long val_vertex) { return Inlet_Ttotal[val_marker][val_vertex]; }
 
 inline su2double CIncEulerSolver::GetInlet_Ptotal(unsigned short val_marker, unsigned long val_vertex) { return Inlet_Ptotal[val_marker][val_vertex]; }
@@ -2520,20 +2473,6 @@
     Inlet_TurbVars[val_marker][val_vertex][val_dim] = val_turb_var;
 }
 
-inline su2double *CTurbSolver::GetDonorPrimVar(unsigned short val_marker, unsigned long val_vertex) { return DonorPrimVar[val_marker][val_vertex]; }
-
-inline void CTurbSolver::SetDonorPrimVar(unsigned short val_marker, unsigned long val_vertex, unsigned short val_var, su2double val_value) { DonorPrimVar[val_marker][val_vertex][val_var] = val_value; }
-
-inline void CTurbSolver::SetDonorJacobian(unsigned short val_marker, unsigned long val_vertex, unsigned short val_var_i, unsigned short val_var_j, su2double val_value) { DonorJacobian[val_marker][val_vertex][val_var_i][val_var_j] = val_value; }
-
-inline su2double CTurbSolver::GetDonorPrimVar(unsigned short val_marker, unsigned long val_vertex, unsigned short val_var) { return DonorPrimVar[val_marker][val_vertex][val_var]; }
-
-inline su2double CTurbSolver::GetDonorJacobian(unsigned short val_marker, unsigned long val_vertex, unsigned short val_var_i, unsigned short val_var_j) { return DonorJacobian[val_marker][val_vertex][val_var_i][val_var_j]; }
-
-inline unsigned long CTurbSolver::GetDonorGlobalIndex(unsigned short val_marker, unsigned long val_vertex) { return DonorGlobalIndex[val_marker][val_vertex]; }
-
-inline void CTurbSolver::SetDonorGlobalIndex(unsigned short val_marker, unsigned long val_vertex, unsigned long val_index) { DonorGlobalIndex[val_marker][val_vertex] = val_index; }
-
 inline void CTurbSASolver::SetFreeStream_Solution(CConfig *config) {
   for (unsigned long iPoint = 0; iPoint < nPoint; iPoint++)
     node[iPoint]->SetSolution(0, nu_tilde_Inf);
