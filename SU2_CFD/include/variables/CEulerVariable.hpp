--- conflicted
+++ resolved
@@ -58,19 +58,9 @@
   MatrixType Limiter_Primitive;       /*!< \brief Limiter of the primitive variables (T, vx, vy, vz, P, rho). */
 
   /*--- Secondary variable definition ---*/
-  MatrixType Secondary;        /*!< \brief Primitive variables (T, vx, vy, vz, P, rho, h, c) in compressible flows. */
-
-<<<<<<< HEAD
-  su2double *Secondary;            /*!< \brief Primitive variables (T, vx, vy, vz, P, rho, h, c) in compressible flows. */ //TK:: wrong comment
-  su2double **Gradient_Secondary;  /*!< \brief Gradient of the primitive variables (T, vx, vy, vz, P, rho). */
-  su2double *Limiter_Secondary;   /*!< \brief Limiter of the primitive variables (T, vx, vy, vz, P, rho). */
-
-  /*--- New solution container for Classical RK4 ---*/
-
-  su2double *Solution_New;
-=======
+  MatrixType Secondary;        /*!< \brief Primitive variables (T, vx, vy, vz, P, rho, h, c) in compressible flows. */ //TK:: wrong comment
+
   MatrixType Solution_New;     /*!< \brief New solution container for Classical RK4. */
->>>>>>> efaf499d
 
 public:
   /*!
