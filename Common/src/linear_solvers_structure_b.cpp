--- conflicted
+++ resolved
@@ -74,11 +74,6 @@
   for (unsigned long i = 0; i < n; i ++) {
     x_b[i] = SU2_TYPE::GetValue(LinSysSol_b->operator [](i));
   }
-<<<<<<< HEAD
-#endif
-=======
->>>>>>> bd0cea14
   
 }
-
 #endif