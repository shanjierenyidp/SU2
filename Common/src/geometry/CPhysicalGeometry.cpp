--- conflicted
+++ resolved
@@ -3064,44 +3064,6 @@
 
   /*--- Initialize pointers for turbomachinery computations  ---*/
 
-<<<<<<< HEAD
-  nSpanWiseSections       = new unsigned short[2];
-  nSpanSectionsByMarker   = new unsigned short[nMarker];
-  SpanWiseValue           = new su2double*[2];
-  for (unsigned short iMarker = 0; iMarker < 2; iMarker++){
-    nSpanWiseSections[iMarker]      = 0;
-    SpanWiseValue[iMarker]          = NULL;
-  }
-
-  nVertexSpan                       = new long* [nMarker];
-  nTotVertexSpan                    = new unsigned long* [nMarker];
-  turbovertex                       = new CTurboVertex***[nMarker];
-  AverageTurboNormal                = new su2double**[nMarker];
-  AverageNormal                     = new su2double**[nMarker];
-  AverageGridVel                    = new su2double**[nMarker];
-  AverageTangGridVel                = new su2double*[nMarker];
-  SpanArea                          = new su2double*[nMarker];
-  TurboRadius                       = new su2double*[nMarker];
-  MaxAngularCoord                   = new su2double*[nMarker];
-  MinAngularCoord                   = new su2double*[nMarker];
-  MinRelAngularCoord                = new su2double*[nMarker];
-
-  for (unsigned short iMarker = 0; iMarker < nMarker; iMarker++){
-    nSpanSectionsByMarker[iMarker]  = 0;
-    nVertexSpan[iMarker]            = NULL;
-    nTotVertexSpan[iMarker]         = NULL;
-    turbovertex[iMarker]            = NULL;
-    AverageTurboNormal[iMarker]     = NULL;
-    AverageNormal[iMarker]          = NULL;
-    AverageGridVel[iMarker]         = NULL;
-    AverageTangGridVel[iMarker]     = NULL;
-    SpanArea[iMarker]               = NULL;
-    TurboRadius[iMarker]            = NULL;
-    MaxAngularCoord[iMarker]        = NULL;
-    MinAngularCoord[iMarker]        = NULL;
-    MinRelAngularCoord[iMarker]     = NULL;
-  }
-=======
   nSpanWiseSections       = new unsigned short[2] ();
   SpanWiseValue           = new su2double*[2] ();
 
@@ -3118,35 +3080,16 @@
   MaxAngularCoord                   = new su2double*[nMarker] ();
   MinAngularCoord                   = new su2double*[nMarker] ();
   MinRelAngularCoord                = new su2double*[nMarker] ();
->>>>>>> c093a62a
 
   /*--- Initialize pointers for turbomachinery performance computation  ---*/
 
   nTurboPerf     = config->GetnMarker_TurboPerformance();
-<<<<<<< HEAD
-  TangGridVelIn  = new su2double*[config->GetnMarker_TurboPerformance()];
-  SpanAreaIn     = new su2double*[config->GetnMarker_TurboPerformance()];
-  TurboRadiusIn  = new su2double*[config->GetnMarker_TurboPerformance()];
-  TangGridVelOut = new su2double*[config->GetnMarker_TurboPerformance()];
-  SpanAreaOut    = new su2double*[config->GetnMarker_TurboPerformance()];
-  TurboRadiusOut = new su2double*[config->GetnMarker_TurboPerformance()];
-
-  for (unsigned short iMarker = 0; iMarker < config->GetnMarker_TurboPerformance(); iMarker++){
-    TangGridVelIn[iMarker]  = NULL;
-    SpanAreaIn[iMarker]     = NULL;
-    TurboRadiusIn[iMarker]  = NULL;
-    TangGridVelOut[iMarker] = NULL;
-    SpanAreaOut[iMarker]    = NULL;
-    TurboRadiusOut[iMarker] = NULL;
-  }
-=======
   TangGridVelIn  = new su2double*[nTurboPerf] ();
   SpanAreaIn     = new su2double*[nTurboPerf] ();
   TurboRadiusIn  = new su2double*[nTurboPerf] ();
   TangGridVelOut = new su2double*[nTurboPerf] ();
   SpanAreaOut    = new su2double*[nTurboPerf] ();
   TurboRadiusOut = new su2double*[nTurboPerf] ();
->>>>>>> c093a62a
 
 }
 
@@ -5100,155 +5043,6 @@
 
 }
 
-<<<<<<< HEAD
-void CPhysicalGeometry::ComputeWall_Distance(CConfig *config) {
-
-  /*--------------------------------------------------------------------------*/
-  /*--- Step 1: Create the coordinates and connectivity of the linear      ---*/
-  /*---         subelements of the local boundaries that must be taken     ---*/
-  /*---         into account in the wall distance computation.             ---*/
-  /*--------------------------------------------------------------------------*/
-
-  /* Initialize an array for the mesh points, which eventually contains the
-     mapping from the local nodes to the number used in the connectivity of the
-     local boundary faces. However, in a first pass it is an indicator whether
-     or not a mesh point is on a local wall boundary. */
-  vector<unsigned long> meshToSurface(nPoint, 0);
-
-  /* Define the vectors for the connectivity of the local linear subelements,
-     the element ID's, the element type and marker ID's. */
-  vector<unsigned long> surfaceConn;
-  vector<unsigned long> elemIDs;
-  vector<unsigned short> VTK_TypeElem;
-  vector<unsigned short> markerIDs;
-  vector<su2double> roughheights;
-  string         Marker_Tag;
-  su2double      roughness;
-
-  /* Loop over the boundary markers. */
-
-  for(unsigned short iMarker=0; iMarker<config->GetnMarker_All(); ++iMarker) {
-
-
-    /* Check for a viscous wall. */
-    if( config->GetViscous_Wall(iMarker)) {
-
-      Marker_Tag = config->GetMarker_All_TagBound(iMarker);
-      roughness = config->GetWall_RoughnessHeight(Marker_Tag);
-
-      /* Loop over the surface elements of this marker. */
-      for(unsigned long iElem=0; iElem < nElem_Bound[iMarker]; iElem++) {
-
-        /* Set the flag of the mesh points on this surface to true. */
-        for (unsigned short iNode = 0; iNode < bound[iMarker][iElem]->GetnNodes(); iNode++) {
-          unsigned long iPoint = bound[iMarker][iElem]->GetNode(iNode);
-          meshToSurface[iPoint] = 1;
-        }
-        /* Determine the necessary data from the corresponding standard face,
-          such as the number of linear subfaces, the number of DOFs per
-          linear subface and the corresponding local connectivity. */
-        const unsigned short VTK_Type      = bound[iMarker][iElem]->GetVTK_Type();
-        const unsigned short nDOFsPerElem  = bound[iMarker][iElem]->GetnNodes();
-
-          /* Loop over the nodes of element and store the required data. */
-
-        markerIDs.push_back(iMarker);
-        VTK_TypeElem.push_back(VTK_Type);
-        elemIDs.push_back(iElem);
-        roughheights.push_back(roughness);
-
-        for (unsigned short iNode = 0; iNode < nDOFsPerElem; iNode++)
-          surfaceConn.push_back(bound[iMarker][iElem]->GetNode(iNode));
-      }
-    }
-  }
-
-
-  /*--- Create the coordinates of the local points on the viscous surfaces and
-        create the final version of the mapping from all volume points to the
-        points on the viscous surfaces. ---*/
-  vector<su2double> surfaceCoor;
-  unsigned long nVertex_SolidWall = 0;
-
-  for(unsigned long i=0; i<nPoint; ++i) {
-    if( meshToSurface[i] ) {
-      meshToSurface[i] = nVertex_SolidWall++;
-
-      for(unsigned short k=0; k<nDim; ++k)
-        surfaceCoor.push_back(node[i]->GetCoord(k));
-    }
-  }
-
-  /*--- Change the surface connectivity, such that it corresponds to
-        the entries in surfaceCoor rather than in meshPoints. ---*/
-  for(unsigned long i=0; i<surfaceConn.size(); ++i)
-    surfaceConn[i] = meshToSurface[surfaceConn[i]];
-
-  /*--------------------------------------------------------------------------*/
-  /*--- Step 2: Build the ADT, which is an ADT of bounding boxes of the    ---*/
-  /*---         surface elements. A nearest point search does not give     ---*/
-  /*---         accurate results, especially not for the integration       ---*/
-  /*---         points of the elements close to a wall boundary.           ---*/
-  /*--------------------------------------------------------------------------*/
-
-  /* Build the ADT. */
-  CADTElemClass WallADT(nDim, surfaceCoor, surfaceConn, VTK_TypeElem,
-                           markerIDs, elemIDs, roughheights, true);
-
-  /* Release the memory of the vectors used to build the ADT. To make sure
-     that all the memory is deleted, the swap function is used. */
-  vector<unsigned short>().swap(markerIDs);
-  vector<unsigned short>().swap(VTK_TypeElem);
-  vector<unsigned long>().swap(elemIDs);
-  vector<unsigned long>().swap(surfaceConn);
-  vector<su2double>().swap(surfaceCoor);
-  vector<su2double>().swap(roughheights);
-
-  /*--------------------------------------------------------------------------*/
-  /*--- Step 3: Loop over all interior mesh nodes and compute minimum      ---*/
-  /*---         distance to a solid wall element                           ---*/
-  /*--------------------------------------------------------------------------*/
-
-
-  if ( WallADT.IsEmpty() ) {
-
-    /*--- No solid wall boundary nodes in the entire mesh.
-     Set the wall distance to zero for all nodes. ---*/
-
-    for (unsigned long iPoint=0; iPoint<GetnPoint(); ++iPoint)
-      node[iPoint]->SetWall_Distance(0.0);
-  }
-  else {
-
-    /*--- Solid wall boundary nodes are present. Compute the wall
-     distance for all nodes. ---*/
-
-    for (unsigned long iPoint=0; iPoint<GetnPoint(); ++iPoint) {
-      unsigned short markerID;
-      unsigned long  elemID;
-      int            rankID;
-      su2double      dist;
-      su2double      localRoughness;
-
-      WallADT.DetermineNearestElement(node[iPoint]->GetCoord(), dist, markerID,
-                                   elemID, rankID, localRoughness);
-
-      node[iPoint]->SetWall_Distance(dist);
-
-      /*--- Use the markerID to find the corresponding wall roughness height. ---*/
-
-      Marker_Tag = config->GetMarker_All_TagBound(markerID);
-      roughness = config->GetWall_RoughnessHeight(Marker_Tag);
-
-      node[iPoint]->SetRoughnessHeight(localRoughness);
-
-    }
-  }
-
-}
-
-=======
->>>>>>> c093a62a
 void CPhysicalGeometry::SetPositive_ZArea(CConfig *config) {
   unsigned short iMarker, Boundary, Monitoring;
   unsigned long iVertex, iPoint;
@@ -11863,6 +11657,9 @@
   vector<unsigned long> elemIDs;
   vector<unsigned short> VTK_TypeElem;
   vector<unsigned short> markerIDs;
+  vector<su2double> roughheights;
+  string         Marker_Tag;
+  su2double      roughness;
 
   /* Loop over the boundary markers. */
 
@@ -11871,6 +11668,9 @@
 
     /* Check for a viscous wall. */
     if( config->GetViscous_Wall(iMarker)) {
+
+      Marker_Tag = config->GetMarker_All_TagBound(iMarker);
+      roughness = config->GetWall_RoughnessHeight(Marker_Tag);
 
       /* Loop over the surface elements of this marker. */
       for(unsigned long iElem=0; iElem < nElem_Bound[iMarker]; iElem++) {
@@ -11891,6 +11691,7 @@
         markerIDs.push_back(iMarker);
         VTK_TypeElem.push_back(VTK_Type);
         elemIDs.push_back(iElem);
+        roughheights.push_back(roughness);
 
         for (unsigned short iNode = 0; iNode < nDOFsPerElem; iNode++)
           surfaceConn.push_back(bound[iMarker][iElem]->GetNode(iNode));
@@ -11926,7 +11727,7 @@
   /*--------------------------------------------------------------------------*/
 
   std::unique_ptr<CADTElemClass> WallADT(new CADTElemClass(nDim, surfaceCoor, surfaceConn, VTK_TypeElem,
-                                                           markerIDs, elemIDs, true));
+                                                           markerIDs, elemIDs, roughheights, true));
 
   return WallADT;
 
@@ -11949,11 +11750,17 @@
       unsigned long  elemID;
       int            rankID;
       su2double      dist;
+      su2double      localRoughness;
 
       WallADT->DetermineNearestElement(node[iPoint]->GetCoord(), dist, markerID,
-                                       elemID, rankID);
-      if (dist < node[iPoint]->GetWall_Distance())
+                                   elemID, rankID, localRoughness);
+
+      /*WallADT->DetermineNearestElement(node[iPoint]->GetCoord(), dist, markerID,
+                                       elemID, rankID);*/
+      if (dist < node[iPoint]->GetWall_Distance()) {
         node[iPoint]->SetWall_Distance(dist);
+        node[iPoint]->SetRoughnessHeight(localRoughness);
+      }
     }
   }
 }