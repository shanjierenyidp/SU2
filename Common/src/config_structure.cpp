/*!
 * \file config_structure.cpp
 * \brief Main file for managing the config file
 * \author F. Palacios, T. Economon, B. Tracey
 * \version 4.3.0 "Cardinal"
 *
 * SU2 Lead Developers: Dr. Francisco Palacios (Francisco.D.Palacios@boeing.com).
 *                      Dr. Thomas D. Economon (economon@stanford.edu).
 *
 * SU2 Developers: Prof. Juan J. Alonso's group at Stanford University.
 *                 Prof. Piero Colonna's group at Delft University of Technology.
 *                 Prof. Nicolas R. Gauger's group at Kaiserslautern University of Technology.
 *                 Prof. Alberto Guardone's group at Polytechnic University of Milan.
 *                 Prof. Rafael Palacios' group at Imperial College London.
 *                 Prof. Edwin van der Weide's group at the University of Twente.
 *                 Prof. Vincent Terrapon's group at the University of Liege.
 *
 * Copyright (C) 2012-2016 SU2, the open-source CFD code.
 *
 * SU2 is free software; you can redistribute it and/or
 * modify it under the terms of the GNU Lesser General Public
 * License as published by the Free Software Foundation; either
 * version 2.1 of the License, or (at your option) any later version.
 *
 * SU2 is distributed in the hope that it will be useful,
 * but WITHOUT ANY WARRANTY; without even the implied warranty of
 * MERCHANTABILITY or FITNESS FOR A PARTICULAR PURPOSE. See the GNU
 * Lesser General Public License for more details.
 *
 * You should have received a copy of the GNU Lesser General Public
 * License along with SU2. If not, see <http://www.gnu.org/licenses/>.
 */

#include "../include/config_structure.hpp"

<<<<<<< HEAD
vector<string> Profile_Function_tp;       /*!< \brief Vector of string names for profiled functions. */
vector<double> Profile_Time_tp;           /*!< \brief Vector of elapsed time for profiled functions. */
vector<double> Profile_ID_tp;             /*!< \brief Vector of group ID number for profiled functions. */
map<string, vector<int> > Profile_Map_tp; /*!< \brief Map containing the final results for profiled functions. */

//#pragma omp threadprivate(Profile_Function_tp, Profile_Time_tp, Profile_ID_tp, Profile_Map_tp)
=======
>>>>>>> df8ebc6f

CConfig::CConfig(char case_filename[MAX_STRING_SIZE], unsigned short val_software, unsigned short val_iZone, unsigned short val_nZone, unsigned short val_nDim, unsigned short verb_level) {

  int rank = MASTER_NODE;
#ifdef HAVE_MPI
  MPI_Comm_rank(MPI_COMM_WORLD, &rank);
#endif

  /*--- Initialize pointers to Null---*/

  SetPointersNull();

  /*--- Reading config options  ---*/

  SetConfig_Options(val_iZone, val_nZone);

  /*--- Parsing the config file  ---*/

  SetConfig_Parsing(case_filename);

  /*--- Configuration file postprocessing ---*/

  SetPostprocessing(val_software, val_iZone, val_nDim);

  /*--- Configuration file boundaries/markers setting ---*/

  SetMarkers(val_software);

  /*--- Configuration file output ---*/

  if ((rank == MASTER_NODE) && (verb_level == VERB_HIGH) && (val_iZone != 1))
    SetOutput(val_software, val_iZone);

}

CConfig::CConfig(char case_filename[MAX_STRING_SIZE], unsigned short val_software) {

  /*--- Initialize pointers to Null---*/

  SetPointersNull();

  /*--- Reading config options  ---*/

  SetConfig_Options(0, 1);

  /*--- Parsing the config file  ---*/

  SetConfig_Parsing(case_filename);

  /*--- Configuration file postprocessing ---*/

  SetPostprocessing(val_software, 0, 1);

}

CConfig::CConfig(char case_filename[MAX_STRING_SIZE], CConfig *config) {

  bool runtime_file = false;

  /*--- Initialize pointers to Null---*/

  SetPointersNull();

  /*--- Reading config options  ---*/

  SetRunTime_Options();

  /*--- Parsing the config file  ---*/

  runtime_file = SetRunTime_Parsing(case_filename);

  /*--- Update original config file ---*/

  if (runtime_file) {
    config->SetnExtIter(nExtIter);
  }

}

unsigned short CConfig::GetnZone(string val_mesh_filename, unsigned short val_format, CConfig *config) {
  string text_line, Marker_Tag;
  ifstream mesh_file;
  short nZone = 1; // Default value
  unsigned short iLine, nLine = 10;
  char cstr[200];
  string::size_type position;

  /*--- Search the mesh file for the 'NZONE' keyword. ---*/

  switch (val_format) {
    case SU2:

      /*--- Open grid file ---*/

      strcpy (cstr, val_mesh_filename.c_str());
      mesh_file.open(cstr, ios::in);
      if (mesh_file.fail()) {
        cout << "cstr=" << cstr << endl;
        cout << "There is no geometry file (GetnZone))!" << endl;

#ifndef HAVE_MPI
        exit(EXIT_FAILURE);
#else
        MPI_Abort(MPI_COMM_WORLD,1);
        MPI_Finalize();
#endif
      }

      /*--- Read the SU2 mesh file ---*/

      for (iLine = 0; iLine < nLine ; iLine++) {

        getline (mesh_file, text_line);

        /*--- Search for the "NZONE" keyword to see if there are multiple Zones ---*/

        position = text_line.find ("NZONE=",0);
        if (position != string::npos) {
          text_line.erase (0,6); nZone = atoi(text_line.c_str());
        }
      }

      break;

  }

  /*--- For harmonic balance integration, nZones = nTimeInstances. ---*/

  if (config->GetUnsteady_Simulation() == HARMONIC_BALANCE && (config->GetKind_SU2() != SU2_DEF)   ) {
  	nZone = config->GetnTimeInstances();
  }

  return (unsigned short) nZone;
}

unsigned short CConfig::GetnDim(string val_mesh_filename, unsigned short val_format) {

  string text_line, Marker_Tag;
  ifstream mesh_file;
  short nDim = 3;
  unsigned short iLine, nLine = 10;
  char cstr[200];
  string::size_type position;

  /*--- Open grid file ---*/

  strcpy (cstr, val_mesh_filename.c_str());
  mesh_file.open(cstr, ios::in);

  switch (val_format) {
  case SU2:

    /*--- Read SU2 mesh file ---*/

    for (iLine = 0; iLine < nLine ; iLine++) {

      getline (mesh_file, text_line);

      /*--- Search for the "NDIM" keyword to see if there are multiple Zones ---*/

      position = text_line.find ("NDIME=",0);
      if (position != string::npos) {
        text_line.erase (0,6); nDim = atoi(text_line.c_str());
      }
    }
    break;

  case CGNS:

#ifdef HAVE_CGNS

    /*--- Local variables which are needed when calling the CGNS mid-level API. ---*/

    int fn, nbases = 0, nzones = 0, file_type;
    int cell_dim = 0, phys_dim = 0;
    char basename[CGNS_STRING_SIZE];

    /*--- Check whether the supplied file is truly a CGNS file. ---*/

    if ( cg_is_cgns(val_mesh_filename.c_str(), &file_type) != CG_OK ) {
      printf( "\n\n   !!! Error !!!\n" );
      printf( " %s is not a CGNS file.\n", val_mesh_filename.c_str());
      printf( " Now exiting...\n\n");
      exit(EXIT_FAILURE);
    }

    /*--- Open the CGNS file for reading. The value of fn returned
       is the specific index number for this file and will be
       repeatedly used in the function calls. ---*/

    if (cg_open(val_mesh_filename.c_str(), CG_MODE_READ, &fn)) cg_error_exit();

    /*--- Get the number of databases. This is the highest node
       in the CGNS heirarchy. ---*/

    if (cg_nbases(fn, &nbases)) cg_error_exit();

    /*--- Check if there is more than one database. Throw an
       error if there is because this reader can currently
       only handle one database. ---*/

    if ( nbases > 1 ) {
      printf("\n\n   !!! Error !!!\n" );
      printf("CGNS reader currently incapable of handling more than 1 database.");
      printf("Now exiting...\n\n");
      exit(EXIT_FAILURE);
    }

    /*--- Read the databases. Note that the indexing starts at 1. ---*/

    for ( int i = 1; i <= nbases; i++ ) {

      if (cg_base_read(fn, i, basename, &cell_dim, &phys_dim)) cg_error_exit();

      /*--- Get the number of zones for this base. ---*/

      if (cg_nzones(fn, i, &nzones)) cg_error_exit();

    }

    /*--- Set the problem dimension as read from the CGNS file ---*/

    nDim = cell_dim;

#endif

    break;

  }

  mesh_file.close();

  return (unsigned short) nDim;
}
void CConfig::SetPointersNull(void) {
  
  Marker_CfgFile_Out_1D = NULL;       Marker_All_Out_1D = NULL;
  Marker_CfgFile_GeoEval = NULL;      Marker_All_GeoEval = NULL;
  Marker_CfgFile_Monitoring = NULL;   Marker_All_Monitoring = NULL;
  Marker_CfgFile_Designing = NULL;    Marker_All_Designing = NULL;
  Marker_CfgFile_Plotting = NULL;     Marker_All_Plotting = NULL;
  Marker_CfgFile_DV = NULL;           Marker_All_DV = NULL;
  Marker_CfgFile_Moving = NULL;       Marker_All_Moving = NULL;
  Marker_CfgFile_PerBound = NULL;     Marker_All_PerBound = NULL;   Marker_PerBound = NULL;
  Marker_CfgFile_FSIinterface = NULL;
  
  Marker_DV = NULL;  Marker_Moving = NULL;  Marker_Monitoring = NULL;
  Marker_Designing = NULL;  Marker_GeoEval = NULL;  Marker_Plotting = NULL;
  Marker_CfgFile_KindBC = NULL;       Marker_All_KindBC = NULL;
  
  /*--- Marker Pointers ---*/

  Marker_Euler = NULL;            Marker_FarField = NULL;           Marker_Custom = NULL;
  Marker_SymWall = NULL;          Marker_Pressure = NULL;           Marker_PerBound = NULL;
  Marker_PerDonor = NULL;         Marker_NearFieldBound = NULL;     Marker_InterfaceBound = NULL;
  Marker_Dirichlet = NULL;        Marker_Inlet = NULL;
  Marker_Supersonic_Inlet = NULL; Marker_Outlet = NULL;             Marker_Out_1D = NULL;
  Marker_Isothermal = NULL;       Marker_HeatFlux = NULL;           Marker_EngineInflow = NULL;
  Marker_EngineBleed = NULL;      Marker_Supersonic_Outlet = NULL;
  Marker_EngineExhaust = NULL;    Marker_Displacement = NULL;       Marker_Load = NULL;
  Marker_Load_Dir = NULL;         Marker_Load_Sine = NULL;          Marker_Clamped = NULL;
  Marker_FlowLoad = NULL;         Marker_Neumann = NULL;
  Marker_All_TagBound = NULL;     Marker_CfgFile_TagBound = NULL;   Marker_All_KindBC = NULL;
  Marker_CfgFile_KindBC = NULL;   Marker_All_SendRecv = NULL;       Marker_All_PerBound = NULL;
  Marker_FSIinterface = NULL;     Marker_All_FSIinterface = NULL;     Marker_Riemann = NULL;
  Marker_Load = NULL;
  /*--- Boundary Condition settings ---*/

  Dirichlet_Value = NULL;         Exhaust_Temperature_Target = NULL;
  Exhaust_Pressure_Target = NULL; Inlet_Ttotal = NULL;              Inlet_Ptotal = NULL;
  Inlet_FlowDir = NULL;           Inlet_Temperature = NULL;         Inlet_Pressure = NULL;
  Inlet_Velocity = NULL;          Inflow_Mach_Target = NULL;        Inflow_Mach = NULL;
  Inflow_Pressure = NULL;         Bleed_Temperature_Target = NULL;  Bleed_Temperature = NULL;
  Bleed_MassFlow_Target = NULL;   Bleed_MassFlow = NULL;            Exhaust_Pressure = NULL; Exhaust_Temperature = NULL;
  Bleed_Pressure = NULL;          Outlet_Pressure = NULL;           Isothermal_Temperature = NULL;
  Heat_Flux = NULL;               Displ_Value = NULL;               Load_Value = NULL;
  FlowLoad_Value = NULL;
  
  Periodic_Translate = NULL;    Periodic_Rotation = NULL;    Periodic_Center = NULL;
  Periodic_Translation = NULL;   Periodic_RotAngles = NULL;   Periodic_RotCenter = NULL;

  Load_Dir = NULL;	          Load_Dir_Value = NULL;          Load_Dir_Multiplier = NULL;
  Load_Sine_Dir = NULL;	      Load_Sine_Amplitude = NULL;     Load_Sine_Frequency = NULL;

  /*--- Miscellaneous/unsorted ---*/

  Aeroelastic_plunge = NULL;    Aeroelastic_pitch = NULL;
  MassFrac_FreeStream = NULL;
  Velocity_FreeStream = NULL;
  RefOriginMoment = NULL;
  CFL_AdaptParam = NULL;            CFL = NULL;
  PlaneTag = NULL;
  Kappa_Flow = NULL;    Kappa_AdjFlow = NULL;
  Section_Location = NULL;
  ParamDV = NULL;     DV_Value = NULL;    Design_Variable = NULL;
  MG_PreSmooth = NULL;
  MG_PostSmooth = NULL;
  MG_CorrecSmooth = NULL;
  Subsonic_Engine_Box = NULL;
  Hold_GridFixed_Coord = NULL;
  EA_IntLimit=NULL;
  RK_Alpha_Step=NULL;
  Int_Coeffs = NULL;
  Kind_ObjFunc = NULL;
  Weight_ObjFunc = NULL;

  /*--- Moving mesh pointers ---*/

  Kind_GridMovement = NULL;
  Motion_Origin_X = NULL;     Motion_Origin_Y = NULL;     Motion_Origin_Z = NULL;
  Translation_Rate_X = NULL;  Translation_Rate_Y = NULL;  Translation_Rate_Z = NULL;
  Rotation_Rate_X = NULL;     Rotation_Rate_Y = NULL;     Rotation_Rate_Z = NULL;
  Pitching_Omega_X = NULL;    Pitching_Omega_Y = NULL;    Pitching_Omega_Z = NULL;
  Pitching_Ampl_X = NULL;     Pitching_Ampl_Y = NULL;     Pitching_Ampl_Z = NULL;
  Pitching_Phase_X = NULL;    Pitching_Phase_Y = NULL;    Pitching_Phase_Z = NULL;
  Plunging_Omega_X = NULL;    Plunging_Omega_Y = NULL;    Plunging_Omega_Z = NULL;
  Plunging_Ampl_X = NULL;     Plunging_Ampl_Y = NULL;     Plunging_Ampl_Z = NULL;
  RefOriginMoment_X = NULL;   RefOriginMoment_Y = NULL;   RefOriginMoment_Z = NULL;
  MoveMotion_Origin = NULL;

  /* Harmonic Balance Frequency pointer */
  Omega_HB = NULL;
    
  /*--- Initialize some default arrays to NULL. ---*/
  
  default_vel_inf       = NULL;
  default_eng_box       = NULL;
  default_cfl_adapt     = NULL;
  default_ad_coeff_flow = NULL;
  default_ad_coeff_adj  = NULL;
  default_obj_coeff     = NULL;
  default_geo_loc       = NULL;
  default_ea_lim        = NULL;
  default_grid_fix      = NULL;
  default_inc_crit      = NULL;
  
  Riemann_FlowDir= NULL;
  NRBC_FlowDir = NULL;
  ActDisk_Origin= NULL;
  CoordFFDBox= NULL;
  DegreeFFDBox= NULL;
  FFDTag = NULL;
  nDV_Value = NULL;
  TagFFDBox = NULL;
 
  Kind_Data_Riemann = NULL;
  Riemann_Var1 = NULL;
  Riemann_Var2 = NULL;
  Kind_Data_NRBC = NULL;
  NRBC_Var1 = NULL;
  NRBC_Var2 = NULL;
  Marker_TurboBoundIn = NULL;
  Marker_TurboBoundOut = NULL;
  Kind_TurboPerformance = NULL;
  Marker_NRBC = NULL;
  
  /*--- Variable initialization ---*/
  
  ExtIter = 0;
  IntIter = 0;
  
  nMarker_PerBound = 0;
  nPeriodic_Index = 0;

  Grid_Movement = false;
  Aeroelastic_Simulation = false;
  
}

void CConfig::SetRunTime_Options(void) {
  
  /* DESCRIPTION: Number of external iterations */
  
  addUnsignedLongOption("EXT_ITER", nExtIter, 999999);

}

void CConfig::SetConfig_Options(unsigned short val_iZone, unsigned short val_nZone) {
  
  nZone = val_nZone;
  iZone = val_iZone;

  /*--- Allocate some default arrays needed for lists of doubles. ---*/
  
  default_vel_inf       = new su2double[3];
  default_eng_box       = new su2double[6];
  default_cfl_adapt     = new su2double[4];
  default_ad_coeff_flow = new su2double[3];
  default_ad_coeff_adj  = new su2double[3];
  default_obj_coeff     = new su2double[5];
  default_geo_loc       = new su2double[2];
  default_ea_lim        = new su2double[3];
  default_grid_fix      = new su2double[6];
  default_inc_crit      = new su2double[3];

  // This config file is parsed by a number of programs to make it easy to write SU2
  // wrapper scripts (in python, go, etc.) so please do
  // the best you can to follow the established format. It's very hard to parse c++ code
  // and none of us that write the parsers want to write a full c++ interpreter. Please
  // play nice with the existing format so that you don't break the existing scripts.

  /* BEGIN_CONFIG_OPTIONS */

  /*!\par CONFIG_CATEGORY: Problem Definition \ingroup Config */
  /*--- Options related to problem definition and partitioning ---*/

  /*!\brief REGIME_TYPE \n  DESCRIPTION: Regime type \n OPTIONS: see \link Regime_Map \endlink \ingroup Config*/
  addEnumOption("REGIME_TYPE", Kind_Regime, Regime_Map, COMPRESSIBLE);
  
  /* DESCRIPTION: Debug mode */
  addBoolOption("DEBUG_MODE",DebugMode, false);
  
  /*!\brief PHYSICAL_PROBLEM \n DESCRIPTION: Physical governing equations \n Options: see \link Solver_Map \endlink \n DEFAULT: NO_SOLVER \ingroup Config*/
  addEnumOption("PHYSICAL_PROBLEM", Kind_Solver, Solver_Map, NO_SOLVER);
  /*!\brief MATH_PROBLEM  \n DESCRIPTION: Mathematical problem \n  Options: DIRECT, ADJOINT \ingroup Config*/
  addMathProblemOption("MATH_PROBLEM", ContinuousAdjoint, false, DiscreteAdjoint, false, Restart_Flow, false);
  /*!\brief KIND_TURB_MODEL \n DESCRIPTION: Specify turbulence model \n Options: see \link Turb_Model_Map \endlink \n DEFAULT: NO_TURB_MODEL \ingroup Config*/
  addEnumOption("KIND_TURB_MODEL", Kind_Turb_Model, Turb_Model_Map, NO_TURB_MODEL);

  /*!\brief KIND_TRANS_MODEL \n DESCRIPTION: Specify transition model OPTIONS: see \link Trans_Model_Map \endlink \n DEFAULT: NO_TRANS_MODEL \ingroup Config*/
  addEnumOption("KIND_TRANS_MODEL", Kind_Trans_Model, Trans_Model_Map, NO_TRANS_MODEL);

  /*!\brief KIND_SGS_MODEL \n DESCRIPTION: Specify subgrid scale model OPTIONS: see \link SGS_Model_Map \endlink \n DEFAULT: NO_SGS_MODEL \ingroup Config*/
  addEnumOption("KIND_SGS_MODEL", Kind_SGS_Model, SGS_Model_Map, NO_SGS_MODEL);

  /*\brief AXISYMMETRIC \n DESCRIPTION: Axisymmetric simulation \n DEFAULT: false \ingroup Config */
  addBoolOption("AXISYMMETRIC", Axisymmetric, false);
  /* DESCRIPTION: Add the gravity force */
  addBoolOption("GRAVITY_FORCE", GravityForce, false);
  /* DESCRIPTION: Perform a low fidelity simulation */
  addBoolOption("LOW_FIDELITY_SIMULATION", LowFidelitySim, false);
  /*!\brief RESTART_SOL \n DESCRIPTION: Restart solution from native solution file \n Options: NO, YES \ingroup Config */
  addBoolOption("RESTART_SOL", Restart, false);
  /*!\brief SYSTEM_MEASUREMENTS \n DESCRIPTION: System of measurements \n OPTIONS: see \link Measurements_Map \endlink \n DEFAULT: SI \ingroup Config*/
  addEnumOption("SYSTEM_MEASUREMENTS", SystemMeasurements, Measurements_Map, SI);

  /*!\par CONFIG_CATEGORY: FluidModel \ingroup Config*/
  /*!\brief FLUID_MODEL \n DESCRIPTION: Fluid model \n OPTIONS: See \link FluidModel_Map \endlink \n DEFAULT: STANDARD_AIR \ingroup Config*/
  addEnumOption("FLUID_MODEL", Kind_FluidModel, FluidModel_Map, STANDARD_AIR);


  /*!\par CONFIG_CATEGORY: Freestream Conditions \ingroup Config*/
  /*--- Options related to freestream specification ---*/

  /*!\brief GAS_CONSTANT \n DESCRIPTION: Specific gas constant (287.058 J/kg*K (air), only for compressible flows) \ingroup Config*/
  addDoubleOption("GAS_CONSTANT", Gas_Constant, 287.058);
  /*!\brief GAMMA_VALUE  \n DESCRIPTION: Ratio of specific heats (1.4 (air), only for compressible flows) \ingroup Config*/
  addDoubleOption("GAMMA_VALUE", Gamma, 1.4);


  /*--- Options related to VAN der WAALS MODEL and PENG ROBINSON ---*/

  /* DESCRIPTION: Critical Temperature, default value for AIR */
  addDoubleOption("CRITICAL_TEMPERATURE", Temperature_Critical, 131.00);
  /* DESCRIPTION: Critical Pressure, default value for MDM */
  addDoubleOption("CRITICAL_PRESSURE", Pressure_Critical, 3588550.0);
  /* DESCRIPTION: Critical Density, default value for MDM */
  addDoubleOption("CRITICAL_DENSITY", Density_Critical, 263.0);

  /*--- Options related to VAN der WAALS MODEL and PENG ROBINSON ---*/
  /* DESCRIPTION: Critical Density, default value for MDM */
   addDoubleOption("ACENTRIC_FACTOR", Acentric_Factor, 0.035);

   /*--- Options related to Viscosity Model ---*/
  /*!\brief VISCOSITY_MODEL \n DESCRIPTION: model of the viscosity \n OPTIONS: See \link ViscosityModel_Map \endlink \n DEFAULT: SUTHERLAND \ingroup Config*/
  addEnumOption("VISCOSITY_MODEL", Kind_ViscosityModel, ViscosityModel_Map, SUTHERLAND);

  /*--- Options related to Constant Viscosity Model ---*/

  /* DESCRIPTION: default value for AIR */
  addDoubleOption("MU_CONSTANT", Mu_ConstantND , 1.716E-5);

  /*--- Options related to Sutherland Viscosity Model ---*/

  /* DESCRIPTION: Sutherland Viscosity Ref default value for AIR SI */
  addDoubleOption("MU_REF", Mu_RefND, 1.716E-5);
  /* DESCRIPTION: Sutherland Temperature Ref, default value for AIR SI */
  addDoubleOption("MU_T_REF", Mu_Temperature_RefND, 273.15);
  /* DESCRIPTION: Sutherland constant, default value for AIR SI */
  addDoubleOption("SUTHERLAND_CONSTANT", Mu_SND, 110.4);

  /*--- Options related to Thermal Conductivity Model ---*/

  addEnumOption("CONDUCTIVITY_MODEL", Kind_ConductivityModel, ConductivityModel_Map, CONSTANT_PRANDTL);

 /*--- Options related to Constant Thermal Conductivity Model ---*/

 /* DESCRIPTION: default value for AIR */
  addDoubleOption("KT_CONSTANT", Kt_ConstantND , 0.0257);

  /*!\brief REYNOLDS_NUMBER \n DESCRIPTION: Reynolds number (non-dimensional, based on the free-stream values). Needed for viscous solvers. For incompressible solvers the Reynolds length will always be 1.0 \n DEFAULT: 0.0 \ingroup Config */
  addDoubleOption("REYNOLDS_NUMBER", Reynolds, 0.0);
  /*!\brief REYNOLDS_LENGTH \n DESCRIPTION: Reynolds length (1 m by default). Used for compressible solver: incompressible solver will use 1.0. \ingroup Config */
  addDoubleOption("REYNOLDS_LENGTH", Length_Reynolds, 1.0);
  /*!\brief PRANDTL_LAM \n DESCRIPTION: Laminar Prandtl number (0.72 (air), only for compressible flows) \n DEFAULT: 0.72 \ingroup Config*/
  addDoubleOption("PRANDTL_LAM", Prandtl_Lam, 0.72);
  /*!\brief PRANDTL_TURB \n DESCRIPTION: Turbulent Prandtl number (0.9 (air), only for compressible flows) \n DEFAULT 0.90 \ingroup Config*/
  addDoubleOption("PRANDTL_TURB", Prandtl_Turb, 0.90);
  /*!\brief BULK_MODULUS \n DESCRIPTION: Value of the Bulk Modulus  \n DEFAULT 1.42E5 \ingroup Config*/
  addDoubleOption("BULK_MODULUS", Bulk_Modulus, 1.42E5);
  /* DESCRIPTION: Artifical compressibility factor  */
  addDoubleOption("ARTCOMP_FACTOR", ArtComp_Factor, 1.0);
  /*!\brief MACH_NUMBER  \n DESCRIPTION:  Mach number (non-dimensional, based on the free-stream values). 0.0 by default \ingroup Config*/
  addDoubleOption("MACH_NUMBER", Mach, 0.0);
  /*!\brief INIT_OPTION \n DESCRIPTION: Init option to choose between Reynolds or thermodynamics quantities for initializing the solution \n OPTIONS: see \link InitOption_Map \endlink \n DEFAULT REYNOLDS \ingroup Config*/
  addEnumOption("INIT_OPTION", Kind_InitOption, InitOption_Map, REYNOLDS);
  /* DESCRIPTION: Free-stream option to choose between density and temperature for initializing the solution */
  addEnumOption("FREESTREAM_OPTION", Kind_FreeStreamOption, FreeStreamOption_Map, TEMPERATURE_FS);
  /*!\brief FREESTREAM_PRESSURE\n DESCRIPTION: Free-stream pressure (101325.0 N/m^2 by default) \ingroup Config*/
  addDoubleOption("FREESTREAM_PRESSURE", Pressure_FreeStream, 101325.0);
  /*!\brief FREESTREAM_DENSITY\n DESCRIPTION: Free-stream density (1.2886 Kg/m^3 (air), 998.2 Kg/m^3 (water)) \n DEFAULT -1.0 (calculated from others) \ingroup Config*/
  addDoubleOption("FREESTREAM_DENSITY", Density_FreeStream, -1.0);
  /*!\brief FREESTREAM_TEMPERATURE\n DESCRIPTION: Free-stream temperature (288.15 K by default) \ingroup Config*/
  addDoubleOption("FREESTREAM_TEMPERATURE", Temperature_FreeStream, 288.15);
  /*!\brief FREESTREAM_TEMPERATURE_VE\n DESCRIPTION: Free-stream vibrational-electronic temperature (288.15 K by default) \ingroup Config*/
  addDoubleOption("FREESTREAM_TEMPERATURE_VE", Temperature_ve_FreeStream, 288.15);
  default_vel_inf[0] = 1.0; default_vel_inf[1] = 0.0; default_vel_inf[2] = 0.0;
  /*!\brief FREESTREAM_VELOCITY\n DESCRIPTION: Free-stream velocity (m/s) */
  addDoubleArrayOption("FREESTREAM_VELOCITY", 3, Velocity_FreeStream, default_vel_inf);
  /* DESCRIPTION: Free-stream viscosity (1.853E-5 Ns/m^2 (air), 0.798E-3 Ns/m^2 (water)) */
  addDoubleOption("FREESTREAM_VISCOSITY", Viscosity_FreeStream, -1.0);
  /* DESCRIPTION:  */
  addDoubleOption("FREESTREAM_INTERMITTENCY", Intermittency_FreeStream, 1.0);
  /* DESCRIPTION:  */
  addDoubleOption("FREESTREAM_TURBULENCEINTENSITY", TurbulenceIntensity_FreeStream, 0.05);
  /* DESCRIPTION:  */
  addDoubleOption("FREESTREAM_NU_FACTOR", NuFactor_FreeStream, 3.0);
  /* DESCRIPTION:  */
  addDoubleOption("ENGINE_NU_FACTOR", NuFactor_Engine, 30.0);
  /* DESCRIPTION:  */
  addDoubleOption("FREESTREAM_TURB2LAMVISCRATIO", Turb2LamViscRatio_FreeStream, 10.0);
  /* DESCRIPTION: Side-slip angle (degrees, only for compressible flows) */
  addDoubleOption("SIDESLIP_ANGLE", AoS, 0.0);
  /*!\brief AOA  \n DESCRIPTION: Angle of attack (degrees, only for compressible flows) \ingroup Config*/
  addDoubleOption("AOA", AoA, 0.0);
  /* DESCRIPTION: Activate fixed CL mode (specify a CL instead of AoA). */
  addBoolOption("FIXED_CL_MODE", Fixed_CL_Mode, false);
  /* DESCRIPTION: Specify a fixed coefficient of lift instead of AoA (only for compressible flows) */
  addDoubleOption("TARGET_CL", Target_CL, 0.0);
  /* DESCRIPTION: Lift cure slope for fixed CL mode (0.2 per deg by default). */
  addDoubleOption("DCL_DALPHA", dCl_dAlpha, 0.2);
  /* DESCRIPTION: Iterations to re-evaluate the angle of attack. */
  addUnsignedLongOption("ITER_FIXED_CL", Iter_Fixed_CL, 500);


  /*!\par CONFIG_CATEGORY: Reference Conditions \ingroup Config*/
  /*--- Options related to reference values for nondimensionalization ---*/

  Length_Ref = 1.0; //<---- NOTE: this should be given an option or set as a const

  /*!\brief REF_ORIGIN_MOMENT_X\n DESCRIPTION: X Reference origin for moment computation \ingroup Config*/
  addDoubleListOption("REF_ORIGIN_MOMENT_X", nRefOriginMoment_X, RefOriginMoment_X);
  /*!\brief REF_ORIGIN_MOMENT_Y\n DESCRIPTION: Y Reference origin for moment computation \ingroup Config*/
  addDoubleListOption("REF_ORIGIN_MOMENT_Y", nRefOriginMoment_Y, RefOriginMoment_Y);
  /*!\brief REF_ORIGIN_MOMENT_Z\n DESCRIPTION: Z Reference origin for moment computation \ingroup Config*/
  addDoubleListOption("REF_ORIGIN_MOMENT_Z", nRefOriginMoment_Z, RefOriginMoment_Z);
  /*!\brief REF_AREA\n DESCRIPTION: Reference area for force coefficients (0 implies automatic calculation) \ingroup Config*/
  addDoubleOption("REF_AREA", RefAreaCoeff, 1.0);
  /*!\brief REF_LENGTH_MOMENT\n DESCRIPTION: Reference length for pitching, rolling, and yawing non-dimensional moment \ingroup Config*/
  addDoubleOption("REF_LENGTH_MOMENT", RefLengthMoment, 1.0);
  /*!\brief REF_ELEM_LENGTH\n DESCRIPTION: Reference element length for computing the slope limiter epsilon \ingroup Config*/
  addDoubleOption("REF_ELEM_LENGTH", RefElemLength, 0.1);
  /*!\brief REF_SHARP_EDGES\n DESCRIPTION: Reference coefficient for detecting sharp edges \ingroup Config*/
  addDoubleOption("REF_SHARP_EDGES", RefSharpEdges, 3.0);
	/*!\brief REF_VELOCITY\n DESCRIPTION: Reference velocity (incompressible only)  \ingroup Config*/
  addDoubleOption("REF_VELOCITY", Velocity_Ref, -1.0);
	/* !\brief REF_VISCOSITY  \n DESCRIPTION: Reference viscosity (incompressible only)  \ingroup Config*/
  addDoubleOption("REF_VISCOSITY", Viscosity_Ref, -1.0);
  /* DESCRIPTION: Type of mesh motion */
  addEnumOption("REF_DIMENSIONALIZATION", Ref_NonDim, NonDim_Map, DIMENSIONAL);

  /*!\par CONFIG_CATEGORY: Boundary Markers \ingroup Config*/
  /*--- Options related to various boundary markers ---*/

  /*!\brief MARKER_PLOTTING\n DESCRIPTION: Marker(s) of the surface in the surface flow solution file  \ingroup Config*/
  addStringListOption("MARKER_PLOTTING", nMarker_Plotting, Marker_Plotting);
  /*!\brief MARKER_MONITORING\n DESCRIPTION: Marker(s) of the surface where evaluate the non-dimensional coefficients \ingroup Config*/
  addStringListOption("MARKER_MONITORING", nMarker_Monitoring, Marker_Monitoring);
  /*!\brief MARKER_DESIGNING\n DESCRIPTION: Marker(s) of the surface where objective function (design problem) will be evaluated \ingroup Config*/
  addStringListOption("MARKER_DESIGNING", nMarker_Designing, Marker_Designing);
  /*!\brief MARKER_OUT_1D \n DESCRIPTION: Outlet boundary marker(s) over which to calculate 1-D flow properties
   Format: ( outlet marker) \ingroup Config*/
  addStringListOption("MARKER_OUT_1D", nMarker_Out_1D, Marker_Out_1D);
  /*!\brief GEO_MARKER\n DESCRIPTION: Marker(s) of the surface where evaluate the geometrical functions \ingroup Config*/
  addStringListOption("GEO_MARKER", nMarker_GeoEval, Marker_GeoEval);
  /*!\brief MARKER_EULER\n DESCRIPTION: Euler wall boundary marker(s) \ingroup Config*/
  addStringListOption("MARKER_EULER", nMarker_Euler, Marker_Euler);
  /*!\brief MARKER_FAR\n DESCRIPTION: Far-field boundary marker(s) \ingroup Config*/
  addStringListOption("MARKER_FAR", nMarker_FarField, Marker_FarField);
  /*!\brief MARKER_SYM\n DESCRIPTION: Symmetry boundary condition \ingroup Config*/
  addStringListOption("MARKER_SYM", nMarker_SymWall, Marker_SymWall);
  /*!\brief MARKER_PRESSURE\n DESCRIPTION: Symmetry boundary condition \ingroup Config*/
  addStringListOption("MARKER_PRESSURE", nMarker_Pressure, Marker_Pressure);
  /*!\brief MARKER_NEARFIELD\n DESCRIPTION: Near-Field boundary condition \ingroup Config*/
  addStringListOption("MARKER_NEARFIELD", nMarker_NearFieldBound, Marker_NearFieldBound);
  /*!\brief MARKER_INTERFACE\n DESCRIPTION: Zone interface boundary marker(s) \ingroup Config*/
  addStringListOption("MARKER_INTERFACE", nMarker_InterfaceBound, Marker_InterfaceBound);
  /*!\brief MARKER_FSI_INTERFACE \n DESCRIPTION: FSI interface boundary marker(s) \ingroup Config*/
  addStringListOption("MARKER_FSI_INTERFACE", nMarker_FSIinterface, Marker_FSIinterface);
  /*!\brief MARKER_DIRICHLET  \n DESCRIPTION: Dirichlet boundary marker(s) \ingroup Config*/
  addStringListOption("MARKER_DIRICHLET", nMarker_Dirichlet, Marker_Dirichlet);
  /* DESCRIPTION: Neumann boundary marker(s) */
  addStringListOption("MARKER_NEUMANN", nMarker_Neumann, Marker_Neumann);
  /* DESCRIPTION: Custom boundary marker(s) */
  addStringListOption("MARKER_CUSTOM", nMarker_Custom, Marker_Custom);
  /* DESCRIPTION: Periodic boundary marker(s) for use with SU2_MSH
   Format: ( periodic marker, donor marker, rotation_center_x, rotation_center_y,
   rotation_center_z, rotation_angle_x-axis, rotation_angle_y-axis,
   rotation_angle_z-axis, translation_x, translation_y, translation_z, ... ) */
  addPeriodicOption("MARKER_PERIODIC", nMarker_PerBound, Marker_PerBound, Marker_PerDonor,
                    Periodic_RotCenter, Periodic_RotAngles, Periodic_Translation);

  /*!\brief MARKER_ACTDISK\n DESCRIPTION: Periodic boundary marker(s) for use with SU2_MSH
   Format: ( periodic marker, donor marker, rotation_center_x, rotation_center_y,
   rotation_center_z, rotation_angle_x-axis, rotation_angle_y-axis,
   rotation_angle_z-axis, translation_x, translation_y, translation_z, ... ) \ingroup Config*/
  addActuatorDiskOption("MARKER_ACTDISK", nMarker_ActDiskInlet, nMarker_ActDiskOutlet,
                        Marker_ActDiskInlet, Marker_ActDiskOutlet,
                        ActDisk_Origin, ActDisk_RootRadius, ActDisk_TipRadius,
                        ActDisk_PressJump, ActDisk_TempJump, ActDisk_Omega, ActDisk_Distribution);

  /*!\brief INLET_TYPE  \n DESCRIPTION: Inlet boundary type \n OPTIONS: see \link Inlet_Map \endlink \n DEFAULT: TOTAL_CONDITIONS \ingroup Config*/
  addEnumOption("INLET_TYPE", Kind_Inlet, Inlet_Map, TOTAL_CONDITIONS);

  /*!\brief MARKER_INLET  \n DESCRIPTION: Inlet boundary marker(s) with the following formats,
   Total Conditions: (inlet marker, total temp, total pressure, flow_direction_x,
   flow_direction_y, flow_direction_z, ... ) where flow_direction is
   a unit vector.
   Mass Flow: (inlet marker, density, velocity magnitude, flow_direction_x,
   flow_direction_y, flow_direction_z, ... ) where flow_direction is
   a unit vector. \ingroup Config*/
  addInletOption("MARKER_INLET", nMarker_Inlet, Marker_Inlet, Inlet_Ttotal, Inlet_Ptotal, Inlet_FlowDir);

  /*!\brief MARKER_RIEMANN \n DESCRIPTION: Riemann boundary marker(s) with the following formats, a unit vector.
   * \n OPTIONS: See \link Riemann_Map \endlink. The variables indicated by the option and the flow direction unit vector must be specified. \ingroup Config*/
  addRiemannOption("MARKER_RIEMANN", nMarker_Riemann, Marker_Riemann, Kind_Data_Riemann, Riemann_Map, Riemann_Var1, Riemann_Var2, Riemann_FlowDir);
  /*!\brief MARKER_NRBC \n DESCRIPTION: Riemann boundary marker(s) with the following formats, a unit vector. \ingroup Config*/
  addNRBCOption("MARKER_NRBC", nMarker_NRBC, Marker_NRBC, Kind_Data_NRBC, NRBC_Map, NRBC_Var1, NRBC_Var2, NRBC_FlowDir);
  /*!\brief MIXING_PROCESS_TYPE \n DESCRIPTION: types of mixing process for averaging quantities at the boundaries.
    \n OPTIONS: see \link MixingProcess_Map \endlink \n DEFAULT: AREA_AVERAGE \ingroup Config*/
  addEnumOption("MIXING_PROCESS_TYPE", Kind_MixingProcess, MixingProcess_Map, AREA_AVERAGE);
  /*!\brief MARKER_MIXINGPLANE \n DESCRIPTION: Identify the boundaries in which the mixing plane is applied. \ingroup Config*/
  addMixingPlaneOption("MARKER_MIXINGPLANE", nMarker_MixBound, Marker_MixBound, Marker_MixDonor);
  /*!\brief MARKER_MIXINGPLANE \n DESCRIPTION: Identify the boundaries in which the mixing plane is applied. \ingroup Config*/
  addTurboPerfOption("MARKER_TURBO_PERFORMANCE", nMarker_TurboPerf, Marker_TurboBoundIn, Marker_TurboBoundOut, Kind_TurboPerformance, TurboPerformance_Map);
  /*!\brief MARKER_SUPERSONIC_INLET  \n DESCRIPTION: Supersonic inlet boundary marker(s)
   * \n   Format: (inlet marker, temperature, static pressure, velocity_x,   velocity_y, velocity_z, ... ), i.e. primitive variables specified. \ingroup Config*/
  addInletOption("MARKER_SUPERSONIC_INLET", nMarker_Supersonic_Inlet, Marker_Supersonic_Inlet,
                 Inlet_Temperature, Inlet_Pressure, Inlet_Velocity);
  /*!\brief MARKER_SUPERSONIC_OUTLET \n DESCRIPTION: Supersonic outlet boundary marker(s) \ingroup Config*/
  addStringListOption("MARKER_SUPERSONIC_OUTLET", nMarker_Supersonic_Outlet, Marker_Supersonic_Outlet);
  /*!\brief MARKER_OUTLET  \n DESCRIPTION: Outlet boundary marker(s)\n
   Format: ( outlet marker, back pressure (static), ... ) \ingroup Config*/
  addStringDoubleListOption("MARKER_OUTLET", nMarker_Outlet, Marker_Outlet, Outlet_Pressure);
  /*!\brief MARKER_ISOTHERMAL DESCRIPTION: Isothermal wall boundary marker(s)\n
   * Format: ( isothermal marker, wall temperature (static), ... ) \ingroup Config  */
  addStringDoubleListOption("MARKER_ISOTHERMAL", nMarker_Isothermal, Marker_Isothermal, Isothermal_Temperature);
  /*!\brief MARKER_HEATFLUX  \n DESCRIPTION: Specified heat flux wall boundary marker(s)
   Format: ( Heat flux marker, wall heat flux (static), ... ) \ingroup Config*/
  addStringDoubleListOption("MARKER_HEATFLUX", nMarker_HeatFlux, Marker_HeatFlux, Heat_Flux);
  /*!\brief MARKER_ENGINE_INFLOW  \n DESCRIPTION: Engine inflow boundary marker(s)
   Format: ( nacelle inflow marker, fan face Mach, ... ) \ingroup Config*/
  addStringDoubleListOption("MARKER_ENGINE_INFLOW", nMarker_EngineInflow, Marker_EngineInflow, Inflow_Mach_Target);
  /*!\brief MARKER_ENGINE_BLEED  \n DESCRIPTION: Engine bleed boundary marker(s)
   Format: ( nacelle inflow marker, flux, ... ) \ingroup Config*/
  addBleedOption("MARKER_ENGINE_BLEED", nMarker_EngineBleed, Marker_EngineBleed, Bleed_MassFlow_Target, Bleed_Temperature_Target);
  /*!\brief SUBSONIC_ENGINE\n DESCRIPTION: Engine subsonic intake region \ingroup Config*/
  addBoolOption("SUBSONIC_ENGINE", Engine_Intake, false);
  default_eng_box[0] = -1E15; default_eng_box[1] = -1E15; default_eng_box[2] = -1E15;
  default_eng_box[3] =  1E15; default_eng_box[4] =  1E15; default_eng_box[5] =  1E15;
  /* DESCRIPTION: Coordinates of the box to impose a subsonic nacellle (Xmin, Ymin, Zmin, Xmax, Ymax, Zmax) */
  addDoubleArrayOption("SUBSONIC_ENGINE_BOX", 6, Subsonic_Engine_Box, default_eng_box);
  /* DESCRIPTION: Engine exhaust boundary marker(s)
   Format: (nacelle exhaust marker, total nozzle temp, total nozzle pressure, ... )*/
  addExhaustOption("MARKER_ENGINE_EXHAUST", nMarker_EngineExhaust, Marker_EngineExhaust, Exhaust_Temperature_Target, Exhaust_Pressure_Target);
  /* DESCRIPTION: Clamped boundary marker(s) */
  addStringListOption("MARKER_CLAMPED", nMarker_Clamped, Marker_Clamped);
  /* DESCRIPTION: Displacement boundary marker(s) */
  addStringDoubleListOption("MARKER_NORMAL_DISPL", nMarker_Displacement, Marker_Displacement, Displ_Value);
  /* DESCRIPTION: Load boundary marker(s) */
  addStringDoubleListOption("MARKER_NORMAL_LOAD", nMarker_Load, Marker_Load, Load_Value);
  /* DESCRIPTION: Load boundary marker(s)
   Format: (inlet marker, load, multiplier, dir_x, dir_y, dir_z, ... ), i.e. primitive variables specified. */
  addInletOption("MARKER_LOAD", nMarker_Load_Dir, Marker_Load_Dir, Load_Dir_Value, Load_Dir_Multiplier, Load_Dir);
  /* DESCRIPTION: Sine load boundary marker(s)
   Format: (inlet marker, load, multiplier, dir_x, dir_y, dir_z, ... ), i.e. primitive variables specified. */
  addInletOption("MARKER_SINE_LOAD", nMarker_Load_Sine, Marker_Load_Sine, Load_Sine_Amplitude, Load_Sine_Frequency, Load_Sine_Dir);

  /* DESCRIPTION: Flow load boundary marker(s) */
  addStringDoubleListOption("MARKER_FLOWLOAD", nMarker_FlowLoad, Marker_FlowLoad, FlowLoad_Value);
  /* DESCRIPTION: Damping factor for engine inlet condition */
  addDoubleOption("DAMP_ENGINE_INFLOW", Damp_Engine_Inflow, 0.95);
  /* DESCRIPTION: Damping factor for engine bleed condition */
  addDoubleOption("DAMP_ENGINE_BLEED", Damp_Engine_Bleed, 0.95);
  /* DESCRIPTION: Damping factor for engine exhaust condition */
  addDoubleOption("DAMP_ENGINE_EXHAUST", Damp_Engine_Exhaust, 0.95);


  /*!\par CONFIG_CATEGORY: Time-marching \ingroup Config*/
  /*--- Options related to time-marching ---*/

  /* DESCRIPTION: Unsteady simulation  */
  addEnumOption("UNSTEADY_SIMULATION", Unsteady_Simulation, Unsteady_Map, STEADY);
  /* DESCRIPTION:  Courant-Friedrichs-Lewy condition of the finest grid */
  addDoubleOption("CFL_NUMBER", CFLFineGrid, 1.25);
  /* DESCRIPTION:  Max time step in local time stepping simulations */
  addDoubleOption("MAX_DELTA_TIME", Max_DeltaTime, 1000000);
  /* DESCRIPTION: Activate The adaptive CFL number. */
  addBoolOption("CFL_ADAPT", CFL_Adapt, false);
  /* !\brief CFL_ADAPT_PARAM
   * DESCRIPTION: Parameters of the adaptive CFL number (factor down, factor up, CFL limit (min and max) )
   * Factor down generally >1.0, factor up generally < 1.0 to cause the CFL to increase when residual is decreasing,
   * and decrease when the residual is increasing or stalled. \ingroup Config*/
  default_cfl_adapt[0] = 0.0; default_cfl_adapt[1] = 0.0; default_cfl_adapt[2] = 1.0; default_cfl_adapt[3] = 100.0;
  addDoubleArrayOption("CFL_ADAPT_PARAM", 4, CFL_AdaptParam, default_cfl_adapt);
  /* DESCRIPTION: Reduction factor of the CFL coefficient in the adjoint problem */
  addDoubleOption("CFL_REDUCTION_ADJFLOW", CFLRedCoeff_AdjFlow, 0.8);
  /* DESCRIPTION: Reduction factor of the CFL coefficient in the level set problem */
  addDoubleOption("CFL_REDUCTION_TURB", CFLRedCoeff_Turb, 1.0);
  /* DESCRIPTION: Reduction factor of the CFL coefficient in the turbulent adjoint problem */
  addDoubleOption("CFL_REDUCTION_ADJTURB", CFLRedCoeff_AdjTurb, 1.0);
  /* DESCRIPTION: Number of total iterations */
  addUnsignedLongOption("EXT_ITER", nExtIter, 999999);
  // these options share nRKStep as their size, which is not a good idea in general
  /* DESCRIPTION: Runge-Kutta alpha coefficients */
  addDoubleListOption("RK_ALPHA_COEFF", nRKStep, RK_Alpha_Step);
  /* DESCRIPTION: Time Step for dual time stepping simulations (s) */
  addDoubleOption("UNST_TIMESTEP", Delta_UnstTime, 0.0);
  /* DESCRIPTION: Total Physical Time for dual time stepping simulations (s) */
  addDoubleOption("UNST_TIME", Total_UnstTime, 1.0);
  /* DESCRIPTION: Unsteady Courant-Friedrichs-Lewy number of the finest grid */
  addDoubleOption("UNST_CFL_NUMBER", Unst_CFL, 0.0);
  /* DESCRIPTION: Number of internal iterations (dual time method) */
  addUnsignedLongOption("UNST_INT_ITER", Unst_nIntIter, 100);
  /* DESCRIPTION: Integer number of periodic time instances for Harmonic Balance */
  addUnsignedShortOption("TIME_INSTANCES", nTimeInstances, 1);
  /* DESCRIPTION: Time period for Harmonic Balance wihtout moving meshes */
  addDoubleOption("HB_PERIOD", HarmonicBalance_Period, -1.0);
  /* DESCRIPTION: Iteration number to begin unsteady restarts (dual time method) */
  addLongOption("UNST_RESTART_ITER", Unst_RestartIter, 0);
  /* DESCRIPTION: Starting direct solver iteration for the unsteady adjoint */
  addLongOption("UNST_ADJOINT_ITER", Unst_AdjointIter, 0);
  /* DESCRIPTION: Number of iterations to average the objective */
  addLongOption("ITER_AVERAGE_OBJ", Iter_Avg_Objective , 0);
  /* DESCRIPTION: Iteration number to begin unsteady restarts (structural analysis) */
  addLongOption("DYN_RESTART_ITER", Dyn_RestartIter, 0);
  /* DESCRIPTION: Time discretization */
  addEnumOption("TIME_DISCRE_FLOW", Kind_TimeIntScheme_Flow, Time_Int_Map, EULER_IMPLICIT);
  /* DESCRIPTION: Time discretization */
  addEnumOption("TIME_DISCRE_FEM_FLOW", Kind_TimeIntScheme_FEM_Flow, Time_Int_Map, RUNGE_KUTTA_EXPLICIT);
  /* DESCRIPTION: Time discretization */
  addEnumOption("TIME_DISCRE_ADJLEVELSET", Kind_TimeIntScheme_AdjLevelSet, Time_Int_Map, EULER_IMPLICIT);
  /* DESCRIPTION: Time discretization */
  addEnumOption("TIME_DISCRE_ADJFLOW", Kind_TimeIntScheme_AdjFlow, Time_Int_Map, EULER_IMPLICIT);
  /* DESCRIPTION: Time discretization */
  addEnumOption("TIME_DISCRE_TURB", Kind_TimeIntScheme_Turb, Time_Int_Map, EULER_IMPLICIT);
  /* DESCRIPTION: Time discretization */
  addEnumOption("TIME_DISCRE_ADJTURB", Kind_TimeIntScheme_AdjTurb, Time_Int_Map, EULER_IMPLICIT);
  /* DESCRIPTION: Time discretization */
  addEnumOption("TIME_DISCRE_WAVE", Kind_TimeIntScheme_Wave, Time_Int_Map, EULER_IMPLICIT);
  /* DESCRIPTION: Time discretization */
  addEnumOption("TIME_DISCRE_FEA", Kind_TimeIntScheme_FEA, Time_Int_Map_FEA, NEWMARK_IMPLICIT);
  /* DESCRIPTION: Time discretization */
  addEnumOption("TIME_DISCRE_HEAT", Kind_TimeIntScheme_Heat, Time_Int_Map, EULER_IMPLICIT);
  /* DESCRIPTION: Time discretization */
  addEnumOption("TIME_DISCRE_POISSON", Kind_TimeIntScheme_Poisson, Time_Int_Map, EULER_IMPLICIT);

  /*!\par CONFIG_CATEGORY: Linear solver definition \ingroup Config*/
  /*--- Options related to the linear solvers ---*/

  /*!\brief LINEAR_SOLVER
   *  \n DESCRIPTION: Linear solver for the implicit, mesh deformation, or discrete adjoint systems \n OPTIONS: see \link Linear_Solver_Map \endlink \n DEFAULT: FGMRES \ingroup Config*/
  addEnumOption("LINEAR_SOLVER", Kind_Linear_Solver, Linear_Solver_Map, FGMRES);
  /*!\brief LINEAR_SOLVER_PREC
   *  \n DESCRIPTION: Preconditioner for the Krylov linear solvers \n OPTIONS: see \link Linear_Solver_Prec_Map \endlink \n DEFAULT: LU_SGS \ingroup Config*/
  addEnumOption("LINEAR_SOLVER_PREC", Kind_Linear_Solver_Prec, Linear_Solver_Prec_Map, LU_SGS);
  /* DESCRIPTION: Minimum error threshold for the linear solver for the implicit formulation */
  addDoubleOption("LINEAR_SOLVER_ERROR", Linear_Solver_Error, 1E-5);
  /* DESCRIPTION: Maximum number of iterations of the linear solver for the implicit formulation */
  addUnsignedLongOption("LINEAR_SOLVER_ITER", Linear_Solver_Iter, 10);
  /* DESCRIPTION: Maximum number of iterations of the linear solver for the implicit formulation */
  addUnsignedLongOption("LINEAR_SOLVER_RESTART_FREQUENCY", Linear_Solver_Restart_Frequency, 10);
  /* DESCRIPTION: Relaxation of the flow equations solver for the implicit formulation */
  addDoubleOption("RELAXATION_FACTOR_FLOW", Relaxation_Factor_Flow, 1.0);
  /* DESCRIPTION: Relaxation of the turb equations solver for the implicit formulation */
  addDoubleOption("RELAXATION_FACTOR_TURB", Relaxation_Factor_Turb, 1.0);
  /* DESCRIPTION: Relaxation of the adjoint flow equations solver for the implicit formulation */
  addDoubleOption("RELAXATION_FACTOR_ADJFLOW", Relaxation_Factor_AdjFlow, 1.0);
  /* DESCRIPTION: Roe coefficient */
  addDoubleOption("ROE_KAPPA", Roe_Kappa, 0.5);
  /* DESCRIPTION: Roe-Turkel preconditioning for low Mach number flows */
  addBoolOption("ROE_TURKEL_PREC", Low_Mach_Precon, false);
  /* DESCRIPTION: Post-reconstruction correction for low Mach number flows */
  addBoolOption("LOW_MACH_CORR", Low_Mach_Corr, false);
  /* DESCRIPTION: Time Step for dual time stepping simulations (s) */
  addDoubleOption("MIN_ROE_TURKEL_PREC", Min_Beta_RoeTurkel, 0.01);
  /* DESCRIPTION: Time Step for dual time stepping simulations (s) */
  addDoubleOption("MAX_ROE_TURKEL_PREC", Max_Beta_RoeTurkel, 0.2);
  /* DESCRIPTION: Linear solver for the turbulent adjoint systems */
  addEnumOption("ADJTURB_LIN_SOLVER", Kind_AdjTurb_Linear_Solver, Linear_Solver_Map, FGMRES);
  /* DESCRIPTION: Preconditioner for the turbulent adjoint Krylov linear solvers */
  addEnumOption("ADJTURB_LIN_PREC", Kind_AdjTurb_Linear_Prec, Linear_Solver_Prec_Map, LU_SGS);
  /* DESCRIPTION: Minimum error threshold for the turbulent adjoint linear solver for the implicit formulation */
  addDoubleOption("ADJTURB_LIN_ERROR", AdjTurb_Linear_Error, 1E-5);
  /* DESCRIPTION: Maximum number of iterations of the turbulent adjoint linear solver for the implicit formulation */
  addUnsignedShortOption("ADJTURB_LIN_ITER", AdjTurb_Linear_Iter, 10);
  /* DESCRIPTION: Entropy fix factor */
  addDoubleOption("ENTROPY_FIX_COEFF", EntropyFix_Coeff, 0.001);
  /* DESCRIPTION: Linear solver for the discete adjoint systems */
  addEnumOption("DISCADJ_LIN_SOLVER", Kind_DiscAdj_Linear_Solver, Linear_Solver_Map, FGMRES);
  /* DESCRIPTION: Preconditioner for the discrete adjoint Krylov linear solvers */
  addEnumOption("DISCADJ_LIN_PREC", Kind_DiscAdj_Linear_Prec, Linear_Solver_Prec_Map, ILU);
  
  /*!\par CONFIG_CATEGORY: Convergence\ingroup Config*/
  /*--- Options related to convergence ---*/
  
  /*!\brief CONV_CRITERIA
   *  \n DESCRIPTION: Convergence criteria \n OPTIONS: see \link Converge_Crit_Map \endlink \n DEFAULT: RESIDUAL \ingroup Config*/
  addEnumOption("CONV_CRITERIA", ConvCriteria, Converge_Crit_Map, RESIDUAL);
  /*!\brief RESIDUAL_REDUCTION \n DESCRIPTION: Residual reduction (order of magnitude with respect to the initial value)\n DEFAULT: 3.0 \ingroup Config*/
  addDoubleOption("RESIDUAL_REDUCTION", OrderMagResidual, 3.0);
  /*!\brief RESIDUAL_MINVAL\n DESCRIPTION: Min value of the residual (log10 of the residual)\n DEFAULT: -8.0 \ingroup Config*/
  addDoubleOption("RESIDUAL_MINVAL", MinLogResidual, -8.0);
  /* DESCRIPTION: Residual reduction (order of magnitude with respect to the initial value) */
  addDoubleOption("RESIDUAL_REDUCTION_FSI", OrderMagResidualFSI, 3.0);
  /* DESCRIPTION: Min value of the residual (log10 of the residual) */
  addDoubleOption("RESIDUAL_MINVAL_FSI", MinLogResidualFSI, -5.0);
  /* DESCRIPTION: FEM: UTOL = norm(Delta_U(k)) / norm(U(k)) */
  addDoubleOption("RESIDUAL_FEM_UTOL", Res_FEM_UTOL, -9.0);
  /* DESCRIPTION: FEM: RTOL = norm(Residual(k)) / norm(Residual(0)) */
  addDoubleOption("RESIDUAL_FEM_RTOL", Res_FEM_RTOL, -9.0);
  /* DESCRIPTION: FEM: ETOL = Delta_U(k) * Residual(k) / Delta_U(0) * Residual(0) */
  addDoubleOption("RESIDUAL_FEM_ETOL", Res_FEM_ETOL, -9.0);
  /*!\brief RESIDUAL_FUNC_FLOW\n DESCRIPTION: Flow functional for the Residual criteria\n OPTIONS: See \link Residual_Map \endlink \n DEFAULT: RHO_RESIDUAL \ingroup Config*/
  addEnumOption("RESIDUAL_FUNC_FLOW", Residual_Func_Flow, Residual_Map, RHO_RESIDUAL);
  /*!\brief STARTCONV_ITER\n DESCRIPTION: Iteration number to begin convergence monitoring\n DEFAULT: 5 \ingroup Config*/
  addUnsignedLongOption("STARTCONV_ITER", StartConv_Iter, 5);
  /*!\brief CAUCHY_ELEMS\n DESCRIPTION: Number of elements to apply the criteria. \n DEFAULT 100 \ingroup Config*/
  addUnsignedShortOption("CAUCHY_ELEMS", Cauchy_Elems, 100);
  /*!\brief CAUCHY_EPS\n DESCRIPTION: Epsilon to control the series convergence \n DEFAULT: 1e-10 \ingroup Config*/
  addDoubleOption("CAUCHY_EPS", Cauchy_Eps, 1E-10);
  /*!\brief CAUCHY_FUNC_FLOW
   *  \n DESCRIPTION: Flow functional for the Cauchy criteria \n OPTIONS: see \link Objective_Map \endlink \n DEFAULT: DRAG_COEFFICIENT \ingroup Config*/
  addEnumOption("CAUCHY_FUNC_FLOW", Cauchy_Func_Flow, Objective_Map, DRAG_COEFFICIENT);
  /*!\brief CAUCHY_FUNC_ADJFLOW\n DESCRIPTION: Adjoint functional for the Cauchy criteria.\n OPTIONS: See \link Sens_Map \endlink. \n DEFAULT: SENS_GEOMETRY \ingroup Config*/
  addEnumOption("CAUCHY_FUNC_ADJFLOW", Cauchy_Func_AdjFlow, Sens_Map, SENS_GEOMETRY);

  /*!\par CONFIG_CATEGORY: Multi-grid \ingroup Config*/
  /*--- Options related to Multi-grid ---*/

  /*!\brief START_UP_ITER \n DESCRIPTION: Start up iterations using the fine grid only. DEFAULT: 0 \ingroup Config*/
  addUnsignedShortOption("START_UP_ITER", nStartUpIter, 0);
  /*!\brief MGLEVEL\n DESCRIPTION: Multi-grid Levels. DEFAULT: 0 \ingroup Config*/
  addUnsignedShortOption("MGLEVEL", nMGLevels, 0);
  /*!\brief MGCYCLE\n DESCRIPTION: Multi-grid cycle. OPTIONS: See \link MG_Cycle_Map \endlink. Defualt V_CYCLE \ingroup Config*/
  addEnumOption("MGCYCLE", MGCycle, MG_Cycle_Map, V_CYCLE);
  /*!\brief MG_PRE_SMOOTH\n DESCRIPTION: Multi-grid pre-smoothing level \ingroup Config*/
  addUShortListOption("MG_PRE_SMOOTH", nMG_PreSmooth, MG_PreSmooth);
  /*!\brief MG_POST_SMOOTH\n DESCRIPTION: Multi-grid post-smoothing level \ingroup Config*/
  addUShortListOption("MG_POST_SMOOTH", nMG_PostSmooth, MG_PostSmooth);
  /*!\brief MG_CORRECTION_SMOOTH\n DESCRIPTION: Jacobi implicit smoothing of the correction \ingroup Config*/
  addUShortListOption("MG_CORRECTION_SMOOTH", nMG_CorrecSmooth, MG_CorrecSmooth);
  /*!\brief MG_DAMP_RESTRICTION\n DESCRIPTION: Damping factor for the residual restriction. DEFAULT: 0.75 \ingroup Config*/
  addDoubleOption("MG_DAMP_RESTRICTION", Damp_Res_Restric, 0.75);
  /*!\brief MG_DAMP_PROLONGATION\n DESCRIPTION: Damping factor for the correction prolongation. DEFAULT 0.75 \ingroup Config*/
  addDoubleOption("MG_DAMP_PROLONGATION", Damp_Correc_Prolong, 0.75);

  /*!\par CONFIG_CATEGORY: Spatial Discretization \ingroup Config*/
  /*--- Options related to the spatial discretization ---*/

  /*!\brief NUM_METHOD_GRAD
   *  \n DESCRIPTION: Numerical method for spatial gradients \n OPTIONS: See \link Gradient_Map \endlink. \n DEFAULT: WEIGHTED_LEAST_SQUARES. \ingroup Config*/
  addEnumOption("NUM_METHOD_GRAD", Kind_Gradient_Method, Gradient_Map, WEIGHTED_LEAST_SQUARES);
  /*!\brief LIMITER_COEFF
   *  \n DESCRIPTION: Coefficient for the limiter. DEFAULT value 0.5. Larger values decrease the extent of limiting, values approaching zero cause lower-order approximation to the solution. \ingroup Config */
  addDoubleOption("LIMITER_COEFF", LimiterCoeff, 0.5);
  /*!\brief LIMITER_ITER
   *  \n DESCRIPTION: Freeze the value of the limiter after a number of iterations. DEFAULT value 999999. \ingroup Config*/
  addUnsignedLongOption("LIMITER_ITER", LimiterIter, 999999);
  /*!\brief SHARP_EDGES_COEFF
   *  \n DESCRIPTION: Coefficient for detecting the limit of the sharp edges. DEFAULT value 3.0.  Use with sharp edges limiter. \ingroup Config*/
  addDoubleOption("SHARP_EDGES_COEFF", SharpEdgesCoeff, 3.0);

  /*!\brief CONV_NUM_METHOD_FLOW
   *  \n DESCRIPTION: Convective numerical method \n OPTIONS: See \link Upwind_Map \endlink , \link Centered_Map \endlink. \ingroup Config*/
  addConvectOption("CONV_NUM_METHOD_FLOW", Kind_ConvNumScheme_Flow, Kind_Centered_Flow, Kind_Upwind_Flow);
  
  /*!\brief NUM_METHOD_FEM_FLOW
   *  \n DESCRIPTION: Numerical method \n OPTIONS: See \link Upwind_Map \endlink , \link Centered_Map \endlink. \ingroup Config*/
  addConvectFEMOption("NUM_METHOD_FEM_FLOW", Kind_ConvNumScheme_FEM_Flow, Kind_FEM_Flow);
  
  /*!\brief SPATIAL_ORDER_FLOW
   *  \n DESCRIPTION: Spatial numerical order integration \n OPTIONS: See \link SpatialOrder_Map \endlink \n DEFAULT: SECOND_ORDER \ingroup Config*/
  addEnumOption("SPATIAL_ORDER_FLOW", SpatialOrder_Flow, SpatialOrder_Map, SECOND_ORDER);
  /*!\brief SLOPE_LIMITER_FLOW
   * DESCRIPTION: Slope limiter for the direct solution. \n OPTIONS: See \link Limiter_Map \endlink \n DEFAULT VENKATAKRISHNAN \ingroup Config*/
  addEnumOption("SLOPE_LIMITER_FLOW", Kind_SlopeLimit_Flow, Limiter_Map, VENKATAKRISHNAN);
  default_ad_coeff_flow[0] = 0.15; default_ad_coeff_flow[1] = 0.5; default_ad_coeff_flow[2] = 0.02;
  /*!\brief AD_COEFF_FLOW \n DESCRIPTION: 1st, 2nd and 4th order artificial dissipation coefficients \ingroup Config*/
  addDoubleArrayOption("AD_COEFF_FLOW", 3, Kappa_Flow, default_ad_coeff_flow);

  /*!\brief CONV_NUM_METHOD_ADJFLOW
   *  \n DESCRIPTION: Convective numerical method for the adjoint solver.
   *  \n OPTIONS:  See \link Upwind_Map \endlink , \link Centered_Map \endlink. Note: not all methods are guaranteed to be implemented for the adjoint solver. \ingroup Config */
  addConvectOption("CONV_NUM_METHOD_ADJFLOW", Kind_ConvNumScheme_AdjFlow, Kind_Centered_AdjFlow, Kind_Upwind_AdjFlow);
  /*!\brief SPATIAL_ORDER_ADJFLOW
   *  \n DESCRIPTION: Spatial numerical order integration \n OPTIONS: See \link SpatialOrder_Map \endlink \n DEFAULT: SECOND_ORDER \ingroup Config*/
  addEnumOption("SPATIAL_ORDER_ADJFLOW", SpatialOrder_AdjFlow, SpatialOrder_Map, SECOND_ORDER);
  /*!\brief SLOPE_LIMITER_ADJFLOW
     * DESCRIPTION: Slope limiter for the adjoint solution. \n OPTIONS: See \link Limiter_Map \endlink \n DEFAULT VENKATAKRISHNAN \ingroup Config*/
  addEnumOption("SLOPE_LIMITER_ADJFLOW", Kind_SlopeLimit_AdjFlow, Limiter_Map, VENKATAKRISHNAN);
  default_ad_coeff_adj[0] = 0.15; default_ad_coeff_adj[1] = 0.5; default_ad_coeff_adj[2] = 0.02;
  /*!\brief AD_COEFF_ADJFLOW
   *  \n DESCRIPTION: 1st, 2nd and 4th order artificial dissipation coefficients for the adjoint solver.
   *  \n FORMAT and default values: AD_COEFF_ADJFLOW = (0.15, 0.5, 0.02) \ingroup Config*/
  addDoubleArrayOption("AD_COEFF_ADJFLOW", 3, Kappa_AdjFlow, default_ad_coeff_adj);

  /*!\brief SPATIAL_ORDER_TURB
   *  \n DESCRIPTION: Spatial numerical order integration.\n OPTIONS: See \link SpatialOrder_Map \endlink \n DEFAULT: FIRST_ORDER \ingroup Config*/
  addEnumOption("SPATIAL_ORDER_TURB", SpatialOrder_Turb, SpatialOrder_Map, FIRST_ORDER);
  /*!\brief SLOPE_LIMITER_TURB
   *  \n DESCRIPTION: Slope limiter  \n OPTIONS: See \link Limiter_Map \endlink \n DEFAULT VENKATAKRISHNAN \ingroup Config*/
  addEnumOption("SLOPE_LIMITER_TURB", Kind_SlopeLimit_Turb, Limiter_Map, VENKATAKRISHNAN);
  /*!\brief CONV_NUM_METHOD_TURB
   *  \n DESCRIPTION: Convective numerical method \ingroup Config*/
  addConvectOption("CONV_NUM_METHOD_TURB", Kind_ConvNumScheme_Turb, Kind_Centered_Turb, Kind_Upwind_Turb);
  
  /*!\brief SPATIAL_ORDER_ADJTURB
   *  \n DESCRIPTION: Spatial numerical order integration \n OPTIONS: See \link SpatialOrder_Map \endlink \n DEFAULT: FIRST_ORDER \ingroup Config*/
  addEnumOption("SPATIAL_ORDER_ADJTURB", SpatialOrder_AdjTurb, SpatialOrder_Map, FIRST_ORDER);
  /*!\brief SLOPE_LIMITER_ADJTURB
   *  \n DESCRIPTION: Slope limiter \n OPTIONS: See \link Limiter_Map \endlink \n DEFAULT VENKATAKRISHNAN \ingroup Config */
  addEnumOption("SLOPE_LIMITER_ADJTURB", Kind_SlopeLimit_AdjTurb, Limiter_Map, VENKATAKRISHNAN);
  /*!\brief CONV_NUM_METHOD_ADJTURB\n DESCRIPTION: Convective numerical method for the adjoint/turbulent problem \ingroup Config*/
  addConvectOption("CONV_NUM_METHOD_ADJTURB", Kind_ConvNumScheme_AdjTurb, Kind_Centered_AdjTurb, Kind_Upwind_AdjTurb);

  /*!\brief SPATIAL_ORDER_ADJLEVELSET
   *  \n DESCRIPTION: Spatial numerical order integration \n OPTIONS: See \link SpatialOrder_Map \endlink \n DEFAULT: 2ND_ORDER \ingroup Config*/
  addEnumOption("SPATIAL_ORDER_ADJLEVELSET", SpatialOrder_AdjLevelSet, SpatialOrder_Map, SECOND_ORDER);
  /*!\brief SLOPE_LIMITER_ADJLEVELTSET
   *  \n DESCRIPTION: Slope limiter\n OPTIONS: See \link Limiter_Map \endlink \n DEFAULT VENKATAKRISHNAN \ingroup Config */
  addEnumOption("SLOPE_LIMITER_ADJLEVELSET", Kind_SlopeLimit_AdjLevelSet, Limiter_Map, VENKATAKRISHNAN);
  /*!\brief CONV_NUM_METHOD_ADJLEVELSET
   *  \n DESCRIPTION: Convective numerical method for the adjoint levelset problem. \ingroup Config*/
  addConvectOption("CONV_NUM_METHOD_ADJLEVELSET", Kind_ConvNumScheme_AdjLevelSet, Kind_Centered_AdjLevelSet, Kind_Upwind_AdjLevelSet);

  /* DESCRIPTION: Viscous limiter mean flow equations */
  addBoolOption("VISCOUS_LIMITER_FLOW", Viscous_Limiter_Flow, false);
  /* DESCRIPTION: Viscous limiter turbulent equations */
  addBoolOption("VISCOUS_LIMITER_TURB", Viscous_Limiter_Turb, false);
  
  /*!\par CONFIG_CATEGORY: Adjoint and Gradient \ingroup Config*/
  /*--- Options related to the adjoint and gradient ---*/

  /*!\brief LIMIT_ADJFLOW \n DESCRIPTION: Limit value for the adjoint variable.\n DEFAULT: 1E6. \ingroup Config*/
  addDoubleOption("LIMIT_ADJFLOW", AdjointLimit, 1E6);
  /*!\brief MG_ADJFLOW\n DESCRIPTION: Multigrid with the adjoint problem. \n Defualt: YES \ingroup Config*/
  addBoolOption("MG_ADJFLOW", MG_AdjointFlow, true);

  /*!\brief OBJECTIVE_WEIGHT  \n DESCRIPTION: Adjoint problem boundary condition weights. Applies scaling factor to objective(s) \ingroup Config*/
  addDoubleListOption("OBJECTIVE_WEIGHT", nObjW, Weight_ObjFunc);
  /*!\brief OBJECTIVE_FUNCTION
   *  \n DESCRIPTION: Adjoint problem boundary condition \n OPTIONS: see \link Objective_Map \endlink \n DEFAULT: DRAG_COEFFICIENT \ingroup Config*/
  addEnumListOption("OBJECTIVE_FUNCTION", nObj, Kind_ObjFunc, Objective_Map);

  default_obj_coeff[0]=0.0; default_obj_coeff[1]=0.0; default_obj_coeff[2]=0.0;
  default_obj_coeff[3]=0.0;  default_obj_coeff[4]=0.0;
  /*!\brief OBJ_CHAIN_RULE_COEFF
  * \n DESCRIPTION: Coefficients defining the objective function gradient using the chain rule
  * with area-averaged outlet primitive variables. This is used with the genereralized outflow
  * objective.  \ingroup Config   */
  addDoubleArrayOption("OBJ_CHAIN_RULE_COEFF",5,Obj_ChainRuleCoeff,default_obj_coeff);

  default_geo_loc[0] = 0.0; default_geo_loc[1] = 1.0;
  /* DESCRIPTION: Definition of the airfoil section */
  addDoubleArrayOption("GEO_LOCATION_SECTIONS", 2, Section_Location, default_geo_loc);
  /* DESCRIPTION: Identify the axis of the section */
  addEnumOption("GEO_ORIENTATION_SECTIONS", Axis_Orientation, Axis_Orientation_Map, Y_AXIS);
  /* DESCRIPTION: Percentage of new elements (% of the original number of elements) */
  addUnsignedShortOption("GEO_NUMBER_SECTIONS", nSections, 5);
  /* DESCRIPTION: Number of section cuts to make when calculating internal volume */
  addUnsignedShortOption("GEO_VOLUME_SECTIONS", nVolSections, 101);
  /* DESCRIPTION: Output sectional forces for specified markers. */
  addBoolOption("GEO_PLOT_SECTIONS", Plot_Section_Forces, false);
  /* DESCRIPTION: Mode of the GDC code (analysis, or gradient) */
  addEnumOption("GEO_MODE", GeometryMode, GeometryMode_Map, FUNCTION);

  /* DESCRIPTION: Drag weight in sonic boom Objective Function (from 0.0 to 1.0) */
  addDoubleOption("DRAG_IN_SONICBOOM", WeightCd, 0.0);
  /* DESCRIPTION: Sensitivity smoothing  */
  addEnumOption("SENS_SMOOTHING", Kind_SensSmooth, Sens_Smoothing_Map, NO_SMOOTH);
  /* DESCRIPTION: Adjoint frozen viscosity */
  addBoolOption("FROZEN_VISC", Frozen_Visc, true);
   /* DESCRIPTION:  */
  addDoubleOption("FIX_AZIMUTHAL_LINE", FixAzimuthalLine, 90.0);
  /*!\brief SENS_REMOVE_SHARP
   * \n DESCRIPTION: Remove sharp edges from the sensitivity evaluation  \n Format: SENS_REMOVE_SHARP = YES \n DEFAULT: NO \ingroup Config*/
  addBoolOption("SENS_REMOVE_SHARP", Sens_Remove_Sharp, false);

  /*!\par CONFIG_CATEGORY: Input/output files and formats \ingroup Config */
  /*--- Options related to input/output files and formats ---*/

  /*!\brief OUTPUT_FORMAT \n DESCRIPTION: I/O format for output plots. \n OPTIONS: see \link Output_Map \endlink \n DEFAULT: TECPLOT \ingroup Config */
  addEnumOption("OUTPUT_FORMAT", Output_FileFormat, Output_Map, TECPLOT);
  /*!\brief MESH_FORMAT \n DESCRIPTION: Mesh input file format \n OPTIONS: see \link Input_Map \endlink \n DEFAULT: SU2 \ingroup Config*/
  addEnumOption("MESH_FORMAT", Mesh_FileFormat, Input_Map, SU2);
  /* DESCRIPTION:  Mesh input file */
  addStringOption("MESH_FILENAME", Mesh_FileName, string("mesh.su2"));
  /*!\brief MESH_OUT_FILENAME \n DESCRIPTION: Mesh output file name. Used when converting, scaling, or deforming a mesh. \n DEFAULT: mesh_out.su2 \ingroup Config*/
  addStringOption("MESH_OUT_FILENAME", Mesh_Out_FileName, string("mesh_out.su2"));

  /*!\brief CONV_FILENAME \n DESCRIPTION: Output file convergence history (w/o extension) \n DEFAULT: history \ingroup Config*/
  addStringOption("CONV_FILENAME", Conv_FileName, string("history"));
  /*!\brief BREAKDOWN_FILENAME \n DESCRIPTION: Output file forces breakdown \ingroup Config*/
  addStringOption("BREAKDOWN_FILENAME", Breakdown_FileName, string("forces_breakdown.dat"));
  /*!\brief CONV_FILENAME \n DESCRIPTION: Output file convergence history (w/o extension) \n DEFAULT: history \ingroup Config*/
  addStringOption("CONV_FILENAME_FSI", Conv_FileName_FSI, string("historyFSI.csv"));
  /* DESCRIPTION: Viscous limiter turbulent equations */
  addBoolOption("WRITE_CONV_FILENAME_FSI", Write_Conv_FSI, false);
  /*!\brief SOLUTION_FLOW_FILENAME \n DESCRIPTION: Restart flow input file (the file output under the filename set by RESTART_FLOW_FILENAME) \n DEFAULT: solution_flow.dat \ingroup Config */
  addStringOption("SOLUTION_FLOW_FILENAME", Solution_FlowFileName, string("solution_flow.dat"));
  /*!\brief SOLUTION_ADJ_FILENAME\n DESCRIPTION: Restart adjoint input file. Objective function abbreviation is expected. \ingroup Config*/
  addStringOption("SOLUTION_ADJ_FILENAME", Solution_AdjFileName, string("solution_adj.dat"));
  /*!\brief SOLUTION_FLOW_FILENAME \n DESCRIPTION: Restart structure input file (the file output under the filename set by RESTART_FLOW_FILENAME) \n Default: solution_flow.dat \ingroup Config */
  addStringOption("SOLUTION_STRUCTURE_FILENAME", Solution_FEMFileName, string("solution_structure.dat"));
  /*!\brief RESTART_FLOW_FILENAME \n DESCRIPTION: Output file restart flow \ingroup Config*/
  addStringOption("RESTART_FLOW_FILENAME", Restart_FlowFileName, string("restart_flow.dat"));
  /*!\brief RESTART_ADJ_FILENAME  \n DESCRIPTION: Output file restart adjoint. Objective function abbreviation will be appended. \ingroup Config*/
  addStringOption("RESTART_ADJ_FILENAME", Restart_AdjFileName, string("restart_adj.dat"));
  /*!\brief RESTART_WAVE_FILENAME \n DESCRIPTION: Output file restart wave \ingroup Config*/
  addStringOption("RESTART_WAVE_FILENAME", Restart_WaveFileName, string("restart_wave.dat"));
  /*!\brief RESTART_FLOW_FILENAME \n DESCRIPTION: Output file restart structure \ingroup Config*/
  addStringOption("RESTART_STRUCTURE_FILENAME", Restart_FEMFileName, string("restart_structure.dat"));
  /*!\brief VOLUME_FLOW_FILENAME  \n DESCRIPTION: Output file flow (w/o extension) variables \ingroup Config */
  addStringOption("VOLUME_FLOW_FILENAME", Flow_FileName, string("flow"));
  /*!\brief VOLUME_STRUCTURE_FILENAME
   * \n  DESCRIPTION: Output file structure (w/o extension) variables \ingroup Config*/
  addStringOption("VOLUME_STRUCTURE_FILENAME", Structure_FileName, string("structure"));
  /*!\brief SURFACE_STRUCTURE_FILENAME
   *  \n DESCRIPTION: Output file structure (w/o extension) variables \ingroup Config*/
  addStringOption("SURFACE_STRUCTURE_FILENAME", SurfStructure_FileName, string("surface_structure"));
  /*!\brief SURFACE_WAVE_FILENAME
   *  \n DESCRIPTION: Output file structure (w/o extension) variables \ingroup Config*/
  addStringOption("SURFACE_WAVE_FILENAME", SurfWave_FileName, string("surface_wave"));
  /*!\brief SURFACE_HEAT_FILENAME
   *  \n DESCRIPTION: Output file structure (w/o extension) variables \ingroup Config */
  addStringOption("SURFACE_HEAT_FILENAME", SurfHeat_FileName, string("surface_heat"));
  /*!\brief VOLUME_WAVE_FILENAME
   *  \n DESCRIPTION: Output file wave (w/o extension) variables  \ingroup Config*/
  addStringOption("VOLUME_WAVE_FILENAME", Wave_FileName, string("wave"));
  /*!\brief VOLUME_HEAT_FILENAME
   *  \n DESCRIPTION: Output file wave (w/o extension) variables  \ingroup Config*/
  addStringOption("VOLUME_HEAT_FILENAME", Heat_FileName, string("heat"));
  /*!\brief VOLUME_ADJWAVE_FILENAME
   *  \n DESCRIPTION: Output file adj. wave (w/o extension) variables  \ingroup Config*/
  addStringOption("VOLUME_ADJWAVE_FILENAME", AdjWave_FileName, string("adjoint_wave"));
  /*!\brief VOLUME_ADJ_FILENAME
   *  \n DESCRIPTION: Output file adjoint (w/o extension) variables  \ingroup Config*/
  addStringOption("VOLUME_ADJ_FILENAME", Adj_FileName, string("adjoint"));
  /*!\brief GRAD_OBJFUNC_FILENAME
   *  \n DESCRIPTION: Output objective function gradient  \ingroup Config*/
  addStringOption("GRAD_OBJFUNC_FILENAME", ObjFunc_Grad_FileName, string("of_grad.dat"));
  /*!\brief VALUE_OBJFUNC_FILENAME
   *  \n DESCRIPTION: Output objective function  \ingroup Config*/
  addStringOption("VALUE_OBJFUNC_FILENAME", ObjFunc_Value_FileName, string("of_func.dat"));
  /*!\brief SURFACE_FLOW_FILENAME
   *  \n DESCRIPTION: Output file surface flow coefficient (w/o extension)  \ingroup Config*/
  addStringOption("SURFACE_FLOW_FILENAME", SurfFlowCoeff_FileName, string("surface_flow"));
  /*!\brief SURFACE_ADJ_FILENAME
   *  \n DESCRIPTION: Output file surface adjoint coefficient (w/o extension)  \ingroup Config*/
  addStringOption("SURFACE_ADJ_FILENAME", SurfAdjCoeff_FileName, string("surface_adjoint"));
  /*!\brief SURFACE_SENS_FILENAME_FILENAME
   *  \n DESCRIPTION: Output file surface sensitivity (discrete adjoint) (w/o extension)  \ingroup Config*/
  addStringOption("SURFACE_SENS_FILENAME", SurfSens_FileName, string("surface_sens"));
  /*!\brief VOLUME_SENS_FILENAME
   *  \n DESCRIPTION: Output file volume sensitivity (discrete adjoint))  \ingroup Config*/
  addStringOption("VOLUME_SENS_FILENAME", VolSens_FileName, string("volume_sens"));
  /*!\brief WRT_SOL_FREQ
   *  \n DESCRIPTION: Writing solution file frequency  \ingroup Config*/
  addUnsignedLongOption("WRT_SOL_FREQ", Wrt_Sol_Freq, 1000);
  /*!\brief WRT_SOL_FREQ_DUALTIME
   *  \n DESCRIPTION: Writing solution file frequency for dual time  \ingroup Config*/
  addUnsignedLongOption("WRT_SOL_FREQ_DUALTIME", Wrt_Sol_Freq_DualTime, 1);
  /*!\brief WRT_CON_FREQ
   *  \n DESCRIPTION: Writing convergence history frequency  \ingroup Config*/
  addUnsignedLongOption("WRT_CON_FREQ",  Wrt_Con_Freq, 1);
  /*!\brief WRT_CON_FREQ_DUALTIME
   *  \n DESCRIPTION: Writing convergence history frequency for the dual time  \ingroup Config*/
  addUnsignedLongOption("WRT_CON_FREQ_DUALTIME",  Wrt_Con_Freq_DualTime, 10);
  /*!\brief LOW_MEMORY_OUTPUT
   *  \n DESCRIPTION: Output less information for lower memory use.  \ingroup Config*/
  addBoolOption("LOW_MEMORY_OUTPUT", Low_MemoryOutput, false);
  /*!\brief WRT_OUTPUT
   *  \n DESCRIPTION: Write output files (disable all output by setting to NO)  \ingroup Config*/
  addBoolOption("WRT_OUTPUT", Wrt_Output, true);
  /*!\brief WRT_VOL_SOL
   *  \n DESCRIPTION: Write a volume solution file  \ingroup Config*/
  addBoolOption("WRT_VOL_SOL", Wrt_Vol_Sol, true);
  /*!\brief WRT_SRF_SOL
   *  \n DESCRIPTION: Write a surface solution file  \ingroup Config*/
  addBoolOption("WRT_SRF_SOL", Wrt_Srf_Sol, true);
  /*!\brief WRT_CSV_SOL
   *  \n DESCRIPTION: Write a surface CSV solution file  \ingroup Config*/
  addBoolOption("WRT_CSV_SOL", Wrt_Csv_Sol, true);
  /*!\brief WRT_RESIDUALS
   *  \n DESCRIPTION: Output residual info to solution/restart file  \ingroup Config*/
  addBoolOption("WRT_RESIDUALS", Wrt_Residuals, false);
  /*!\brief WRT_LIMITERS
   *  \n DESCRIPTION: Output limiter value information to solution/restart file  \ingroup Config*/
  addBoolOption("WRT_LIMITERS", Wrt_Limiters, false);
  /*!\brief WRT_SHARPEDGES
   *  \n DESCRIPTION: Output sharp edge limiter information to solution/restart file  \ingroup Config*/
  addBoolOption("WRT_SHARPEDGES", Wrt_SharpEdges, false);
  /* DESCRIPTION: Output the rind layers in the solution files  \ingroup Config*/
  addBoolOption("WRT_HALO", Wrt_Halo, false);
  /*!\brief ONE_D_OUTPUT
   *  \n DESCRIPTION: Output averaged outlet flow values on specified exit marker. \n Use with MARKER_OUT_1D. \ingroup Config*/
  addBoolOption("ONE_D_OUTPUT", Wrt_1D_Output, false);
  /*!\brief CONSOLE_OUTPUT_VERBOSITY
   *  \n DESCRIPTION: Verbosity level for console output  \ingroup Config*/
  addEnumOption("CONSOLE_OUTPUT_VERBOSITY", Console_Output_Verb, Verb_Map, VERB_HIGH);


  /*!\par CONFIG_CATEGORY: Dynamic mesh definition \ingroup Config*/
  /*--- Options related to dynamic meshes ---*/

  /* DESCRIPTION: Mesh motion for unsteady simulations */
  addBoolOption("GRID_MOVEMENT", Grid_Movement, false);
  /* DESCRIPTION: Type of mesh motion */
  addEnumListOption("GRID_MOVEMENT_KIND", nGridMovement, Kind_GridMovement, GridMovement_Map);
  /* DESCRIPTION: Marker(s) of moving surfaces (MOVING_WALL or DEFORMING grid motion). */
  addStringListOption("MARKER_MOVING", nMarker_Moving, Marker_Moving);
  /* DESCRIPTION: Mach number (non-dimensional, based on the mesh velocity and freestream vals.) */
  addDoubleOption("MACH_MOTION", Mach_Motion, 0.0);
  /* DESCRIPTION: Coordinates of the rigid motion origin */
  addDoubleListOption("MOTION_ORIGIN_X", nMotion_Origin_X, Motion_Origin_X);
  /* DESCRIPTION: Coordinates of the rigid motion origin */
  addDoubleListOption("MOTION_ORIGIN_Y", nMotion_Origin_Y, Motion_Origin_Y);
  /* DESCRIPTION: Coordinates of the rigid motion origin */
  addDoubleListOption("MOTION_ORIGIN_Z", nMotion_Origin_Z, Motion_Origin_Z);
  /* DESCRIPTION: Translational velocity vector (m/s) in the x, y, & z directions (RIGID_MOTION only) */
  addDoubleListOption("TRANSLATION_RATE_X", nTranslation_Rate_X, Translation_Rate_X);
  /* DESCRIPTION: Translational velocity vector (m/s) in the x, y, & z directions (RIGID_MOTION only) */
  addDoubleListOption("TRANSLATION_RATE_Y", nTranslation_Rate_Y, Translation_Rate_Y);
  /* DESCRIPTION: Translational velocity vector (m/s) in the x, y, & z directions (RIGID_MOTION only) */
  addDoubleListOption("TRANSLATION_RATE_Z", nTranslation_Rate_Z, Translation_Rate_Z);
  /* DESCRIPTION: Angular velocity vector (rad/s) about x, y, & z axes (RIGID_MOTION only) */
  addDoubleListOption("ROTATION_RATE_X", nRotation_Rate_X, Rotation_Rate_X);
  /* DESCRIPTION: Angular velocity vector (rad/s) about x, y, & z axes (RIGID_MOTION only) */
  addDoubleListOption("ROTATION_RATE_Y", nRotation_Rate_Y, Rotation_Rate_Y);
  /* DESCRIPTION: Angular velocity vector (rad/s) about x, y, & z axes (RIGID_MOTION only) */
  addDoubleListOption("ROTATION_RATE_Z", nRotation_Rate_Z, Rotation_Rate_Z);
  /* DESCRIPTION: Pitching angular freq. (rad/s) about x, y, & z axes (RIGID_MOTION only) */
  addDoubleListOption("PITCHING_OMEGA_X", nPitching_Omega_X, Pitching_Omega_X);
  /* DESCRIPTION: Pitching angular freq. (rad/s) about x, y, & z axes (RIGID_MOTION only) */
  addDoubleListOption("PITCHING_OMEGA_Y", nPitching_Omega_Y, Pitching_Omega_Y);
  /* DESCRIPTION: Pitching angular freq. (rad/s) about x, y, & z axes (RIGID_MOTION only) */
  addDoubleListOption("PITCHING_OMEGA_Z", nPitching_Omega_Z, Pitching_Omega_Z);
  /* DESCRIPTION: Pitching amplitude (degrees) about x, y, & z axes (RIGID_MOTION only) */
  addDoubleListOption("PITCHING_AMPL_X", nPitching_Ampl_X, Pitching_Ampl_X);
  /* DESCRIPTION: Pitching amplitude (degrees) about x, y, & z axes (RIGID_MOTION only) */
  addDoubleListOption("PITCHING_AMPL_Y", nPitching_Ampl_Y, Pitching_Ampl_Y);
  /* DESCRIPTION: Pitching amplitude (degrees) about x, y, & z axes (RIGID_MOTION only) */
  addDoubleListOption("PITCHING_AMPL_Z", nPitching_Ampl_Z, Pitching_Ampl_Z);
  /* DESCRIPTION: Pitching phase offset (degrees) about x, y, & z axes (RIGID_MOTION only) */
  addDoubleListOption("PITCHING_PHASE_X", nPitching_Phase_X, Pitching_Phase_X);
  /* DESCRIPTION: Pitching phase offset (degrees) about x, y, & z axes (RIGID_MOTION only) */
  addDoubleListOption("PITCHING_PHASE_Y", nPitching_Phase_Y, Pitching_Phase_Y);
  /* DESCRIPTION: Pitching phase offset (degrees) about x, y, & z axes (RIGID_MOTION only) */
  addDoubleListOption("PITCHING_PHASE_Z", nPitching_Phase_Z, Pitching_Phase_Z);
  /* DESCRIPTION: Plunging angular freq. (rad/s) in x, y, & z directions (RIGID_MOTION only) */
  addDoubleListOption("PLUNGING_OMEGA_X", nPlunging_Omega_X, Plunging_Omega_X);
  /* DESCRIPTION: Plunging angular freq. (rad/s) in x, y, & z directions (RIGID_MOTION only) */
  addDoubleListOption("PLUNGING_OMEGA_Y", nPlunging_Omega_Y, Plunging_Omega_Y);
  /* DESCRIPTION: Plunging angular freq. (rad/s) in x, y, & z directions (RIGID_MOTION only) */
  addDoubleListOption("PLUNGING_OMEGA_Z", nPlunging_Omega_Z, Plunging_Omega_Z);
  /* DESCRIPTION: Plunging amplitude (m) in x, y, & z directions (RIGID_MOTION only) */
  addDoubleListOption("PLUNGING_AMPL_X", nPlunging_Ampl_X, Plunging_Ampl_X);
  /* DESCRIPTION: Plunging amplitude (m) in x, y, & z directions (RIGID_MOTION only) */
  addDoubleListOption("PLUNGING_AMPL_Y", nPlunging_Ampl_Y, Plunging_Ampl_Y);
  /* DESCRIPTION: Plunging amplitude (m) in x, y, & z directions (RIGID_MOTION only) */
  addDoubleListOption("PLUNGING_AMPL_Z", nPlunging_Ampl_Z, Plunging_Ampl_Z);
  /* DESCRIPTION: Value to move motion origins (1 or 0) */
  addUShortListOption("MOVE_MOTION_ORIGIN", nMoveMotion_Origin, MoveMotion_Origin);
  /* DESCRIPTION:  */
  addStringOption("MOTION_FILENAME", Motion_Filename, string("mesh_motion.dat"));

  /*!\par CONFIG_CATEGORY: Grid adaptation \ingroup Config*/
  /*--- Options related to grid adaptation ---*/

  /* DESCRIPTION: Kind of grid adaptation */
  addEnumOption("KIND_ADAPT", Kind_Adaptation, Adapt_Map, NO_ADAPT);
  /* DESCRIPTION: Percentage of new elements (% of the original number of elements) */
  addDoubleOption("NEW_ELEMS", New_Elem_Adapt, -1.0);
  /* DESCRIPTION: Scale factor for the dual volume */
  addDoubleOption("DUALVOL_POWER", DualVol_Power, 0.5);
  /* DESCRIPTION: Use analytical definition for surfaces */
  addEnumOption("ANALYTICAL_SURFDEF", Analytical_Surface, Geo_Analytic_Map, NO_GEO_ANALYTIC);
  /* DESCRIPTION: Before each computation, implicitly smooth the nodal coordinates */
  addBoolOption("SMOOTH_GEOMETRY", SmoothNumGrid, false);
  /* DESCRIPTION: Adapt the boundary elements */
  addBoolOption("ADAPT_BOUNDARY", AdaptBoundary, true);

  /*!\par CONFIG_CATEGORY: Aeroelastic Simulation (Typical Section Model) \ingroup Config*/
  /*--- Options related to aeroelastic simulations using the Typical Section Model) ---*/
  /* DESCRIPTION: The flutter speed index (modifies the freestream condition) */
  addDoubleOption("FLUTTER_SPEED_INDEX", FlutterSpeedIndex, 0.6);
  /* DESCRIPTION: Natural frequency of the spring in the plunging direction (rad/s). */
  addDoubleOption("PLUNGE_NATURAL_FREQUENCY", PlungeNaturalFrequency, 100);
  /* DESCRIPTION: Natural frequency of the spring in the pitching direction (rad/s). */
  addDoubleOption("PITCH_NATURAL_FREQUENCY", PitchNaturalFrequency, 100);
  /* DESCRIPTION: The airfoil mass ratio. */
  addDoubleOption("AIRFOIL_MASS_RATIO", AirfoilMassRatio, 60);
  /* DESCRIPTION: Distance in semichords by which the center of gravity lies behind the elastic axis. */
  addDoubleOption("CG_LOCATION", CG_Location, 1.8);
  /* DESCRIPTION: The radius of gyration squared (expressed in semichords) of the typical section about the elastic axis. */
  addDoubleOption("RADIUS_GYRATION_SQUARED", RadiusGyrationSquared, 3.48);
  /* DESCRIPTION: Solve the aeroelastic equations every given number of internal iterations. */
  addUnsignedShortOption("AEROELASTIC_ITER", AeroelasticIter, 3);
  
  /*!\par CONFIG_CATEGORY: Wind Gust \ingroup Config*/
  /*--- Options related to wind gust simulations ---*/

  /* DESCRIPTION: Apply a wind gust */
  addBoolOption("WIND_GUST", Wind_Gust, false);
  /* DESCRIPTION: Type of gust */
  addEnumOption("GUST_TYPE", Gust_Type, Gust_Type_Map, NO_GUST);
  /* DESCRIPTION: Gust wavelenght (meters) */
  addDoubleOption("GUST_WAVELENGTH", Gust_WaveLength, 0.0);
  /* DESCRIPTION: Number of gust periods */
  addDoubleOption("GUST_PERIODS", Gust_Periods, 1.0);
  /* DESCRIPTION: Gust amplitude (m/s) */
  addDoubleOption("GUST_AMPL", Gust_Ampl, 0.0);
  /* DESCRIPTION: Time at which to begin the gust (sec) */
  addDoubleOption("GUST_BEGIN_TIME", Gust_Begin_Time, 0.0);
  /* DESCRIPTION: Location at which the gust begins (meters) */
  addDoubleOption("GUST_BEGIN_LOC", Gust_Begin_Loc, 0.0);
  /* DESCRIPTION: Direction of the gust X or Y dir */
  addEnumOption("GUST_DIR", Gust_Dir, Gust_Dir_Map, Y_DIR);

<<<<<<< HEAD
=======
  /* Harmonic Balance config */
  /* DESCRIPTION: Omega_HB = 2*PI*frequency - frequencies for Harmonic Balance method */
  addDoubleListOption("OMEGA_HB", nOmega_HB, Omega_HB);

>>>>>>> df8ebc6f
  /*!\par CONFIG_CATEGORY: Equivalent Area \ingroup Config*/
  /*--- Options related to the equivalent area ---*/

  /* DESCRIPTION: Evaluate equivalent area on the Near-Field  */
  addBoolOption("EQUIV_AREA", EquivArea, false);
  default_ea_lim[0] = 0.0; default_ea_lim[1] = 1.0; default_ea_lim[2] = 1.0;
  /* DESCRIPTION: Integration limits of the equivalent area ( xmin, xmax, Dist_NearField ) */
  addDoubleArrayOption("EA_INT_LIMIT", 3, EA_IntLimit, default_ea_lim);
  /* DESCRIPTION: Equivalent area scaling factor */
  addDoubleOption("EA_SCALE_FACTOR", EA_ScaleFactor, 1.0);

	/*!\par CONFIG_CATEGORY: Free surface simulation \ingroup Config*/
	/*--- Options related to free surface simulation ---*/

	/* DESCRIPTION: Ratio of density for two phase problems */
  addDoubleOption("RATIO_DENSITY", RatioDensity, 0.1);
	/* DESCRIPTION: Ratio of viscosity for two phase problems */
  addDoubleOption("RATIO_VISCOSITY", RatioViscosity, 0.1);
	/* DESCRIPTION: Location of the freesurface (y or z coordinate) */
  addDoubleOption("FREESURFACE_ZERO", FreeSurface_Zero, 0.0);
	/* DESCRIPTION: Free surface depth surface (x or y coordinate) */
  addDoubleOption("FREESURFACE_DEPTH", FreeSurface_Depth, 1.0);
	/* DESCRIPTION: Thickness of the interface in a free surface problem */
  addDoubleOption("FREESURFACE_THICKNESS", FreeSurface_Thickness, 0.1);
	/* DESCRIPTION: Free surface damping coefficient */
  addDoubleOption("FREESURFACE_DAMPING_COEFF", FreeSurface_Damping_Coeff, 0.0);
	/* DESCRIPTION: Free surface damping length (times the baseline wave) */
  addDoubleOption("FREESURFACE_DAMPING_LENGTH", FreeSurface_Damping_Length, 1.0);
	/* DESCRIPTION: Location of the free surface outlet surface (x or y coordinate) */
  addDoubleOption("FREESURFACE_OUTLET", FreeSurface_Outlet, 0.0);

	// these options share nDV as their size in the option references; not a good idea
	/*!\par CONFIG_CATEGORY: Grid deformation \ingroup Config*/
  /*--- Options related to the grid deformation ---*/

	/* DESCRIPTION: Kind of deformation */
	addEnumListOption("DV_KIND", nDV, Design_Variable, Param_Map);
	/* DESCRIPTION: Marker of the surface to which we are going apply the shape deformation */
  addStringListOption("DV_MARKER", nMarker_DV, Marker_DV);
	/* DESCRIPTION: Parameters of the shape deformation
   - FFD_CONTROL_POINT_2D ( FFDBox ID, i_Ind, j_Ind, x_Disp, y_Disp )
   - FFD_RADIUS_2D ( FFDBox ID )
   - FFD_CAMBER_2D ( FFDBox ID, i_Ind )
   - FFD_THICKNESS_2D ( FFDBox ID, i_Ind )
   - HICKS_HENNE ( Lower Surface (0)/Upper Surface (1)/Only one Surface (2), x_Loc )
   - CST ( Lower Surface (0)/Upper Surface (1), Kulfan parameter number, Total number of Kulfan parameters for surface )
   - COSINE_BUMP ( Lower Surface (0)/Upper Surface (1)/Only one Surface (2), x_Loc, Thickness )
   - FOURIER ( Lower Surface (0)/Upper Surface (1)/Only one Surface (2), index, cos(0)/sin(1) )
   - NACA_4DIGITS ( 1st digit, 2nd digit, 3rd and 4th digit )
   - PARABOLIC ( Center, Thickness )
   - DISPLACEMENT ( x_Disp, y_Disp, z_Disp )
   - ROTATION ( x_Orig, y_Orig, z_Orig, x_End, y_End, z_End )
   - OBSTACLE ( Center, Bump size )
   - SPHERICAL ( ControlPoint_Index, Theta_Disp, R_Disp )
   - FFD_CONTROL_POINT ( FFDBox ID, i_Ind, j_Ind, k_Ind, x_Disp, y_Disp, z_Disp )
   - FFD_DIHEDRAL_ANGLE ( FFDBox ID, x_Orig, y_Orig, z_Orig, x_End, y_End, z_End )
   - FFD_TWIST_ANGLE ( FFDBox ID, x_Orig, y_Orig, z_Orig, x_End, y_End, z_End )
   - FFD_ROTATION ( FFDBox ID, x_Orig, y_Orig, z_Orig, x_End, y_End, z_End )
   - FFD_CONTROL_SURFACE ( FFDBox ID, x_Orig, y_Orig, z_Orig, x_End, y_End, z_End )
   - FFD_CAMBER ( FFDBox ID, i_Ind, j_Ind )
   - FFD_THICKNESS ( FFDBox ID, i_Ind, j_Ind ) */
	addDVParamOption("DV_PARAM", nDV, ParamDV, FFDTag, Design_Variable);
  /* DESCRIPTION: New value of the shape deformation */
  addDVValueOption("DV_VALUE", nDV_Value, DV_Value, nDV, ParamDV, Design_Variable);
	/* DESCRIPTION: Hold the grid fixed in a region */
  addBoolOption("HOLD_GRID_FIXED", Hold_GridFixed, false);
	default_grid_fix[0] = -1E15; default_grid_fix[1] = -1E15; default_grid_fix[2] = -1E15;
	default_grid_fix[3] =  1E15; default_grid_fix[4] =  1E15; default_grid_fix[5] =  1E15;
	/* DESCRIPTION: Coordinates of the box where the grid will be deformed (Xmin, Ymin, Zmin, Xmax, Ymax, Zmax) */
	addDoubleArrayOption("HOLD_GRID_FIXED_COORD", 6, Hold_GridFixed_Coord, default_grid_fix);
	/* DESCRIPTION: Visualize the deformation */
  addBoolOption("VISUALIZE_DEFORMATION", Visualize_Deformation, false);
  /* DESCRIPTION: Print the residuals during mesh deformation to the console */
  addBoolOption("DEFORM_CONSOLE_OUTPUT", Deform_Output, true);
  /* DESCRIPTION: Number of nonlinear deformation iterations (surface deformation increments) */
  addUnsignedLongOption("DEFORM_NONLINEAR_ITER", GridDef_Nonlinear_Iter, 1);
  /* DESCRIPTION: Number of smoothing iterations for FEA mesh deformation */
  addUnsignedLongOption("DEFORM_LINEAR_ITER", GridDef_Linear_Iter, 1000);
  /* DESCRIPTION: Factor to multiply smallest volume for deform tolerance (0.001 default) */
  addDoubleOption("DEFORM_TOL_FACTOR", Deform_Tol_Factor, 1E-6);
  /* DESCRIPTION: Deform coefficient (-1.0 to 0.5) */
  addDoubleOption("DEFORM_COEFF", Deform_Coeff, 1E6);
  /* DESCRIPTION: Type of element stiffness imposed for FEA mesh deformation (INVERSE_VOLUME, WALL_DISTANCE, CONSTANT_STIFFNESS) */
  addEnumOption("DEFORM_STIFFNESS_TYPE", Deform_Stiffness_Type, Deform_Stiffness_Map, WALL_DISTANCE);
  /* DESCRIPTION: Poisson's ratio for constant stiffness FEA method of grid deformation*/
  addDoubleOption("DEFORM_ELASTICITY_MODULUS", Deform_ElasticityMod, 2E11);
  /* DESCRIPTION: Young's modulus and Poisson's ratio for constant stiffness FEA method of grid deformation*/
  addDoubleOption("DEFORM_POISSONS_RATIO", Deform_PoissonRatio, 0.3);
  /*  DESCRIPTION: Linear solver for the mesh deformation\n OPTIONS: see \link Linear_Solver_Map \endlink \n DEFAULT: FGMRES \ingroup Config*/
  addEnumOption("DEFORM_LINEAR_SOLVER", Deform_Linear_Solver, Linear_Solver_Map, FGMRES);

  /*!\par CONFIG_CATEGORY: Rotorcraft problem \ingroup Config*/
  /*--- option related to rotorcraft problems ---*/

  /* DESCRIPTION: MISSING ---*/
  addDoubleOption("CYCLIC_PITCH", Cyclic_Pitch, 0.0);
  /* DESCRIPTION: MISSING ---*/
  addDoubleOption("COLLECTIVE_PITCH", Collective_Pitch, 0.0);
  
  /*!\par CONFIG_CATEGORY: FEM flow solver definition \ingroup Config*/
  /*--- Options related to the finite element flow solver---*/
  
  /* DESCRIPTION: Riemann solver used for DG (ROE, LAX-FRIEDRICH, AUSM, AUSMPW+, HLLC, VAN_LEER) */
  addEnumOption("RIEMANN_SOLVER_FEM", Riemann_Solver_FEM, Upwind_Map, ROE);
  /* DESCRIPTION: Constant factor applied for quadrature with straight elements (2.0 by default) */
  addDoubleOption("QUADRATURE_FACTOR_STRAIGHT_FEM", Quadrature_Factor_Straight, 2.0);
  /* DESCRIPTION: Constant factor applied for quadrature with curved elements (3.0 by default) */
  addDoubleOption("QUADRATURE_FACTOR_CURVED_FEM", Quadrature_Factor_Curved, 3.0);
  /* DESCRIPTION: Factor for the symmetrizing terms in the DG FEM discretization (1.0 by default) */
  addDoubleOption("THETA_INTERIOR_PENALTY_DG_FEM", Theta_Interior_Penalty_DGFEM, 1.0);

  /*!\par CONFIG_CATEGORY: FEA solver \ingroup Config*/
  /*--- Options related to the FEA solver ---*/

  /* DESCRIPTION: Modulus of elasticity */
  addDoubleOption("ELASTICITY_MODULUS", ElasticyMod, 2E11);
  /* DESCRIPTION: Poisson ratio */
  addDoubleOption("POISSON_RATIO", PoissonRatio, 0.30);
  /* DESCRIPTION: Material density */
  addDoubleOption("MATERIAL_DENSITY", MaterialDensity, 7854);
  /*!\brief BULK_MODULUS_STRUCT \n DESCRIPTION: Value of the Bulk Modulus for a structural problem \n DEFAULT 160E9 */
  /* This is a temporal definition */
  addDoubleOption("BULK_MODULUS_STRUCT", Bulk_Modulus_Struct, 160E9);

  /*!\brief REGIME_TYPE \n  DESCRIPTION: Geometric condition \n OPTIONS: see \link Struct_Map \endlink \ingroup Config*/
  addEnumOption("GEOMETRIC_CONDITIONS", Kind_Struct_Solver, Struct_Map, SMALL_DEFORMATIONS);
  /*!\brief REGIME_TYPE \n  DESCRIPTION: Material model \n OPTIONS: see \link Material_Map \endlink \ingroup Config*/
  addEnumOption("MATERIAL_MODEL", Kind_Material, Material_Map, LINEAR_ELASTIC);
  /*!\brief REGIME_TYPE \n  DESCRIPTION: Compressibility of the material \n OPTIONS: see \link MatComp_Map \endlink \ingroup Config*/
  addEnumOption("MATERIAL_COMPRESSIBILITY", Kind_Material_Compress, MatComp_Map, COMPRESSIBLE_MAT);

  /*  DESCRIPTION: Consider a prestretch in the structural domain
  *  Options: NO, YES \ingroup Config */
  addBoolOption("PRESTRETCH", Prestretch, false);
  /*!\brief PRESTRETCH_FILENAME \n DESCRIPTION: Filename to input for prestretching membranes \n Default: prestretch_file.dat \ingroup Config */
  addStringOption("PRESTRETCH_FILENAME", Prestretch_FEMFileName, string("prestretch_file.dat"));

  /* DESCRIPTION: Iterative method for non-linear structural analysis */
  addEnumOption("NONLINEAR_FEM_SOLUTION_METHOD", Kind_SpaceIteScheme_FEA, Space_Ite_Map_FEA, NEWTON_RAPHSON);
  /* DESCRIPTION: Number of internal iterations for Newton-Raphson Method in nonlinear structural applications */
  addUnsignedLongOption("NONLINEAR_FEM_INT_ITER", Dyn_nIntIter, 10);

  /* DESCRIPTION: Formulation for bidimensional elasticity solver */
  addEnumOption("FORMULATION_ELASTICITY_2D", Kind_2DElasForm, ElasForm_2D, PLANE_STRAIN);
  /*  DESCRIPTION: Apply dead loads
  *  Options: NO, YES \ingroup Config */
  addBoolOption("DEAD_LOAD", DeadLoad, false);
  /* DESCRIPTION: Dynamic or static structural analysis */
  addEnumOption("DYNAMIC_ANALYSIS", Dynamic_Analysis, Dynamic_Map, STATIC);
  /* DESCRIPTION: Time Step for dynamic analysis (s) */
  addDoubleOption("DYN_TIMESTEP", Delta_DynTime, 0.0);
  /* DESCRIPTION: Total Physical Time for dual time stepping simulations (s) */
  addDoubleOption("DYN_TIME", Total_DynTime, 1.0);
  /* DESCRIPTION: Parameter alpha for Newmark scheme (s) */
  addDoubleOption("NEWMARK_ALPHA", Newmark_alpha, 0.25);
  /* DESCRIPTION: Parameter delta for Newmark scheme (s) */
  addDoubleOption("NEWMARK_DELTA", Newmark_delta, 0.5);
  /* DESCRIPTION: Apply the load slowly or suddenly */
  addBoolOption("SIGMOID_LOADING", Sigmoid_Load, false);
  /* DESCRIPTION: Apply the load as a ramp */
  addBoolOption("RAMP_LOADING", Ramp_Load, false);
  /* DESCRIPTION: Time while the load is to be increased linearly */
  addDoubleOption("RAMP_TIME", Ramp_Time, 1.0);
  /* DESCRIPTION: Time while the load is to be increased linearly */
  addDoubleOption("SIGMOID_TIME", Sigmoid_Time, 1.0);
  /* DESCRIPTION: Constant of steepness of the sigmoid */
  addDoubleOption("SIGMOID_K", Sigmoid_K, 10.0);

  /* DESCRIPTION: Newmark - Generalized alpha - coefficients */
  addDoubleListOption("TIME_INT_STRUCT_COEFFS", nIntCoeffs, Int_Coeffs);

  /*  DESCRIPTION: Apply dead loads. Options: NO, YES \ingroup Config */
  addBoolOption("INCREMENTAL_LOAD", IncrementalLoad, false);
  /* DESCRIPTION: Maximum number of increments of the  */
  addUnsignedLongOption("NUMBER_INCREMENTS", IncLoad_Nincrements, 10);

  default_inc_crit[0] = 0.0; default_inc_crit[1] = 0.0; default_inc_crit[2] = 0.0;
  /* DESCRIPTION: Definition of the  UTOL RTOL ETOL*/
  addDoubleArrayOption("INCREMENTAL_CRITERIA", 3, IncLoad_Criteria, default_inc_crit);

  /* DESCRIPTION: Time while the structure is static */
  addDoubleOption("STATIC_TIME", Static_Time, 0.0);

  /* DESCRIPTION: Order of the predictor */
  addUnsignedShortOption("PREDICTOR_ORDER", Pred_Order, 0);

  /* DESCRIPTION: Transfer method used for multiphysics problems */
  addEnumOption("MULTIPHYSICS_TRANSFER_METHOD", Kind_TransferMethod, Transfer_Method_Map, BROADCAST_DATA);


  /* CONFIG_CATEGORY: FSI solver */
  /*--- Options related to the FSI solver ---*/

  /*!\brief PHYSICAL_PROBLEM_FLUID_FSI
   *  DESCRIPTION: Physical governing equations \n
   *  Options: NONE (default),EULER, NAVIER_STOKES, RANS,
   *  \ingroup Config*/
  addEnumOption("FSI_FLUID_PROBLEM", Kind_Solver_Fluid_FSI, FSI_Fluid_Solver_Map, NO_SOLVER_FFSI);

  /*!\brief PHYSICAL_PROBLEM_STRUCTURAL_FSI
   *  DESCRIPTION: Physical governing equations \n
   *  Options: NONE (default), FEM_ELASTICITY
   *  \ingroup Config*/
  addEnumOption("FSI_STRUCTURAL_PROBLEM", Kind_Solver_Struc_FSI, FSI_Struc_Solver_Map, NO_SOLVER_SFSI);

  /* DESCRIPTION: Linear solver for the structural side on FSI problems */
  addEnumOption("FSI_LINEAR_SOLVER_STRUC", Kind_Linear_Solver_FSI_Struc, Linear_Solver_Map, FGMRES);
  /* DESCRIPTION: Preconditioner for the Krylov linear solvers */
  addEnumOption("FSI_LINEAR_SOLVER_PREC_STRUC", Kind_Linear_Solver_Prec_FSI_Struc, Linear_Solver_Prec_Map, LU_SGS);
  /* DESCRIPTION: Maximum number of iterations of the linear solver for the implicit formulation */
  addUnsignedLongOption("FSI_LINEAR_SOLVER_ITER_STRUC", Linear_Solver_Iter_FSI_Struc, 500);
  /* DESCRIPTION: Minimum error threshold for the linear solver for the implicit formulation */
  addDoubleOption("FSI_LINEAR_SOLVER_ERROR_STRUC", Linear_Solver_Error_FSI_Struc, 1E-6);

  /* DESCRIPTION: Restart from a steady state (sets grid velocities to 0 when loading the restart). */
  addBoolOption("RESTART_STEADY_STATE", SteadyRestart, false);

  /*  DESCRIPTION: Apply dead loads
  *  Options: NO, YES \ingroup Config */
  addBoolOption("MATCHING_MESH", MatchingMesh, true);

  /*!\par KIND_INTERPOLATION \n
   * DESCRIPTION: Type of interpolation to use for multi-zone problems. \n OPTIONS: see \link Interpolator_Map \endlink
   * Sets Kind_Interpolation \ingroup Config
   */
  addEnumOption("KIND_INTERPOLATION", Kind_Interpolation, Interpolator_Map, NEAREST_NEIGHBOR);

  /* DESCRIPTION: Maximum number of FSI iterations */
  addUnsignedShortOption("FSI_ITER", nIterFSI, 1);
  /* DESCRIPTION: Aitken's static relaxation factor */
  addDoubleOption("STAT_RELAX_PARAMETER", AitkenStatRelax, 0.4);
  /* DESCRIPTION: Aitken's dynamic maximum relaxation factor for the first iteration */
  addDoubleOption("AITKEN_DYN_MAX_INITIAL", AitkenDynMaxInit, 0.5);
  /* DESCRIPTION: Aitken's dynamic minimum relaxation factor for the first iteration */
  addDoubleOption("AITKEN_DYN_MIN_INITIAL", AitkenDynMinInit, 0.5);
  /* DESCRIPTION: Type of gust */
  addEnumOption("BGS_RELAXATION", Kind_BGS_RelaxMethod, AitkenForm_Map, NO_RELAXATION);


  /*!\par CONFIG_CATEGORY: Wave solver \ingroup Config*/
  /*--- options related to the wave solver ---*/

  /* DESCRIPTION: Constant wave speed */
  addDoubleOption("WAVE_SPEED", Wave_Speed, 331.79);

  /*!\par CONFIG_CATEGORY: Heat solver \ingroup Config*/
  /*--- options related to the heat solver ---*/

  /* DESCRIPTION: Thermal diffusivity constant */
  addDoubleOption("THERMAL_DIFFUSIVITY", Thermal_Diffusivity, 1.172E-5);

  /*!\par CONFIG_CATEGORY: Visualize Control Volumes \ingroup Config*/
  /*--- options related to visualizing control volumes ---*/

  /* DESCRIPTION: Node number for the CV to be visualized */
  addLongOption("VISUALIZE_CV", Visualize_CV, -1);

  /*!\par CONFIG_CATEGORY: Inverse design problem \ingroup Config*/
  /*--- options related to inverse design problem ---*/

  /* DESCRIPTION: Evaluate inverse design on the surface  */
  addBoolOption("INV_DESIGN_CP", InvDesign_Cp, false);

  /* DESCRIPTION: Evaluate inverse design on the surface  */
  addBoolOption("INV_DESIGN_HEATFLUX", InvDesign_HeatFlux, false);

  /*!\par CONFIG_CATEGORY: Unsupported options \ingroup Config*/
  /*--- Options that are experimental and not intended for general use ---*/

  /* DESCRIPTION: Write extra output */
  addBoolOption("EXTRA_OUTPUT", ExtraOutput, false);

  /*--- options related to the FFD problem ---*/
  /*!\par CONFIG_CATEGORY:FFD point inversion \ingroup Config*/

  /* DESCRIPTION: Number of total iterations in the FFD point inversion */
  addUnsignedShortOption("FFD_ITERATIONS", nFFD_Iter, 500);

  /* DESCRIPTION: Free surface damping coefficient */
	addDoubleOption("FFD_TOLERANCE", FFD_Tol, 1E-10);

  /* DESCRIPTION: Definition of the FFD boxes */
  addFFDDefOption("FFD_DEFINITION", nFFDBox, CoordFFDBox, TagFFDBox);
  
  /* DESCRIPTION: Definition of the FFD boxes */
  addFFDDegreeOption("FFD_DEGREE", nFFDBox, DegreeFFDBox);
  
  /* DESCRIPTION: Surface continuity at the intersection with the FFD */
  addEnumOption("FFD_CONTINUITY", FFD_Continuity, Continuity_Map, DERIVATIVE_2ND);


  /*--- Options for the automatic differentiation methods ---*/
  /*!\par CONFIG_CATEGORY: Automatic Differentation options\ingroup Config*/

  /* DESCRIPTION: Direct differentiation mode (forward) */
  addEnumOption("DIRECT_DIFF", DirectDiff, DirectDiff_Var_Map, NO_DERIVATIVE);

  /* DESCRIPTION: Automatic differentiation mode (reverse) */
  addBoolOption("AUTO_DIFF", AD_Mode, NO);

  /*--- options that are used in the python optimization scripts. These have no effect on the c++ toolsuite ---*/
  /*!\par CONFIG_CATEGORY:Python Options\ingroup Config*/

  /* DESCRIPTION: Gradient method */
  addPythonOption("GRADIENT_METHOD");

  /* DESCRIPTION: Geometrical Parameter */
  addPythonOption("GEO_PARAM");

  /* DESCRIPTION: Setup for design variables */
  addPythonOption("DEFINITION_DV");

  /* DESCRIPTION: Maximum number of iterations */
  addPythonOption("OPT_ITERATIONS");
  
  /* DESCRIPTION: Requested accuracy */
  addPythonOption("OPT_ACCURACY");
  
  /* DESCRIPTION: Setup for design variables (upper bound) */
  addPythonOption("OPT_BOUND_UPPER");
  
  /* DESCRIPTION: Setup for design variables (lower bound) */
  addPythonOption("OPT_BOUND_LOWER");
  
  /*!\brief OPT_COMBINE_OBJECTIVE
   *  \n DESCRIPTION: Flag specifying whether to internally combine a multi-objective function or treat separately */
  addPythonOption("OPT_COMBINE_OBJECTIVE");

  /* DESCRIPTION: Current value of the design variables */
  addPythonOption("DV_VALUE_NEW");

  /* DESCRIPTION: Previous value of the design variables */
  addPythonOption("DV_VALUE_OLD");

  /* DESCRIPTION: Number of partitions of the mesh */
  addPythonOption("NUMBER_PART");

  /* DESCRIPTION: Optimization objective function with optional scaling factor*/
  addPythonOption("OPT_OBJECTIVE");

  /* DESCRIPTION: Optimization constraint functions with optional scaling factor */
  addPythonOption("OPT_CONSTRAINT");

  /* DESCRIPTION: Finite different step for gradient estimation */
  addPythonOption("FIN_DIFF_STEP");

  /* DESCRIPTION: Verbosity of the python scripts to Stdout */
  addPythonOption("CONSOLE");

  /* DESCRIPTION: Flag specifying if the mesh was decomposed */
  addPythonOption("DECOMPOSED");

  /* DESCRIPTION: Activate ParMETIS mode for testing */
  addBoolOption("PARMETIS", ParMETIS, false);
  
  /* END_CONFIG_OPTIONS */

}

void CConfig::SetConfig_Parsing(char case_filename[MAX_STRING_SIZE]) {
  string text_line, option_name;
  ifstream case_file;
  vector<string> option_value;
  int rank = MASTER_NODE;
  
#ifdef HAVE_MPI
  MPI_Comm_rank(MPI_COMM_WORLD, &rank);
#endif
  
  /*--- Read the configuration file ---*/
  
  case_file.open(case_filename, ios::in);

  if (case_file.fail()) {
    if (rank == MASTER_NODE) cout << endl << "The configuration file (.cfg) is missing!!" << endl << endl;
    exit(EXIT_FAILURE);
  }

  string errorString;

  int  err_count = 0;  // How many errors have we found in the config file
  int max_err_count = 30; // Maximum number of errors to print before stopping

  map<string, bool> included_options;

  /*--- Parse the configuration file and set the options ---*/
  
  while (getline (case_file, text_line)) {
    
    if (err_count >= max_err_count) {
      errorString.append("too many errors. Stopping parse");

      cout << errorString << endl;
      throw(1);
    }
    
    if (TokenizeString(text_line, option_name, option_value)) {
      
      /*--- See if it's a python option ---*/

      if (option_map.find(option_name) == option_map.end()) {
          string newString;
          newString.append(option_name);
          newString.append(": invalid option name");
          newString.append(". Check current SU2 options in config_template.cfg.");
          newString.append("\n");
          errorString.append(newString);
          err_count++;
        continue;
      }

      /*--- Option exists, check if the option has already been in the config file ---*/
      
      if (included_options.find(option_name) != included_options.end()) {
        string newString;
        newString.append(option_name);
        newString.append(": option appears twice");
        newString.append("\n");
        errorString.append(newString);
        err_count++;
        continue;
      }


      /*--- New found option. Add it to the map, and delete from all options ---*/
      
      included_options.insert(pair<string, bool>(option_name, true));
      all_options.erase(option_name);

      /*--- Set the value and check error ---*/
      
      string out = option_map[option_name]->SetValue(option_value);
      if (out.compare("") != 0) {
        errorString.append(out);
        errorString.append("\n");
        err_count++;
      }
    }
  }

  /*--- See if there were any errors parsing the config file ---*/
      
  if (errorString.size() != 0) {
    if (rank == MASTER_NODE) cout << errorString << endl;
    exit(EXIT_FAILURE);
  }

  /*--- Set the default values for all of the options that weren't set ---*/
      
  for (map<string, bool>::iterator iter = all_options.begin(); iter != all_options.end(); ++iter) {
    option_map[iter->first]->SetDefault();
  }

  case_file.close();
  
}

bool CConfig::SetRunTime_Parsing(char case_filename[MAX_STRING_SIZE]) {
  string text_line, option_name;
  ifstream case_file;
  vector<string> option_value;
  int rank = MASTER_NODE;
  
#ifdef HAVE_MPI
  MPI_Comm_rank(MPI_COMM_WORLD, &rank);
#endif
  
  /*--- Read the configuration file ---*/
  
  case_file.open(case_filename, ios::in);
  
  if (case_file.fail()) { return false; }
  
  string errorString;
  
  int err_count = 0;  // How many errors have we found in the config file
  int max_err_count = 30; // Maximum number of errors to print before stopping
  
  map<string, bool> included_options;
  
  /*--- Parse the configuration file and set the options ---*/
  
  while (getline (case_file, text_line)) {
    
    if (err_count >= max_err_count) {
      errorString.append("too many errors. Stopping parse");
      
      cout << errorString << endl;
      throw(1);
    }
    
    if (TokenizeString(text_line, option_name, option_value)) {
      
      if (option_map.find(option_name) == option_map.end()) {
        
        /*--- See if it's a python option ---*/
        
        string newString;
        newString.append(option_name);
        newString.append(": invalid option name");
        newString.append("\n");
        errorString.append(newString);
        err_count++;
        continue;
      }
      
      /*--- Option exists, check if the option has already been in the config file ---*/
      
      if (included_options.find(option_name) != included_options.end()) {
        string newString;
        newString.append(option_name);
        newString.append(": option appears twice");
        newString.append("\n");
        errorString.append(newString);
        err_count++;
        continue;
      }
      
      /*--- New found option. Add it to the map, and delete from all options ---*/
      
      included_options.insert(pair<string, bool>(option_name, true));
      all_options.erase(option_name);
      
      /*--- Set the value and check error ---*/
      
      string out = option_map[option_name]->SetValue(option_value);
      if (out.compare("") != 0) {
        errorString.append(out);
        errorString.append("\n");
        err_count++;
      }
      
    }
  }
  
  /*--- See if there were any errors parsing the runtime file ---*/
  
  if (errorString.size() != 0) {
    if (rank == MASTER_NODE) cout << errorString << endl;
    exit(EXIT_FAILURE);
  }
  
  case_file.close();
  
  return true;
  
}

void CConfig::SetPostprocessing(unsigned short val_software, unsigned short val_izone, unsigned short val_nDim) {
  
  unsigned short iZone, iCFL, iDim, iMarker;
  bool ideal_gas       = (Kind_FluidModel == STANDARD_AIR || Kind_FluidModel == IDEAL_GAS );
  bool standard_air       = (Kind_FluidModel == STANDARD_AIR);
  
#ifdef HAVE_MPI
  int size = SINGLE_NODE;
  MPI_Comm_size(MPI_COMM_WORLD, &size);
#endif
  
#ifndef HAVE_TECIO
  if (Output_FileFormat == TECPLOT_BINARY) {
    cout << "Tecplot binary file requested but SU2 was built without TecIO support." << "\n";
    Output_FileFormat = TECPLOT;
  }
#endif
  
  /*--- Store the SU2 module that we are executing. ---*/
  
  Kind_SU2 = val_software;

  /*--- If Kind_Obj has not been specified, these arrays need to take a default --*/
  if (Weight_ObjFunc==NULL and Kind_ObjFunc==NULL) {
    Kind_ObjFunc = new unsigned short[1];
    Kind_ObjFunc[0]=DRAG_COEFFICIENT;
    Weight_ObjFunc = new su2double[1];
    Weight_ObjFunc[0]=1.0;
    nObj=1;
    nObjW=1;
  }
  /*-- Correct for case where Weight_ObjFunc has not been provided or has length < kind_objfunc---*/
  if (nObjW<nObj) {
    if (Weight_ObjFunc!=NULL) {
      cout <<"The option OBJECTIVE_WEIGHT must either have the same length as OBJECTIVE_FUNCTION,\n"<<
          "or be deleted from the config file (equal weights will be applied)."<< endl;
      exit(EXIT_FAILURE);
    }
    Weight_ObjFunc = new su2double[nObj];
    for (unsigned short iObj=0; iObj<nObj; iObj++)
      Weight_ObjFunc[iObj]=1.0;
  }
  /*--- Ignore weights if only one objective provided ---*/
  if (nObj == 1 )
      Weight_ObjFunc[0] = 1.0;

  /*--- Maker sure that nMarker = nObj ---*/
  if (nObj>0) {
    if (nMarker_Monitoring!=nObj and Marker_Monitoring!=NULL) {
      if (nMarker_Monitoring==1) {
        /*-- If only one marker was listed with multiple objectives, set that marker as the marker for each objective ---*/
        nMarker_Monitoring = nObj;
        string marker = Marker_Monitoring[0];
        delete[] Marker_Monitoring;
        Marker_Monitoring = new string[nMarker_Monitoring];
        for (iMarker=0; iMarker<nMarker_Monitoring; iMarker++)
          Marker_Monitoring[iMarker] = marker;
      }
      else if(nObj>1) {
        cout <<"When using more than one OBJECTIVE_FUNCTION, MARKER_MONTIOR must be the same length or length 1. \n "<<
            "For multiple surfaces per objective, list the objective multiple times. \n"<<
            "For multiple objectives per marker either use one marker overall or list the marker multiple times."<<endl;
        exit(EXIT_FAILURE);
      }
    }
  }

  /*--- Low memory only for ASCII Tecplot ---*/

  if (Output_FileFormat != TECPLOT) Low_MemoryOutput = NO;
  
  /*--- Deactivate the multigrid in the adjoint problem ---*/
  
  if ((ContinuousAdjoint && !MG_AdjointFlow) ||
      (Unsteady_Simulation == TIME_STEPPING)) { nMGLevels = 0; }

  /*--- If Fluid Structure Interaction, set the solver for each zone.
   *--- ZONE_0 is the zone of the fluid.
   *--- All the other zones are structure.
   *--- This will allow us to define multiple physics structural problems */

  if (Kind_Solver == FLUID_STRUCTURE_INTERACTION) {
	  if (val_izone == 0) {	Kind_Solver = Kind_Solver_Fluid_FSI; 		FSI_Problem = true;}

	  else {			 	Kind_Solver = Kind_Solver_Struc_FSI;	  	FSI_Problem = true;
	  	  	  	  	  	  	Kind_Linear_Solver = Kind_Linear_Solver_FSI_Struc;
	  	  	  	  	  	  	Kind_Linear_Solver_Prec = Kind_Linear_Solver_Prec_FSI_Struc;
	  	  	  	  	  	  	Linear_Solver_Error = Linear_Solver_Error_FSI_Struc;
	  	  	  	  	  	  	Linear_Solver_Iter = Linear_Solver_Iter_FSI_Struc;}
  }
  else { FSI_Problem = false; }

  
  /*--- Initialize non-physical points/reconstructions to zero ---*/
  
  Nonphys_Points   = 0;
  Nonphys_Reconstr = 0;
  
  /*--- Don't do any deformation if there is no Design variable information ---*/
  
//  if (Design_Variable == NULL) {
//    Design_Variable = new unsigned short [1];
//    nDV = 1; Design_Variable[0] = NONE;
//  }
  
  /*--- Identification of free-surface problem, this problems are always 
   unsteady and incompressible. ---*/
  
  if (Kind_Regime == FREESURFACE) {
    if (Unsteady_Simulation != DT_STEPPING_2ND) Unsteady_Simulation = DT_STEPPING_1ST;
  }
  
  if (Kind_Solver == POISSON_EQUATION) {
    Unsteady_Simulation = STEADY;
  }
  
  /*--- Set the number of external iterations to 1 for the steady state problem ---*/

  if ((Kind_Solver == HEAT_EQUATION) ||
      (Kind_Solver == WAVE_EQUATION) || (Kind_Solver == POISSON_EQUATION)) {
    nMGLevels = 0;
    if (Unsteady_Simulation == STEADY) nExtIter = 1;
    else Unst_nIntIter = 2;
  }
  
  if (Kind_Solver == FEM_ELASTICITY) {
    nMGLevels = 0;
    if (Dynamic_Analysis == STATIC)
	nExtIter = 1;
  }

  /*--- Decide whether we should be writing unsteady solution files. ---*/
  
  if (Unsteady_Simulation == STEADY ||
      Unsteady_Simulation == HARMONIC_BALANCE  ||
      Kind_Regime == FREESURFACE) { Wrt_Unsteady = false; }
  else { Wrt_Unsteady = true; }

  if (Kind_Solver == FEM_ELASTICITY) {

	  if (Dynamic_Analysis == STATIC) { Wrt_Dynamic = false; }
	  else { Wrt_Dynamic = true; }

  } else {
    Wrt_Dynamic = false;
  }

  
  /*--- Check for Fluid model consistency ---*/

  if (standard_air) {
	if (Gamma != 1.4 || Gas_Constant != 287.058) {
		Gamma = 1.4;
		Gas_Constant = 287.058;
        }
  }
  /*--- Check for Measurement System ---*/
  
  if (SystemMeasurements == US && !standard_air) {
    cout << "Only STANDARD_AIR fluid model can be used with US Measurement System" << endl;
    exit(EXIT_FAILURE);
  }
  
  /*--- Check for Convective scheme available for NICFD ---*/
  
  if (!ideal_gas) {
    if (Kind_ConvNumScheme_Flow != SPACE_UPWIND) {
      cout << "Only ROE Upwind and HLLC Upwind scheme can be used for Non-Ideal Compressible Fluids" << endl;
      exit(EXIT_FAILURE);
    }
    else {
      if (Kind_Upwind_Flow != ROE && Kind_Upwind_Flow != HLLC) {
        cout << "Only ROE Upwind and HLLC Upwind scheme can be used for Non-Ideal Compressible Fluids" << endl;
        exit(EXIT_FAILURE);
      }
    }
  }
  
  /*--- Check for Boundary condition available for NICFD ---*/
  
  if (!ideal_gas) {
    if (nMarker_Inlet != 0) {
      cout << "Riemann Boundary conditions or NRBC must be used for inlet and outlet with Not Ideal Compressible Fluids " << endl;
      exit(EXIT_FAILURE);
    }
    if (nMarker_Outlet != 0) {
      cout << "Riemann Boundary conditions or NRBC must be used outlet with Not Ideal Compressible Fluids " << endl;
      exit(EXIT_FAILURE);
    }
    
    if (nMarker_FarField != 0) {
      cout << "Riemann Boundary conditions or NRBC must be used outlet with Not Ideal Compressible Fluids " << endl;
      exit(EXIT_FAILURE);
    }
    
  }
  
  /*--- Check for Boundary condition available for NICF ---*/
  
  if (ideal_gas) {
    if (SystemMeasurements == US && standard_air) {
      if (Kind_ViscosityModel != SUTHERLAND) {
        cout << "Only SUTHERLAND viscosity model can be used with US Measurement  " << endl;
        exit(EXIT_FAILURE);
      }
    }
    if (Kind_ConductivityModel != CONSTANT_PRANDTL ) {
      cout << "Only CONSTANT_PRANDTL thermal conductivity model can be used with STANDARD_AIR and IDEAL_GAS" << endl;
      exit(EXIT_FAILURE);
    }
    
  }
  
  /*--- Set grid movement kind to NO_MOVEMENT if not specified, which means
   that we also set the Grid_Movement flag to false. We initialize to the
   number of zones here, because we are guaranteed to at least have one. ---*/
  
  if (Kind_GridMovement == NULL) {
    Kind_GridMovement = new unsigned short[nZone];
    for (unsigned short iZone = 0; iZone < nZone; iZone++ )
      Kind_GridMovement[iZone] = NO_MOVEMENT;
    if (Grid_Movement == true) {
      cout << "GRID_MOVEMENT = YES but no type provided in GRID_MOVEMENT_KIND!!" << endl;
      exit(EXIT_FAILURE);
    }
  }
  
  /*--- If we're solving a purely steady problem with no prescribed grid
   movement (both rotating frame and moving walls can be steady), make sure that
   there is no grid motion ---*/
  
  if ((Kind_SU2 == SU2_CFD || Kind_SU2 == SU2_SOL) &&
      (Unsteady_Simulation == STEADY) &&
      ((Kind_GridMovement[ZONE_0] != MOVING_WALL) &&
       (Kind_GridMovement[ZONE_0] != ROTATING_FRAME) &&
       (Kind_GridMovement[ZONE_0] != STEADY_TRANSLATION) &&
       (Kind_GridMovement[ZONE_0] != FLUID_STRUCTURE)))
    Grid_Movement = false;
  
  /*--- If it is not specified, set the mesh motion mach number
   equal to the freestream value. ---*/
  
  if (Grid_Movement && Mach_Motion == 0.0)
    Mach_Motion = Mach;
  
  /*--- Set the boolean flag if we are in a rotating frame (source term). ---*/
  
  if (Grid_Movement && Kind_GridMovement[ZONE_0] == ROTATING_FRAME)
    Rotating_Frame = true;
  else
    Rotating_Frame = false;
  
  /*--- Check the number of moving markers against the number of grid movement
   types provided (should be equal, except that rigid motion and rotating frame
   do not depend on surface specification). ---*/
  
  if (Grid_Movement &&
      (Kind_GridMovement[ZONE_0] != RIGID_MOTION) &&
      (Kind_GridMovement[ZONE_0] != ROTATING_FRAME) &&
      (Kind_GridMovement[ZONE_0] != STEADY_TRANSLATION) &&
      (Kind_GridMovement[ZONE_0] != FLUID_STRUCTURE) &&
      (Kind_GridMovement[ZONE_0] != GUST) &&
      (nGridMovement != nMarker_Moving)) {
    cout << "Number of GRID_MOVEMENT_KIND must match number of MARKER_MOVING!!" << endl;
    exit(EXIT_FAILURE);
  }
  
  /*--- Make sure that there aren't more than one rigid motion or
   rotating frame specified in GRID_MOVEMENT_KIND. ---*/
  
  if (Grid_Movement && (Kind_GridMovement[ZONE_0] == RIGID_MOTION) &&
      (nGridMovement > 1)) {
    cout << "Can not support more than one type of rigid motion in GRID_MOVEMENT_KIND!!" << endl;
    exit(EXIT_FAILURE);
  }
  
  /*--- In case the grid movement parameters have not been declared in the
   config file, set them equal to zero for safety. Also check to make sure
   that for each option, a value has been declared for each moving marker. ---*/
  
  unsigned short nMoving;
  if (nGridMovement > nZone) nMoving = nGridMovement;
  else nMoving = nZone;
  
  /*--- Motion Origin: ---*/
  
  if (Motion_Origin_X == NULL) {
    Motion_Origin_X = new su2double[nMoving];
    for (iZone = 0; iZone < nMoving; iZone++ )
      Motion_Origin_X[iZone] = 0.0;
  } else {
    if (Grid_Movement && (nMotion_Origin_X != nGridMovement)) {
      cout << "Length of MOTION_ORIGIN_X must match GRID_MOVEMENT_KIND!!" << endl;
      exit(EXIT_FAILURE);
    }
  }
  
  if (Motion_Origin_Y == NULL) {
    Motion_Origin_Y = new su2double[nMoving];
    for (iZone = 0; iZone < nMoving; iZone++ )
      Motion_Origin_Y[iZone] = 0.0;
  } else {
    if (Grid_Movement && (nMotion_Origin_Y != nGridMovement)) {
      cout << "Length of MOTION_ORIGIN_Y must match GRID_MOVEMENT_KIND!!" << endl;
      exit(EXIT_FAILURE);
    }
  }
  
  if (Motion_Origin_Z == NULL) {
    Motion_Origin_Z = new su2double[nMoving];
    for (iZone = 0; iZone < nMoving; iZone++ )
      Motion_Origin_Z[iZone] = 0.0;
  } else {
    if (Grid_Movement && (nMotion_Origin_Z != nGridMovement)) {
      cout << "Length of MOTION_ORIGIN_Z must match GRID_MOVEMENT_KIND!!" << endl;
      exit(EXIT_FAILURE);
    }
  }
  
  if (MoveMotion_Origin == NULL) {
    MoveMotion_Origin = new unsigned short[nMoving];
    for (iZone = 0; iZone < nMoving; iZone++ )
      MoveMotion_Origin[iZone] = 0;
  } else {
    if (Grid_Movement && (nMoveMotion_Origin != nGridMovement)) {
      cout << "Length of MOVE_MOTION_ORIGIN must match GRID_MOVEMENT_KIND!!" << endl;
      exit(EXIT_FAILURE);
    }
  }
  
  /*--- Translation: ---*/
  
  if (Translation_Rate_X == NULL) {
    Translation_Rate_X = new su2double[nMoving];
    for (iZone = 0; iZone < nMoving; iZone++ )
      Translation_Rate_X[iZone] = 0.0;
  } else {
    if (Grid_Movement && (nTranslation_Rate_X != nGridMovement)) {
      cout << "Length of TRANSLATION_RATE_X must match GRID_MOVEMENT_KIND!!" << endl;
      exit(EXIT_FAILURE);
    }
  }
  
  if (Translation_Rate_Y == NULL) {
    Translation_Rate_Y = new su2double[nMoving];
    for (iZone = 0; iZone < nMoving; iZone++ )
      Translation_Rate_Y[iZone] = 0.0;
  } else {
    if (Grid_Movement && (nTranslation_Rate_Y != nGridMovement)) {
      cout << "Length of TRANSLATION_RATE_Y must match GRID_MOVEMENT_KIND!!" << endl;
      exit(EXIT_FAILURE);
    }
  }
  
  if (Translation_Rate_Z == NULL) {
    Translation_Rate_Z = new su2double[nMoving];
    for (iZone = 0; iZone < nMoving; iZone++ )
      Translation_Rate_Z[iZone] = 0.0;
  } else {
    if (Grid_Movement && (nTranslation_Rate_Z != nGridMovement)) {
      cout << "Length of TRANSLATION_RATE_Z must match GRID_MOVEMENT_KIND!!" << endl;
      exit(EXIT_FAILURE);
    }
  }
  
  /*--- Rotation: ---*/
  
  if (Rotation_Rate_X == NULL) {
    Rotation_Rate_X = new su2double[nMoving];
    for (iZone = 0; iZone < nMoving; iZone++ )
      Rotation_Rate_X[iZone] = 0.0;
  } else {
    if (Grid_Movement && (nRotation_Rate_X != nGridMovement)) {
      cout << "Length of ROTATION_RATE_X must match GRID_MOVEMENT_KIND!!" << endl;
      exit(EXIT_FAILURE);
    }
  }
  
  if (Rotation_Rate_Y == NULL) {
    Rotation_Rate_Y = new su2double[nMoving];
    for (iZone = 0; iZone < nMoving; iZone++ )
      Rotation_Rate_Y[iZone] = 0.0;
  } else {
    if (Grid_Movement && (nRotation_Rate_Y != nGridMovement)) {
      cout << "Length of ROTATION_RATE_Y must match GRID_MOVEMENT_KIND!!" << endl;
      exit(EXIT_FAILURE);
    }
  }
  
  if (Rotation_Rate_Z == NULL) {
    Rotation_Rate_Z = new su2double[nMoving];
    for (iZone = 0; iZone < nMoving; iZone++ )
      Rotation_Rate_Z[iZone] = 0.0;
  } else {
    if (Grid_Movement && (nRotation_Rate_Z != nGridMovement)) {
      cout << "Length of ROTATION_RATE_Z must match GRID_MOVEMENT_KIND!!" << endl;
      exit(EXIT_FAILURE);
    }
  }
  
  /*--- Pitching: ---*/
  
  if (Pitching_Omega_X == NULL) {
    Pitching_Omega_X = new su2double[nMoving];
    for (iZone = 0; iZone < nMoving; iZone++ )
      Pitching_Omega_X[iZone] = 0.0;
  } else {
    if (Grid_Movement && (nPitching_Omega_X != nGridMovement)) {
      cout << "Length of PITCHING_OMEGA_X must match GRID_MOVEMENT_KIND!!" << endl;
      exit(EXIT_FAILURE);
    }
  }
  
  if (Pitching_Omega_Y == NULL) {
    Pitching_Omega_Y = new su2double[nMoving];
    for (iZone = 0; iZone < nMoving; iZone++ )
      Pitching_Omega_Y[iZone] = 0.0;
  } else {
    if (Grid_Movement && (nPitching_Omega_Y != nGridMovement)) {
      cout << "Length of PITCHING_OMEGA_Y must match GRID_MOVEMENT_KIND!!" << endl;
      exit(EXIT_FAILURE);
    }
  }
  
  if (Pitching_Omega_Z == NULL) {
    Pitching_Omega_Z = new su2double[nMoving];
    for (iZone = 0; iZone < nMoving; iZone++ )
      Pitching_Omega_Z[iZone] = 0.0;
  } else {
    if (Grid_Movement && (nPitching_Omega_Z != nGridMovement)) {
      cout << "Length of PITCHING_OMEGA_Z must match GRID_MOVEMENT_KIND!!" << endl;
      exit(EXIT_FAILURE);
    }
  }
  
  /*--- Pitching Amplitude: ---*/
  
  if (Pitching_Ampl_X == NULL) {
    Pitching_Ampl_X = new su2double[nMoving];
    for (iZone = 0; iZone < nMoving; iZone++ )
      Pitching_Ampl_X[iZone] = 0.0;
  } else {
    if (Grid_Movement && (nPitching_Ampl_X != nGridMovement)) {
      cout << "Length of PITCHING_AMPL_X must match GRID_MOVEMENT_KIND!!" << endl;
      exit(EXIT_FAILURE);
    }
  }
  
  if (Pitching_Ampl_Y == NULL) {
    Pitching_Ampl_Y = new su2double[nMoving];
    for (iZone = 0; iZone < nMoving; iZone++ )
      Pitching_Ampl_Y[iZone] = 0.0;
  } else {
    if (Grid_Movement && (nPitching_Ampl_Y != nGridMovement)) {
      cout << "Length of PITCHING_AMPL_Y must match GRID_MOVEMENT_KIND!!" << endl;
      exit(EXIT_FAILURE);
    }
  }
  
  if (Pitching_Ampl_Z == NULL) {
    Pitching_Ampl_Z = new su2double[nMoving];
    for (iZone = 0; iZone < nMoving; iZone++ )
      Pitching_Ampl_Z[iZone] = 0.0;
  } else {
    if (Grid_Movement && (nPitching_Ampl_Z != nGridMovement)) {
      cout << "Length of PITCHING_AMPL_Z must match GRID_MOVEMENT_KIND!!" << endl;
      exit(EXIT_FAILURE);
    }
  }
  
  /*--- Pitching Phase: ---*/
  
  if (Pitching_Phase_X == NULL) {
    Pitching_Phase_X = new su2double[nMoving];
    for (iZone = 0; iZone < nMoving; iZone++ )
      Pitching_Phase_X[iZone] = 0.0;
  } else {
    if (Grid_Movement && (nPitching_Phase_X != nGridMovement)) {
      cout << "Length of PITCHING_PHASE_X must match GRID_MOVEMENT_KIND!!" << endl;
      exit(EXIT_FAILURE);
    }
  }
  
  if (Pitching_Phase_Y == NULL) {
    Pitching_Phase_Y = new su2double[nMoving];
    for (iZone = 0; iZone < nMoving; iZone++ )
      Pitching_Phase_Y[iZone] = 0.0;
  } else {
    if (Grid_Movement && (nPitching_Phase_Y != nGridMovement)) {
      cout << "Length of PITCHING_PHASE_Y must match GRID_MOVEMENT_KIND!!" << endl;
      exit(EXIT_FAILURE);
    }
  }
  
  if (Pitching_Phase_Z == NULL) {
    Pitching_Phase_Z = new su2double[nMoving];
    for (iZone = 0; iZone < nMoving; iZone++ )
      Pitching_Phase_Z[iZone] = 0.0;
  } else {
    if (Grid_Movement && (nPitching_Phase_Z != nGridMovement)) {
      cout << "Length of PITCHING_PHASE_Z must match GRID_MOVEMENT_KIND!!" << endl;
      exit(EXIT_FAILURE);
    }
  }
  
  /*--- Plunging: ---*/
  
  if (Plunging_Omega_X == NULL) {
    Plunging_Omega_X = new su2double[nMoving];
    for (iZone = 0; iZone < nMoving; iZone++ )
      Plunging_Omega_X[iZone] = 0.0;
  } else {
    if (Grid_Movement && (nPlunging_Omega_X != nGridMovement)) {
      cout << "Length of PLUNGING_OMEGA_X must match GRID_MOVEMENT_KIND!!" << endl;
      exit(EXIT_FAILURE);
    }
  }
  
  if (Plunging_Omega_Y == NULL) {
    Plunging_Omega_Y = new su2double[nMoving];
    for (iZone = 0; iZone < nMoving; iZone++ )
      Plunging_Omega_Y[iZone] = 0.0;
  } else {
    if (Grid_Movement && (nPlunging_Omega_Y != nGridMovement)) {
      cout << "Length of PLUNGING_OMEGA_Y must match GRID_MOVEMENT_KIND!!" << endl;
      exit(EXIT_FAILURE);
    }
  }
  
  if (Plunging_Omega_Z == NULL) {
    Plunging_Omega_Z = new su2double[nMoving];
    for (iZone = 0; iZone < nMoving; iZone++ )
      Plunging_Omega_Z[iZone] = 0.0;
  } else {
    if (Grid_Movement && (nPlunging_Omega_Z != nGridMovement)) {
      cout << "Length of PLUNGING_OMEGA_Z must match GRID_MOVEMENT_KIND!!" << endl;
      exit(EXIT_FAILURE);
    }
  }
  
  /*--- Plunging Amplitude: ---*/
  
  if (Plunging_Ampl_X == NULL) {
    Plunging_Ampl_X = new su2double[nMoving];
    for (iZone = 0; iZone < nMoving; iZone++ )
      Plunging_Ampl_X[iZone] = 0.0;
  } else {
    if (Grid_Movement && (nPlunging_Ampl_X != nGridMovement)) {
      cout << "Length of PLUNGING_AMPL_X must match GRID_MOVEMENT_KIND!!" << endl;
      exit(EXIT_FAILURE);
    }
  }
  
  if (Plunging_Ampl_Y == NULL) {
    Plunging_Ampl_Y = new su2double[nMoving];
    for (iZone = 0; iZone < nMoving; iZone++ )
      Plunging_Ampl_Y[iZone] = 0.0;
  } else {
    if (Grid_Movement && (nPlunging_Ampl_Y != nGridMovement)) {
      cout << "Length of PLUNGING_AMPL_Y must match GRID_MOVEMENT_KIND!!" << endl;
      exit(EXIT_FAILURE);
    }
  }
  
  if (Plunging_Ampl_Z == NULL) {
    Plunging_Ampl_Z = new su2double[nMoving];
    for (iZone = 0; iZone < nMoving; iZone++ )
      Plunging_Ampl_Z[iZone] = 0.0;
  } else {
    if (Grid_Movement && (nPlunging_Ampl_Z != nGridMovement)) {
      cout << "Length of PLUNGING_AMPL_Z must match GRID_MOVEMENT_KIND!!" << endl;
      exit(EXIT_FAILURE);
    }
  }
  
  /*-- Setting Harmonic Balance period from the config file */

  if (Unsteady_Simulation == HARMONIC_BALANCE) {
  	HarmonicBalance_Period = GetHarmonicBalance_Period();
  	if (HarmonicBalance_Period < 0)  {
  		cout << "Not a valid value for time period!!" << endl;
  		exit(EXIT_FAILURE);
  	}
  	/* Initialize the Harmonic balance Frequency pointer */
  	if (Omega_HB == NULL) {
  		Omega_HB = new su2double[nOmega_HB];
  		for (iZone = 0; iZone < nOmega_HB; iZone++ )
  			Omega_HB[iZone] = 0.0;
  	}else {
  		if (nOmega_HB != nTimeInstances) {
  			cout << "Length of omega_HB  must match the number TIME_INSTANCES!!" << endl;
  			exit(EXIT_FAILURE);
  		}
  	}
  }

    /*--- Use the various rigid-motion input frequencies to determine the period to be used with harmonic balance cases.
     There are THREE types of motion to consider, namely: rotation, pitching, and plunging.
     The largest period of motion is the one to be used for harmonic balance  calculations. ---*/
    
  /*if (Unsteady_Simulation == HARMONIC_BALANCE) {
      if (!(GetGrid_Movement())) {
          // No grid movement - Time period from config file //
          HarmonicBalance_Period = GetHarmonicBalance_Period();
      }
      
      else {
          unsigned short N_MOTION_TYPES = 3;
          su2double *periods;
          periods = new su2double[N_MOTION_TYPES];
          
          //--- rotation: ---//
          
          su2double Omega_mag_rot = sqrt(pow(Rotation_Rate_X[ZONE_0],2)+pow(Rotation_Rate_Y[ZONE_0],2)+pow(Rotation_Rate_Z[ZONE_0],2));
          if (Omega_mag_rot > 0)
              periods[0] = 2*PI_NUMBER/Omega_mag_rot;
          else
              periods[0] = 0.0;
          
          //--- pitching: ---//
          
          su2double Omega_mag_pitch = sqrt(pow(Pitching_Omega_X[ZONE_0],2)+pow(Pitching_Omega_Y[ZONE_0],2)+pow(Pitching_Omega_Z[ZONE_0],2));
          if (Omega_mag_pitch > 0)
              periods[1] = 2*PI_NUMBER/Omega_mag_pitch;
          else
              periods[1] = 0.0;
          
          //--- plunging: ---//
          
          su2double Omega_mag_plunge = sqrt(pow(Plunging_Omega_X[ZONE_0],2)+pow(Plunging_Omega_Y[ZONE_0],2)+pow(Plunging_Omega_Z[ZONE_0],2));
          if (Omega_mag_plunge > 0)
              periods[2] = 2*PI_NUMBER/Omega_mag_plunge;
          else
              periods[2] = 0.0;
          
          //--- determine which period is largest ---//
          
          unsigned short iVar;
          HarmonicBalance_Period = 0.0;
          for (iVar = 0; iVar < N_MOTION_TYPES; iVar++) {
              if (periods[iVar] > HarmonicBalance_Period)
                  HarmonicBalance_Period = periods[iVar];
          }
          
          delete periods;
      }
    
  }*/
  

  
    
  /*--- Initialize the RefOriginMoment Pointer ---*/
  
  RefOriginMoment = NULL;
  RefOriginMoment = new su2double[3];
  RefOriginMoment[0] = 0.0; RefOriginMoment[1] = 0.0; RefOriginMoment[2] = 0.0;
  
  /*--- In case the moment origin coordinates have not been declared in the
   config file, set them equal to zero for safety. Also check to make sure
   that for each marker, a value has been declared for the moment origin.
   Unless only one value was specified, then set this value for all the markers
   being monitored. ---*/
  
  
  if ((nRefOriginMoment_X != nRefOriginMoment_Y) || (nRefOriginMoment_X != nRefOriginMoment_Z) ) {
    cout << "ERROR: Length of REF_ORIGIN_MOMENT_X, REF_ORIGIN_MOMENT_Y and REF_ORIGIN_MOMENT_Z must be the same!!" << endl;
    exit(EXIT_FAILURE);
  }
  
  if (RefOriginMoment_X == NULL) {
    RefOriginMoment_X = new su2double[nMarker_Monitoring];
    for (iMarker = 0; iMarker < nMarker_Monitoring; iMarker++ )
      RefOriginMoment_X[iMarker] = 0.0;
  } else {
    if (nRefOriginMoment_X == 1) {
      
      su2double aux_RefOriginMoment_X = RefOriginMoment_X[0];
      delete [] RefOriginMoment_X;
      RefOriginMoment_X = new su2double[nMarker_Monitoring];
      nRefOriginMoment_X = nMarker_Monitoring;
      
      for (iMarker = 0; iMarker < nMarker_Monitoring; iMarker++ )
        RefOriginMoment_X[iMarker] = aux_RefOriginMoment_X;
    }
    else if (nRefOriginMoment_X != nMarker_Monitoring) {
      cout << "ERROR: Length of REF_ORIGIN_MOMENT_X must match number of Monitoring Markers!!" << endl;
      exit(EXIT_FAILURE);
    }
  }
  
  if (RefOriginMoment_Y == NULL) {
    RefOriginMoment_Y = new su2double[nMarker_Monitoring];
    for (iMarker = 0; iMarker < nMarker_Monitoring; iMarker++ )
      RefOriginMoment_Y[iMarker] = 0.0;
  } else {
    if (nRefOriginMoment_Y == 1) {
      
      su2double aux_RefOriginMoment_Y = RefOriginMoment_Y[0];
      delete [] RefOriginMoment_Y;
      RefOriginMoment_Y = new su2double[nMarker_Monitoring];
      nRefOriginMoment_Y = nMarker_Monitoring;
      
      for (iMarker = 0; iMarker < nMarker_Monitoring; iMarker++ )
        RefOriginMoment_Y[iMarker] = aux_RefOriginMoment_Y;
    }
    else if (nRefOriginMoment_Y != nMarker_Monitoring) {
      cout << "ERROR: Length of REF_ORIGIN_MOMENT_Y must match number of Monitoring Markers!!" << endl;
      exit(EXIT_FAILURE);
    }
  }
  
  if (RefOriginMoment_Z == NULL) {
    RefOriginMoment_Z = new su2double[nMarker_Monitoring];
    for (iMarker = 0; iMarker < nMarker_Monitoring; iMarker++ )
      RefOriginMoment_Z[iMarker] = 0.0;
  } else {
    if (nRefOriginMoment_Z == 1) {
      
      su2double aux_RefOriginMoment_Z = RefOriginMoment_Z[0];
      delete [] RefOriginMoment_Z;
      RefOriginMoment_Z = new su2double[nMarker_Monitoring];
      nRefOriginMoment_Z = nMarker_Monitoring;
      
      for (iMarker = 0; iMarker < nMarker_Monitoring; iMarker++ )
        RefOriginMoment_Z[iMarker] = aux_RefOriginMoment_Z;
    }
    else if (nRefOriginMoment_Z != nMarker_Monitoring) {
      cout << "ERROR: Length of REF_ORIGIN_MOMENT_Z must match number of Monitoring Markers!!" << endl;
      exit(EXIT_FAILURE);
    }
  }
  
  /*--- Set the boolean flag if we are carrying out an aeroelastic simulation. ---*/
  
  if (Grid_Movement && (Kind_GridMovement[ZONE_0] == AEROELASTIC || Kind_GridMovement[ZONE_0] == AEROELASTIC_RIGID_MOTION)) Aeroelastic_Simulation = true;
  else Aeroelastic_Simulation = false;
  
  /*--- Initializing the size for the solutions of the Aeroelastic problem. ---*/
  
  
  if (Grid_Movement && Aeroelastic_Simulation) {
    Aeroelastic_np1.resize(nMarker_Monitoring);
    Aeroelastic_n.resize(nMarker_Monitoring);
    Aeroelastic_n1.resize(nMarker_Monitoring);
    for (iMarker = 0; iMarker < nMarker_Monitoring; iMarker++) {
      Aeroelastic_np1[iMarker].resize(2);
      Aeroelastic_n[iMarker].resize(2);
      Aeroelastic_n1[iMarker].resize(2);
      for (int i =0; i<2; i++) {
        Aeroelastic_np1[iMarker][i].resize(2);
        Aeroelastic_n[iMarker][i].resize(2);
        Aeroelastic_n1[iMarker][i].resize(2);
        for (int j=0; j<2; j++) {
          Aeroelastic_np1[iMarker][i][j] = 0.0;
          Aeroelastic_n[iMarker][i][j] = 0.0;
          Aeroelastic_n1[iMarker][i][j] = 0.0;
        }
      }
    }
  }
  
  /*--- Allocate memory for the plunge and pitch and initialized them to zero ---*/
  
  if (Grid_Movement && Aeroelastic_Simulation) {
    Aeroelastic_pitch = new su2double[nMarker_Monitoring];
    Aeroelastic_plunge = new su2double[nMarker_Monitoring];
    for (iMarker = 0; iMarker < nMarker_Monitoring; iMarker++ ) {
      Aeroelastic_pitch[iMarker] = 0.0;
      Aeroelastic_plunge[iMarker] = 0.0;
    }
  }

  /*--- Fluid-Structure Interaction problems ---*/

  if (FSI_Problem) {
	  Kind_GridMovement[val_izone] = FLUID_STRUCTURE;
	  Grid_Movement = true;
  }
  
  if (MGCycle == FULLMG_CYCLE) FinestMesh = nMGLevels;
  else FinestMesh = MESH_0;
  
  if ((Kind_Solver == NAVIER_STOKES) &&
      (Kind_Turb_Model != NONE))
    Kind_Solver = RANS;
  
  if (Kind_Regime == FREESURFACE) GravityForce = true;
  
  Kappa_1st_Flow = Kappa_Flow[0];
  Kappa_2nd_Flow = Kappa_Flow[1];
  Kappa_4th_Flow = Kappa_Flow[2];
  Kappa_1st_AdjFlow = Kappa_AdjFlow[0];
  Kappa_2nd_AdjFlow = Kappa_AdjFlow[1];
  Kappa_4th_AdjFlow = Kappa_AdjFlow[2];
  
  /*--- Make the MG_PreSmooth, MG_PostSmooth, and MG_CorrecSmooth
   arrays consistent with nMGLevels ---*/
  
  unsigned short * tmp_smooth = new unsigned short[nMGLevels+1];
  
  if ((nMG_PreSmooth != nMGLevels+1) && (nMG_PreSmooth != 0)) {
    if (nMG_PreSmooth > nMGLevels+1) {
      
      /*--- Truncate by removing unnecessary elements at the end ---*/
      
      for (unsigned int i = 0; i <= nMGLevels; i++)
        tmp_smooth[i] = MG_PreSmooth[i];
      delete [] MG_PreSmooth;
      MG_PreSmooth=NULL;
    } else {
      
      /*--- Add additional elements equal to last element ---*/
      
      for (unsigned int i = 0; i < nMG_PreSmooth; i++)
        tmp_smooth[i] = MG_PreSmooth[i];
      for (unsigned int i = nMG_PreSmooth; i <= nMGLevels; i++)
        tmp_smooth[i] = MG_PreSmooth[nMG_PreSmooth-1];
      delete [] MG_PreSmooth;
      MG_PreSmooth=NULL;
    }
    
    nMG_PreSmooth = nMGLevels+1;
    MG_PreSmooth = new unsigned short[nMG_PreSmooth];
    for (unsigned int i = 0; i < nMG_PreSmooth; i++)
      MG_PreSmooth[i] = tmp_smooth[i];
  }
  if ((nMGLevels != 0) && (nMG_PreSmooth == 0)) {
    delete [] MG_PreSmooth;
    nMG_PreSmooth = nMGLevels+1;
    MG_PreSmooth = new unsigned short[nMG_PreSmooth];
    for (unsigned int i = 0; i < nMG_PreSmooth; i++)
      MG_PreSmooth[i] = i+1;
  }
  
  if ((nMG_PostSmooth != nMGLevels+1) && (nMG_PostSmooth != 0)) {
    if (nMG_PostSmooth > nMGLevels+1) {
      
      /*--- Truncate by removing unnecessary elements at the end ---*/
      
      for (unsigned int i = 0; i <= nMGLevels; i++)
        tmp_smooth[i] = MG_PostSmooth[i];
      delete [] MG_PostSmooth;
      MG_PostSmooth=NULL;
    } else {
      
      /*--- Add additional elements equal to last element ---*/
       
      for (unsigned int i = 0; i < nMG_PostSmooth; i++)
        tmp_smooth[i] = MG_PostSmooth[i];
      for (unsigned int i = nMG_PostSmooth; i <= nMGLevels; i++)
        tmp_smooth[i] = MG_PostSmooth[nMG_PostSmooth-1];
      delete [] MG_PostSmooth;
      MG_PostSmooth=NULL;
    }
    
    nMG_PostSmooth = nMGLevels+1;
    MG_PostSmooth = new unsigned short[nMG_PostSmooth];
    for (unsigned int i = 0; i < nMG_PostSmooth; i++)
      MG_PostSmooth[i] = tmp_smooth[i];
    
  }
  
  if ((nMGLevels != 0) && (nMG_PostSmooth == 0)) {
    delete [] MG_PostSmooth;
    nMG_PostSmooth = nMGLevels+1;
    MG_PostSmooth = new unsigned short[nMG_PostSmooth];
    for (unsigned int i = 0; i < nMG_PostSmooth; i++)
      MG_PostSmooth[i] = 0;
  }
  
  if ((nMG_CorrecSmooth != nMGLevels+1) && (nMG_CorrecSmooth != 0)) {
    if (nMG_CorrecSmooth > nMGLevels+1) {
      
      /*--- Truncate by removing unnecessary elements at the end ---*/
      
      for (unsigned int i = 0; i <= nMGLevels; i++)
        tmp_smooth[i] = MG_CorrecSmooth[i];
      delete [] MG_CorrecSmooth;
      MG_CorrecSmooth = NULL;
    } else {
      
      /*--- Add additional elements equal to last element ---*/
      
      for (unsigned int i = 0; i < nMG_CorrecSmooth; i++)
        tmp_smooth[i] = MG_CorrecSmooth[i];
      for (unsigned int i = nMG_CorrecSmooth; i <= nMGLevels; i++)
        tmp_smooth[i] = MG_CorrecSmooth[nMG_CorrecSmooth-1];
      delete [] MG_CorrecSmooth;
      MG_CorrecSmooth = NULL;
    }
    nMG_CorrecSmooth = nMGLevels+1;
    MG_CorrecSmooth = new unsigned short[nMG_CorrecSmooth];
    for (unsigned int i = 0; i < nMG_CorrecSmooth; i++)
      MG_CorrecSmooth[i] = tmp_smooth[i];
  }
  
  if ((nMGLevels != 0) && (nMG_CorrecSmooth == 0)) {
    delete [] MG_CorrecSmooth;
    nMG_CorrecSmooth = nMGLevels+1;
    MG_CorrecSmooth = new unsigned short[nMG_CorrecSmooth];
    for (unsigned int i = 0; i < nMG_CorrecSmooth; i++)
      MG_CorrecSmooth[i] = 0;
  }
  
  /*--- Override MG Smooth parameters ---*/
  
  if (nMG_PreSmooth != 0) MG_PreSmooth[MESH_0] = 1;
  if (nMG_PostSmooth != 0) {
    MG_PostSmooth[MESH_0] = 0;
    MG_PostSmooth[nMGLevels] = 0;
  }
  if (nMG_CorrecSmooth != 0) MG_CorrecSmooth[nMGLevels] = 0;
  
  if (Restart) MGCycle = V_CYCLE;
  
  if (ContinuousAdjoint) {
    if (Kind_Solver == EULER) Kind_Solver = ADJ_EULER;
    if (Kind_Solver == NAVIER_STOKES) Kind_Solver = ADJ_NAVIER_STOKES;
    if (Kind_Solver == RANS) Kind_Solver = ADJ_RANS;
  }
  
  nCFL = nMGLevels+1;
  CFL = new su2double[nCFL];
  CFL[0] = CFLFineGrid;
  if (ContinuousAdjoint) {
    CFL[0] = CFL[0] * CFLRedCoeff_AdjFlow;
    CFL_AdaptParam[2]*=CFLRedCoeff_AdjFlow;
    CFL_AdaptParam[3]*=CFLRedCoeff_AdjFlow;
  }
  
  for (iCFL = 1; iCFL < nCFL; iCFL++)
    CFL[iCFL] = CFL[iCFL-1];
  
  if (nRKStep == 0) {
    nRKStep = 1;
    RK_Alpha_Step = new su2double[1]; RK_Alpha_Step[0] = 1.0;
  }
  
  if (nIntCoeffs == 0) {
	nIntCoeffs = 2;
	Int_Coeffs = new su2double[2]; Int_Coeffs[0] = 0.25; Int_Coeffs[1] = 0.5;
  }

  if ((Kind_SU2 == SU2_CFD) && (Kind_Solver == NO_SOLVER)) {
    cout << "PHYSICAL_PROBLEM must be set in the configuration file" << endl;
    exit(EXIT_FAILURE);
  }
  
  /*--- Set a flag for viscous simulations ---*/
  
  Viscous = (( Kind_Solver == NAVIER_STOKES          ) ||
             ( Kind_Solver == ADJ_NAVIER_STOKES      ) ||
             ( Kind_Solver == RANS                   ) ||
             ( Kind_Solver == ADJ_RANS               ) ||
             ( Kind_Solver == FEM_NAVIER_STOKES      ) ||
             ( Kind_Solver == FEM_RANS               ) ||
             ( Kind_Solver == FEM_LES                ));
  
  
  /*--- Re-scale the length based parameters. The US system uses feet,
   but SU2 assumes that the grid is in inches ---*/
  
  if ((SystemMeasurements == US) && (Kind_SU2 == SU2_CFD)) {
    
    for (iMarker = 0; iMarker < nMarker_Monitoring; iMarker++) {
      RefOriginMoment_X[iMarker] = RefOriginMoment_X[iMarker]/12.0;
      RefOriginMoment_Y[iMarker] = RefOriginMoment_Y[iMarker]/12.0;
      RefOriginMoment_Z[iMarker] = RefOriginMoment_Z[iMarker]/12.0;
    }
    
    for (iMarker = 0; iMarker < nGridMovement; iMarker++) {
      Motion_Origin_X[iMarker] = Motion_Origin_X[iMarker]/12.0;
      Motion_Origin_Y[iMarker] = Motion_Origin_Y[iMarker]/12.0;
      Motion_Origin_Z[iMarker] = Motion_Origin_Z[iMarker]/12.0;
    }
    
    RefLengthMoment = RefLengthMoment/12.0;
    if (val_nDim == 2) RefAreaCoeff = RefAreaCoeff/12.0;
    else RefAreaCoeff = RefAreaCoeff/144.0;
    Length_Reynolds = Length_Reynolds/12.0;
    RefElemLength = RefElemLength/12.0;
    
    EA_IntLimit[0] = EA_IntLimit[0]/12.0;
    EA_IntLimit[1] = EA_IntLimit[1]/12.0;
    EA_IntLimit[2] = EA_IntLimit[2]/12.0;
    
    Section_Location[0] = Section_Location[0]/12.0;
    Section_Location[1] = Section_Location[1]/12.0;
    
    Subsonic_Engine_Box[0] = Subsonic_Engine_Box[0]/12.0;
    Subsonic_Engine_Box[1] = Subsonic_Engine_Box[1]/12.0;
    Subsonic_Engine_Box[2] = Subsonic_Engine_Box[2]/12.0;
    Subsonic_Engine_Box[3] = Subsonic_Engine_Box[3]/12.0;
    Subsonic_Engine_Box[4] = Subsonic_Engine_Box[4]/12.0;
    Subsonic_Engine_Box[5] = Subsonic_Engine_Box[5]/12.0;
    
    for (iMarker = 0; iMarker < nMarker_ActDiskInlet; iMarker++) {
      for (iDim = 0; iDim < val_nDim; iDim++)
        ActDisk_Origin[iMarker][iDim] = ActDisk_Origin[iMarker][iDim]/12.0;
      ActDisk_RootRadius[iMarker] = ActDisk_RootRadius[iMarker]/12.0;
      ActDisk_TipRadius[iMarker] = ActDisk_TipRadius[iMarker]/12.0;
    }
    
  }
  
  if (DirectDiff != NO_DERIVATIVE) {
#if !defined COMPLEX_TYPE && !defined ADOLC_FORWARD_TYPE && !defined CODI_FORWARD_TYPE
      if (Kind_SU2 == SU2_CFD) {
        cout << "SU2_CFD: Config option DIRECT_DIFF= YES requires AD or complex support!" << endl;
        cout << "Please use SU2_CFD_DIRECTDIFF (configuration/compilation is done using the preconfigure.py script)." << endl;
        exit(EXIT_FAILURE);
      }
#endif
    /*--- Initialize the derivative values ---*/
    switch (DirectDiff) {
      case D_MACH:
        SU2_TYPE::SetDerivative(Mach, 1.0);
        break;
      case D_AOA:
        SU2_TYPE::SetDerivative(AoA, 1.0);
        break;
      case D_SIDESLIP:
        SU2_TYPE::SetDerivative(AoS, 1.0);
        break;
      case D_REYNOLDS:
        SU2_TYPE::SetDerivative(Reynolds, 1.0);
        break;
      case D_TURB2LAM:
       SU2_TYPE::SetDerivative(Turb2LamViscRatio_FreeStream, 1.0);
        break;
      default:
        /*--- All other cases are handled in the specific solver ---*/
        break;
      }
  }

#if defined CODI_REVERSE_TYPE
  AD_Mode = YES;
#else
  if (AD_Mode == YES) {
    cout << "AUTO_DIFF=YES requires Automatic Differentiation support." << endl;
    cout << "Please use correct executables (configuration/compilation is done using the preconfigure.py script)." << endl;
  }
#endif

  if (DiscreteAdjoint) {
#if !defined ADOLC_REVERSE_TYPE && !defined CODI_REVERSE_TYPE
    if (Kind_SU2 == SU2_CFD) {
      cout << "SU2_CFD: Config option MATH_PROBLEM= DISCRETE_ADJOINT requires AD support!" << endl;
      cout << "Please use SU2_CFD_AD (configuration/compilation is done using the preconfigure.py script)." << endl;
      exit(EXIT_FAILURE);
    }
#endif

    /*--- Disable writing of limiters if enabled ---*/
    Wrt_Limiters = false;

    if (Unsteady_Simulation) {

      Restart_Flow = false;

      if (Grid_Movement) {
        cout << "Dynamic mesh movement currently not supported for the discrete adjoint solver." << endl;
        exit(EXIT_FAILURE);
      }

      /*--- If the averaging interval is not set, we average over all time-steps ---*/

      if (Iter_Avg_Objective == 0.0) {
        Iter_Avg_Objective = nExtIter;
      }
    }

    switch(Kind_Solver) {
      case EULER:
        Kind_Solver = DISC_ADJ_EULER;
        break;
      case RANS:
        Kind_Solver = DISC_ADJ_RANS;
        Frozen_Visc = false;
        break;
      case NAVIER_STOKES:
        Kind_Solver = DISC_ADJ_NAVIER_STOKES;
        break;
      default:
        break;
    }
  }

  /*--- Check for 2nd order w/ limiting for JST and correct ---*/
  
  if ((Kind_ConvNumScheme_Flow == SPACE_CENTERED) && (Kind_Centered_Flow == JST) && (SpatialOrder_Flow == SECOND_ORDER_LIMITER))
    SpatialOrder_Flow = SECOND_ORDER;
  
  if ((Kind_ConvNumScheme_AdjFlow == SPACE_CENTERED) && (Kind_Centered_AdjFlow == JST) && (SpatialOrder_AdjFlow == SECOND_ORDER_LIMITER))
    SpatialOrder_AdjFlow = SECOND_ORDER;
  
  delete [] tmp_smooth;
 
  /*--- Make sure that implicit time integration is disabled
        for the FEM fluid solver (numerics). ---*/
  if ((Kind_Solver == FEM_EULER) ||
      (Kind_Solver == FEM_NAVIER_STOKES) || 
      (Kind_Solver == FEM_RANS)) {
     Kind_TimeIntScheme_Flow = Kind_TimeIntScheme_FEM_Flow;
  }
 
  /*--- Set up the time stepping / unsteady CFL options. ---*/
  if ((Unsteady_Simulation == TIME_STEPPING) && (Unst_CFL != 0.0)) {
    for (iCFL = 0; iCFL < nCFL; iCFL++)
      CFL[iCFL] = Unst_CFL;
  }
  
  
}

void CConfig::SetMarkers(unsigned short val_software) {

  unsigned short iMarker_All, iMarker_CfgFile, iMarker_Euler, iMarker_Custom,
  iMarker_FarField, iMarker_SymWall, iMarker_Pressure, iMarker_PerBound,
  iMarker_NearFieldBound, iMarker_InterfaceBound, iMarker_Dirichlet,
  iMarker_Inlet, iMarker_Riemann, iMarker_NRBC, iMarker_Outlet, iMarker_Isothermal,
  iMarker_HeatFlux, iMarker_EngineInflow, iMarker_EngineBleed, iMarker_EngineExhaust,
  iMarker_Displacement, iMarker_Load, iMarker_FlowLoad, iMarker_Neumann,
  iMarker_Monitoring, iMarker_Designing, iMarker_GeoEval, iMarker_Plotting,
  iMarker_DV, iMarker_Moving, iMarker_Supersonic_Inlet, iMarker_Supersonic_Outlet,
  iMarker_Clamped, iMarker_FSIinterface, iMarker_Load_Dir, iMarker_Load_Sine,
  iMarker_ActDiskInlet, iMarker_ActDiskOutlet, iMarker_Out_1D;

  int size = SINGLE_NODE;
  
#ifdef HAVE_MPI
  if (val_software != SU2_MSH)
    MPI_Comm_size(MPI_COMM_WORLD, &size);
#endif

  /*--- Compute the total number of markers in the config file ---*/
  
  nMarker_CfgFile = nMarker_Euler + nMarker_FarField + nMarker_SymWall +
  nMarker_Pressure + nMarker_PerBound + nMarker_NearFieldBound +
  nMarker_InterfaceBound + nMarker_Dirichlet + nMarker_Neumann + nMarker_Inlet + nMarker_Riemann +
  nMarker_NRBC + nMarker_Outlet + nMarker_Isothermal + nMarker_HeatFlux +
  nMarker_EngineInflow + nMarker_EngineBleed + nMarker_EngineExhaust +
  nMarker_Supersonic_Inlet + nMarker_Supersonic_Outlet + nMarker_Displacement + nMarker_Load +
  nMarker_FlowLoad + nMarker_Custom +
  nMarker_Clamped + nMarker_Load_Sine + nMarker_Load_Dir +
  nMarker_ActDiskInlet + nMarker_ActDiskOutlet + nMarker_Out_1D;
  
  /*--- Add the possible send/receive domains ---*/

  nMarker_Max = nMarker_CfgFile + OVERHEAD*size;
  
  /*--- Basic dimensionalization of the markers (worst scenario) ---*/

  nMarker_All = nMarker_Max;

  /*--- Allocate the memory (markers in each domain) ---*/
  
  Marker_All_TagBound   = new string[nMarker_All];			    // Store the tag that correspond with each marker.
  Marker_All_SendRecv   = new short[nMarker_All];						// +#domain (send), -#domain (receive).
  Marker_All_KindBC     = new unsigned short[nMarker_All];	// Store the kind of boundary condition.
  Marker_All_Monitoring = new unsigned short[nMarker_All];	// Store whether the boundary should be monitored.
  Marker_All_Designing  = new unsigned short[nMarker_All];  // Store whether the boundary should be designed.
  Marker_All_Plotting   = new unsigned short[nMarker_All];	// Store whether the boundary should be plotted.
  Marker_All_FSIinterface   = new unsigned short[nMarker_All];	// Store whether the boundary is in the FSI interface.
  Marker_All_GeoEval    = new unsigned short[nMarker_All];	// Store whether the boundary should be geometry evaluation.
  Marker_All_DV         = new unsigned short[nMarker_All];	// Store whether the boundary should be affected by design variables.
  Marker_All_Moving     = new unsigned short[nMarker_All];	// Store whether the boundary should be in motion.
  Marker_All_PerBound   = new short[nMarker_All];						// Store whether the boundary belongs to a periodic boundary.
  Marker_All_Out_1D     = new unsigned short[nMarker_All];  // Store whether the boundary belongs to a 1-d output boundary.

  for (iMarker_All = 0; iMarker_All < nMarker_All; iMarker_All++) {
    Marker_All_TagBound[iMarker_All]   = "SEND_RECEIVE";
    Marker_All_SendRecv[iMarker_All]   = 0;
    Marker_All_KindBC[iMarker_All]     = 0;
    Marker_All_Monitoring[iMarker_All] = 0;
    Marker_All_GeoEval[iMarker_All]    = 0;
    Marker_All_Designing[iMarker_All]  = 0;
    Marker_All_Plotting[iMarker_All]   = 0;
    Marker_All_FSIinterface[iMarker_All]   = 0;
    Marker_All_DV[iMarker_All]         = 0;
    Marker_All_Moving[iMarker_All]     = 0;
    Marker_All_PerBound[iMarker_All]   = 0;
    Marker_All_Out_1D[iMarker_All]     = 0;
  }

  /*--- Allocate the memory (markers in the config file) ---*/

  Marker_CfgFile_TagBound     = new string[nMarker_CfgFile];
  Marker_CfgFile_KindBC       = new unsigned short[nMarker_CfgFile];
  Marker_CfgFile_Monitoring   = new unsigned short[nMarker_CfgFile];
  Marker_CfgFile_Designing    = new unsigned short[nMarker_CfgFile];
  Marker_CfgFile_Plotting     = new unsigned short[nMarker_CfgFile];
  Marker_CfgFile_GeoEval      = new unsigned short[nMarker_CfgFile];
  Marker_CfgFile_FSIinterface	= new unsigned short[nMarker_CfgFile];
  Marker_CfgFile_DV           = new unsigned short[nMarker_CfgFile];
  Marker_CfgFile_Moving       = new unsigned short[nMarker_CfgFile];
  Marker_CfgFile_PerBound     = new unsigned short[nMarker_CfgFile];
  Marker_CfgFile_Out_1D       = new unsigned short[nMarker_CfgFile];

  for (iMarker_CfgFile = 0; iMarker_CfgFile < nMarker_CfgFile; iMarker_CfgFile++) {
    Marker_CfgFile_TagBound[iMarker_CfgFile]   = "SEND_RECEIVE";
    Marker_CfgFile_KindBC[iMarker_CfgFile]     = 0;
    Marker_CfgFile_Monitoring[iMarker_CfgFile] = 0;
    Marker_CfgFile_GeoEval[iMarker_CfgFile]    = 0;
    Marker_CfgFile_Designing[iMarker_CfgFile]  = 0;
    Marker_CfgFile_Plotting[iMarker_CfgFile]   = 0;
    Marker_CfgFile_FSIinterface[iMarker_CfgFile]   = 0;
    Marker_CfgFile_DV[iMarker_CfgFile]         = 0;
    Marker_CfgFile_Moving[iMarker_CfgFile]     = 0;
    Marker_CfgFile_PerBound[iMarker_CfgFile]   = 0;
    Marker_CfgFile_Out_1D[iMarker_CfgFile]     = 0;
  }

  /*--- Populate the marker information in the config file (all domains) ---*/

  iMarker_CfgFile = 0;
  for (iMarker_Euler = 0; iMarker_Euler < nMarker_Euler; iMarker_Euler++) {
    Marker_CfgFile_TagBound[iMarker_CfgFile] = Marker_Euler[iMarker_Euler];
    Marker_CfgFile_KindBC[iMarker_CfgFile] = EULER_WALL;
    iMarker_CfgFile++;
  }

  for (iMarker_FarField = 0; iMarker_FarField < nMarker_FarField; iMarker_FarField++) {
    Marker_CfgFile_TagBound[iMarker_CfgFile] = Marker_FarField[iMarker_FarField];
    Marker_CfgFile_KindBC[iMarker_CfgFile] = FAR_FIELD;
    iMarker_CfgFile++;
  }

  for (iMarker_SymWall = 0; iMarker_SymWall < nMarker_SymWall; iMarker_SymWall++) {
    Marker_CfgFile_TagBound[iMarker_CfgFile] = Marker_SymWall[iMarker_SymWall];
    Marker_CfgFile_KindBC[iMarker_CfgFile] = SYMMETRY_PLANE;
    iMarker_CfgFile++;
  }

  for (iMarker_Pressure = 0; iMarker_Pressure < nMarker_Pressure; iMarker_Pressure++) {
    Marker_CfgFile_TagBound[iMarker_CfgFile] = Marker_Pressure[iMarker_Pressure];
    Marker_CfgFile_KindBC[iMarker_CfgFile] = PRESSURE_BOUNDARY;
    iMarker_CfgFile++;
  }

  for (iMarker_PerBound = 0; iMarker_PerBound < nMarker_PerBound; iMarker_PerBound++) {
    Marker_CfgFile_TagBound[iMarker_CfgFile] = Marker_PerBound[iMarker_PerBound];
    Marker_CfgFile_KindBC[iMarker_CfgFile] = PERIODIC_BOUNDARY;
    Marker_CfgFile_PerBound[iMarker_CfgFile] = iMarker_PerBound + 1;
    iMarker_CfgFile++;
  }

  for (iMarker_ActDiskInlet = 0; iMarker_ActDiskInlet < nMarker_ActDiskInlet; iMarker_ActDiskInlet++) {
		Marker_CfgFile_TagBound[iMarker_CfgFile] = Marker_ActDiskInlet[iMarker_ActDiskInlet];
		Marker_CfgFile_KindBC[iMarker_CfgFile] = ACTDISK_INLET;
		iMarker_CfgFile++;
	}

  for (iMarker_ActDiskOutlet = 0; iMarker_ActDiskOutlet < nMarker_ActDiskOutlet; iMarker_ActDiskOutlet++) {
		Marker_CfgFile_TagBound[iMarker_CfgFile] = Marker_ActDiskOutlet[iMarker_ActDiskOutlet];
		Marker_CfgFile_KindBC[iMarker_CfgFile] = ACTDISK_OUTLET;
		iMarker_CfgFile++;
	}

  for (iMarker_NearFieldBound = 0; iMarker_NearFieldBound < nMarker_NearFieldBound; iMarker_NearFieldBound++) {
    Marker_CfgFile_TagBound[iMarker_CfgFile] = Marker_NearFieldBound[iMarker_NearFieldBound];
    Marker_CfgFile_KindBC[iMarker_CfgFile] = NEARFIELD_BOUNDARY;
    iMarker_CfgFile++;
  }

  for (iMarker_InterfaceBound = 0; iMarker_InterfaceBound < nMarker_InterfaceBound; iMarker_InterfaceBound++) {
    Marker_CfgFile_TagBound[iMarker_CfgFile] = Marker_InterfaceBound[iMarker_InterfaceBound];
    Marker_CfgFile_KindBC[iMarker_CfgFile] = INTERFACE_BOUNDARY;
    iMarker_CfgFile++;
  }

  for (iMarker_Dirichlet = 0; iMarker_Dirichlet < nMarker_Dirichlet; iMarker_Dirichlet++) {
    Marker_CfgFile_TagBound[iMarker_CfgFile] = Marker_Dirichlet[iMarker_Dirichlet];
    Marker_CfgFile_KindBC[iMarker_CfgFile] = DIRICHLET;
    iMarker_CfgFile++;
  }

  for (iMarker_Inlet = 0; iMarker_Inlet < nMarker_Inlet; iMarker_Inlet++) {
    Marker_CfgFile_TagBound[iMarker_CfgFile] = Marker_Inlet[iMarker_Inlet];
    Marker_CfgFile_KindBC[iMarker_CfgFile] = INLET_FLOW;
    iMarker_CfgFile++;
  }

  for (iMarker_Riemann = 0; iMarker_Riemann < nMarker_Riemann; iMarker_Riemann++) {
    Marker_CfgFile_TagBound[iMarker_CfgFile] = Marker_Riemann[iMarker_Riemann];
    Marker_CfgFile_KindBC[iMarker_CfgFile] = RIEMANN_BOUNDARY;
    iMarker_CfgFile++;
  }

  for (iMarker_NRBC = 0; iMarker_NRBC < nMarker_NRBC; iMarker_NRBC++) {
    Marker_CfgFile_TagBound[iMarker_CfgFile] = Marker_NRBC[iMarker_NRBC];
    Marker_CfgFile_KindBC[iMarker_CfgFile] = NRBC_BOUNDARY;
    iMarker_CfgFile++;
  }

  Inflow_Mach = new su2double[nMarker_EngineInflow];
  Inflow_Pressure = new su2double[nMarker_EngineInflow];

  for (iMarker_EngineInflow = 0; iMarker_EngineInflow < nMarker_EngineInflow; iMarker_EngineInflow++) {
    Marker_CfgFile_TagBound[iMarker_CfgFile] = Marker_EngineInflow[iMarker_EngineInflow];
    Marker_CfgFile_KindBC[iMarker_CfgFile] = ENGINE_INFLOW;
    Inflow_Mach[iMarker_EngineInflow] = 0.0;
    Inflow_Pressure[iMarker_EngineInflow] = 0.0;
    iMarker_CfgFile++;
  }
  
  Bleed_MassFlow = new su2double[nMarker_EngineBleed];
  Bleed_Temperature = new su2double[nMarker_EngineBleed];
  Bleed_Pressure = new su2double[nMarker_EngineBleed];

  for (iMarker_EngineBleed = 0; iMarker_EngineBleed < nMarker_EngineBleed; iMarker_EngineBleed++) {
    Marker_CfgFile_TagBound[iMarker_CfgFile] = Marker_EngineBleed[iMarker_EngineBleed];
    Marker_CfgFile_KindBC[iMarker_CfgFile] = ENGINE_BLEED;
    Bleed_MassFlow[iMarker_EngineBleed] = 0.0;
    Bleed_Temperature[iMarker_EngineBleed] = 0.0;
    Bleed_Pressure[iMarker_EngineBleed] = 0.0;
    iMarker_CfgFile++;
  }

  Exhaust_Pressure = new su2double[nMarker_EngineExhaust];
  Exhaust_Temperature = new su2double[nMarker_EngineExhaust];

  for (iMarker_EngineExhaust = 0; iMarker_EngineExhaust < nMarker_EngineExhaust; iMarker_EngineExhaust++) {
    Marker_CfgFile_TagBound[iMarker_CfgFile] = Marker_EngineExhaust[iMarker_EngineExhaust];
    Marker_CfgFile_KindBC[iMarker_CfgFile] = ENGINE_EXHAUST;
    Exhaust_Pressure[iMarker_EngineExhaust] = 0.0;
    Exhaust_Temperature[iMarker_EngineExhaust] = 0.0;
    iMarker_CfgFile++;
  }

  for (iMarker_Supersonic_Inlet = 0; iMarker_Supersonic_Inlet < nMarker_Supersonic_Inlet; iMarker_Supersonic_Inlet++) {
    Marker_CfgFile_TagBound[iMarker_CfgFile] = Marker_Supersonic_Inlet[iMarker_Supersonic_Inlet];
    Marker_CfgFile_KindBC[iMarker_CfgFile] = SUPERSONIC_INLET;
    iMarker_CfgFile++;
  }
  
  for (iMarker_Supersonic_Outlet = 0; iMarker_Supersonic_Outlet < nMarker_Supersonic_Outlet; iMarker_Supersonic_Outlet++) {
    Marker_CfgFile_TagBound[iMarker_CfgFile] = Marker_Supersonic_Outlet[iMarker_Supersonic_Outlet];
    Marker_CfgFile_KindBC[iMarker_CfgFile] = SUPERSONIC_OUTLET;
    iMarker_CfgFile++;
  }

  for (iMarker_Neumann = 0; iMarker_Neumann < nMarker_Neumann; iMarker_Neumann++) {
    Marker_CfgFile_TagBound[iMarker_CfgFile] = Marker_Neumann[iMarker_Neumann];
    Marker_CfgFile_KindBC[iMarker_CfgFile] = NEUMANN;
    iMarker_CfgFile++;
  }

  for (iMarker_Custom = 0; iMarker_Custom < nMarker_Custom; iMarker_Custom++) {
    Marker_CfgFile_TagBound[iMarker_CfgFile] = Marker_Custom[iMarker_Custom];
    Marker_CfgFile_KindBC[iMarker_CfgFile] = CUSTOM_BOUNDARY;
    iMarker_CfgFile++;
  }

  for (iMarker_Outlet = 0; iMarker_Outlet < nMarker_Outlet; iMarker_Outlet++) {
    Marker_CfgFile_TagBound[iMarker_CfgFile] = Marker_Outlet[iMarker_Outlet];
    Marker_CfgFile_KindBC[iMarker_CfgFile] = OUTLET_FLOW;
    iMarker_CfgFile++;
  }

  for (iMarker_Isothermal = 0; iMarker_Isothermal < nMarker_Isothermal; iMarker_Isothermal++) {
    Marker_CfgFile_TagBound[iMarker_CfgFile] = Marker_Isothermal[iMarker_Isothermal];
    Marker_CfgFile_KindBC[iMarker_CfgFile] = ISOTHERMAL;
    iMarker_CfgFile++;
  }

  for (iMarker_HeatFlux = 0; iMarker_HeatFlux < nMarker_HeatFlux; iMarker_HeatFlux++) {
    Marker_CfgFile_TagBound[iMarker_CfgFile] = Marker_HeatFlux[iMarker_HeatFlux];
    Marker_CfgFile_KindBC[iMarker_CfgFile] = HEAT_FLUX;
    iMarker_CfgFile++;
  }

  for (iMarker_Clamped = 0; iMarker_Clamped < nMarker_Clamped; iMarker_Clamped++) {
    Marker_CfgFile_TagBound[iMarker_CfgFile] = Marker_Clamped[iMarker_Clamped];
    Marker_CfgFile_KindBC[iMarker_CfgFile] = CLAMPED_BOUNDARY;
    iMarker_CfgFile++;
  }

  for (iMarker_Displacement = 0; iMarker_Displacement < nMarker_Displacement; iMarker_Displacement++) {
    Marker_CfgFile_TagBound[iMarker_CfgFile] = Marker_Displacement[iMarker_Displacement];
    Marker_CfgFile_KindBC[iMarker_CfgFile] = DISPLACEMENT_BOUNDARY;
    iMarker_CfgFile++;
  }

  for (iMarker_Load = 0; iMarker_Load < nMarker_Load; iMarker_Load++) {
    Marker_CfgFile_TagBound[iMarker_CfgFile] = Marker_Load[iMarker_Load];
    Marker_CfgFile_KindBC[iMarker_CfgFile] = LOAD_BOUNDARY;
    iMarker_CfgFile++;
  }

  for (iMarker_Load_Dir = 0; iMarker_Load_Dir < nMarker_Load_Dir; iMarker_Load_Dir++) {
    Marker_CfgFile_TagBound[iMarker_CfgFile] = Marker_Load_Dir[iMarker_Load_Dir];
    Marker_CfgFile_KindBC[iMarker_CfgFile] = LOAD_DIR_BOUNDARY;
    iMarker_CfgFile++;
  }

  for (iMarker_Load_Sine = 0; iMarker_Load_Sine < nMarker_Load_Sine; iMarker_Load_Sine++) {
    Marker_CfgFile_TagBound[iMarker_CfgFile] = Marker_Load_Sine[iMarker_Load_Sine];
    Marker_CfgFile_KindBC[iMarker_CfgFile] = LOAD_SINE_BOUNDARY;
    iMarker_CfgFile++;
  }


  for (iMarker_FlowLoad = 0; iMarker_FlowLoad < nMarker_FlowLoad; iMarker_FlowLoad++) {
    Marker_CfgFile_TagBound[iMarker_CfgFile] = Marker_FlowLoad[iMarker_FlowLoad];
    Marker_CfgFile_KindBC[iMarker_CfgFile] = FLOWLOAD_BOUNDARY;
    iMarker_CfgFile++;
  }

  for (iMarker_CfgFile = 0; iMarker_CfgFile < nMarker_CfgFile; iMarker_CfgFile++) {
    Marker_CfgFile_Monitoring[iMarker_CfgFile] = NO;
    for (iMarker_Monitoring = 0; iMarker_Monitoring < nMarker_Monitoring; iMarker_Monitoring++)
      if (Marker_CfgFile_TagBound[iMarker_CfgFile] == Marker_Monitoring[iMarker_Monitoring])
        Marker_CfgFile_Monitoring[iMarker_CfgFile] = YES;
  }

  for (iMarker_CfgFile = 0; iMarker_CfgFile < nMarker_CfgFile; iMarker_CfgFile++) {
    Marker_CfgFile_GeoEval[iMarker_CfgFile] = NO;
    for (iMarker_GeoEval = 0; iMarker_GeoEval < nMarker_GeoEval; iMarker_GeoEval++)
      if (Marker_CfgFile_TagBound[iMarker_CfgFile] == Marker_GeoEval[iMarker_GeoEval])
        Marker_CfgFile_GeoEval[iMarker_CfgFile] = YES;
  }

  for (iMarker_CfgFile = 0; iMarker_CfgFile < nMarker_CfgFile; iMarker_CfgFile++) {
    Marker_CfgFile_Designing[iMarker_CfgFile] = NO;
    for (iMarker_Designing = 0; iMarker_Designing < nMarker_Designing; iMarker_Designing++)
      if (Marker_CfgFile_TagBound[iMarker_CfgFile] == Marker_Designing[iMarker_Designing])
        Marker_CfgFile_Designing[iMarker_CfgFile] = YES;
  }

  for (iMarker_CfgFile = 0; iMarker_CfgFile < nMarker_CfgFile; iMarker_CfgFile++) {
    Marker_CfgFile_Plotting[iMarker_CfgFile] = NO;
    for (iMarker_Plotting = 0; iMarker_Plotting < nMarker_Plotting; iMarker_Plotting++)
      if (Marker_CfgFile_TagBound[iMarker_CfgFile] == Marker_Plotting[iMarker_Plotting])
        Marker_CfgFile_Plotting[iMarker_CfgFile] = YES;
  }

  /*--- Identification of Fluid-Structure interface markers ---*/

  for (iMarker_CfgFile = 0; iMarker_CfgFile < nMarker_CfgFile; iMarker_CfgFile++) {
	unsigned short indexMarker=0;
    Marker_CfgFile_FSIinterface[iMarker_CfgFile] = NO;
    for (iMarker_FSIinterface = 0; iMarker_FSIinterface < nMarker_FSIinterface; iMarker_FSIinterface++)
      if (Marker_CfgFile_TagBound[iMarker_CfgFile] == Marker_FSIinterface[iMarker_FSIinterface])
      	indexMarker=(int)(iMarker_FSIinterface/2+1);
        Marker_CfgFile_FSIinterface[iMarker_CfgFile] = indexMarker;
  }

  for (iMarker_CfgFile = 0; iMarker_CfgFile < nMarker_CfgFile; iMarker_CfgFile++) {
    Marker_CfgFile_DV[iMarker_CfgFile] = NO;
    for (iMarker_DV = 0; iMarker_DV < nMarker_DV; iMarker_DV++)
      if (Marker_CfgFile_TagBound[iMarker_CfgFile] == Marker_DV[iMarker_DV])
        Marker_CfgFile_DV[iMarker_CfgFile] = YES;
  }

  for (iMarker_CfgFile = 0; iMarker_CfgFile < nMarker_CfgFile; iMarker_CfgFile++) {
    Marker_CfgFile_Moving[iMarker_CfgFile] = NO;
    for (iMarker_Moving = 0; iMarker_Moving < nMarker_Moving; iMarker_Moving++)
      if (Marker_CfgFile_TagBound[iMarker_CfgFile] == Marker_Moving[iMarker_Moving])
        Marker_CfgFile_Moving[iMarker_CfgFile] = YES;
  }

  for (iMarker_CfgFile = 0; iMarker_CfgFile < nMarker_CfgFile; iMarker_CfgFile++) {
    Marker_CfgFile_Out_1D[iMarker_CfgFile] = NO;
    for (iMarker_Out_1D = 0; iMarker_Out_1D < nMarker_Out_1D; iMarker_Out_1D++)
      if (Marker_CfgFile_TagBound[iMarker_CfgFile] == Marker_Out_1D[iMarker_Out_1D])
        Marker_CfgFile_Out_1D[iMarker_CfgFile] = YES;
  }

}

void CConfig::SetOutput(unsigned short val_software, unsigned short val_izone) {

  unsigned short iMarker_Euler, iMarker_Custom, iMarker_FarField,
  iMarker_SymWall, iMarker_PerBound, iMarker_Pressure, iMarker_NearFieldBound,
  iMarker_InterfaceBound, iMarker_Dirichlet, iMarker_Inlet, iMarker_Riemann,
  iMarker_NRBC, iMarker_MixBound, iMarker_Outlet, iMarker_Isothermal, iMarker_HeatFlux,
  iMarker_EngineInflow, iMarker_EngineBleed, iMarker_EngineExhaust, iMarker_Displacement,
  iMarker_Load, iMarker_FlowLoad,  iMarker_Neumann, iMarker_Monitoring,
  iMarker_Designing, iMarker_GeoEval, iMarker_Plotting, iMarker_DV, iDV_Value,
  iMarker_FSIinterface, iMarker_Load_Dir, iMarker_Load_Sine, iMarker_Clamped,
  iMarker_Moving, iMarker_Supersonic_Inlet, iMarker_Supersonic_Outlet, iMarker_ActDiskInlet,
  iMarker_ActDiskOutlet;
  
  
  /*--- WARNING: when compiling on Windows, ctime() is not available. Comment out
   the two lines below that use the dt variable. ---*/
  //time_t now = time(0);
  //string dt = ctime(&now); dt[24] = '.';

  cout << endl << "-------------------------------------------------------------------------" << endl;
  cout << "|    ___ _   _ ___                                                      |" << endl;
  cout << "|   / __| | | |_  )   Release 4.3.0  \"Cardinal\"                         |" << endl;
  cout << "|   \\__ \\ |_| |/ /                                                      |" << endl;
  switch (val_software) {
    case SU2_CFD: cout << "|   |___/\\___//___|   Suite (Computational Fluid Dynamics Code)         |" << endl; break;
    case SU2_DEF: cout << "|   |___/\\___//___|   Suite (Mesh Deformation Code)                     |" << endl; break;
    case SU2_DOT: cout << "|   |___/\\___//___|   Suite (Gradient Projection Code)                  |" << endl; break;
    case SU2_MSH: cout << "|   |___/\\___//___|   Suite (Mesh Adaptation Code)                      |" << endl; break;
    case SU2_GEO: cout << "|   |___/\\___//___|   Suite (Geometry Definition Code)                  |" << endl; break;
    case SU2_SOL: cout << "|   |___/\\___//___|   Suite (Solution Exporting Code)                   |" << endl; break;
  }

  cout << "|                                                                       |" << endl;
  //cout << "|   Local date and time: " << dt << "                      |" << endl;
  cout <<"-------------------------------------------------------------------------" << endl;
  cout << "| SU2 Lead Dev.: Dr. Francisco Palacios, Francisco.D.Palacios@boeing.com|" << endl;
  cout << "|                Dr. Thomas D. Economon, economon@stanford.edu          |" << endl;
  cout <<"-------------------------------------------------------------------------" << endl;
  cout << "| SU2 Developers:                                                       |" << endl;
  cout << "| - Prof. Juan J. Alonso's group at Stanford University.                |" << endl;
  cout << "| - Prof. Piero Colonna's group at Delft University of Technology.      |" << endl;
  cout << "| - Prof. Nicolas R. Gauger's group at Kaiserslautern U. of Technology. |" << endl;
  cout << "| - Prof. Alberto Guardone's group at Polytechnic University of Milan.  |" << endl;
  cout << "| - Prof. Rafael Palacios' group at Imperial College London.            |" << endl;
  cout << "| - Prof. Edwin van der Weide's group at the University of Twente.      |" << endl;
  cout << "| - Prof. Vincent Terrapon's group at the University of Liege.          |" << endl;
  cout <<"-------------------------------------------------------------------------" << endl;
  cout << "| Copyright (C) 2012-2016 SU2, the open-source CFD code.                |" << endl;
  cout << "|                                                                       |" << endl;
  cout << "| SU2 is free software; you can redistribute it and/or                  |" << endl;
  cout << "| modify it under the terms of the GNU Lesser General Public            |" << endl;
  cout << "| License as published by the Free Software Foundation; either          |" << endl;
  cout << "| version 2.1 of the License, or (at your option) any later version.    |" << endl;
  cout << "|                                                                       |" << endl;
  cout << "| SU2 is distributed in the hope that it will be useful,                |" << endl;
  cout << "| but WITHOUT ANY WARRANTY; without even the implied warranty of        |" << endl;
  cout << "| MERCHANTABILITY or FITNESS FOR A PARTICULAR PURPOSE. See the GNU      |" << endl;
  cout << "| Lesser General Public License for more details.                       |" << endl;
  cout << "|                                                                       |" << endl;
  cout << "| You should have received a copy of the GNU Lesser General Public      |" << endl;
  cout << "| License along with SU2. If not, see <http://www.gnu.org/licenses/>.   |" << endl;
  cout <<"-------------------------------------------------------------------------" << endl;

  cout << endl <<"------------------------ Physical Case Definition -----------------------" << endl;
  if (val_software == SU2_CFD) {
	if (FSI_Problem) {
	   cout << "Fluid-Structure Interaction." << endl;
	}

  if (DiscreteAdjoint) {
     cout <<"Discrete Adjoint equations using Algorithmic Differentiation " << endl;
     cout <<"based on the physical case: ";
  }
    switch (Kind_Solver) {
      case EULER: case DISC_ADJ_EULER: case FEM_EULER:
        if (Kind_Regime == COMPRESSIBLE) cout << "Compressible Euler equations." << endl;
        if (Kind_Regime == INCOMPRESSIBLE) cout << "Incompressible Euler equations." << endl;
        if (Kind_Regime == FREESURFACE) {
          cout << "Incompressible Euler equations with FreeSurface." << endl;
          cout << "Free surface flow equation. Density ratio: " << RatioDensity << "." << endl;
          cout << "The free surface is located at: " << FreeSurface_Zero <<", and its thickness is: " << FreeSurface_Thickness << "." << endl;
        }
        break;
      case NAVIER_STOKES: case DISC_ADJ_NAVIER_STOKES: case FEM_NAVIER_STOKES:
        if (Kind_Regime == COMPRESSIBLE) cout << "Compressible Laminar Navier-Stokes' equations." << endl;
        if (Kind_Regime == INCOMPRESSIBLE) cout << "Incompressible Laminar Navier-Stokes' equations." << endl;
        if (Kind_Regime == FREESURFACE) {
          cout << "Incompressible Laminar Navier-Stokes' equations with FreeSurface." << endl;
          cout << "Free surface flow equation. Density ratio: " << RatioDensity <<". Viscosity ratio: "<< RatioViscosity << "." << endl;
          cout << "The free surface is located at: " << FreeSurface_Zero <<", and its thickness is: " << FreeSurface_Thickness << "." << endl;
        }
        break;
      case RANS: case DISC_ADJ_RANS: case FEM_RANS:
        if (Kind_Regime == COMPRESSIBLE) cout << "Compressible RANS equations." << endl;
        if (Kind_Regime == INCOMPRESSIBLE) cout << "Incompressible RANS equations." << endl;
        if (Kind_Regime == FREESURFACE) {
          cout << "Incompressible RANS equations with FreeSurface." << endl;
          cout << "Free surface flow equation. Density ratio: " << RatioDensity <<". Viscosity ratio: "<< RatioViscosity << "." << endl;
          cout << "The free surface is located at: " << FreeSurface_Zero <<", and its thickness is: " << FreeSurface_Thickness << "." << endl;
        }
        cout << "Turbulence model: ";
        switch (Kind_Turb_Model) {
          case SA:     cout << "Spalart Allmaras" << endl; break;
          case SA_NEG: cout << "Negative Spalart Allmaras" << endl; break;
          case SST:    cout << "Menter's SST"     << endl; break;
        }
        break;
      case FEM_LES:
        if (Kind_Regime == COMPRESSIBLE)   cout << "Compressible LES equations." << endl;
        if (Kind_Regime == INCOMPRESSIBLE) cout << "Incompressible LES equations." << endl;
        cout << "Subgrid Scale model: ";
        switch (Kind_SGS_Model) {
          case IMPLICIT_LES: cout << "Implicit LES" << endl; break;
          case SMAGORINSKY:  cout << "Smagorinsky " << endl; break;
          case WALE:         cout << "WALE"         << endl; break;
        }
        break;
      case POISSON_EQUATION: cout << "Poisson equation." << endl; break;
      case WAVE_EQUATION: cout << "Wave equation." << endl; break;
      case HEAT_EQUATION: cout << "Heat equation." << endl; break;
      case FEM_ELASTICITY:
    	  if (Kind_Struct_Solver == SMALL_DEFORMATIONS) cout << "Geometrically linear elasticity solver." << endl;
    	  if (Kind_Struct_Solver == LARGE_DEFORMATIONS) cout << "Geometrically non-linear elasticity solver." << endl;
    	  if (Kind_Material == LINEAR_ELASTIC) cout << "Linear elastic material." << endl;
    	  if (Kind_Material == NEO_HOOKEAN) {
    		  if (Kind_Material_Compress == COMPRESSIBLE_MAT) cout << "Compressible Neo-Hookean material model." << endl;
    		  if (Kind_Material_Compress == INCOMPRESSIBLE_MAT) cout << "Incompressible Neo-Hookean material model (mean dilatation method)." << endl;
    	  }
    	  break;
      case ADJ_EULER: cout << "Continuous Euler adjoint equations." << endl; break;
      case ADJ_NAVIER_STOKES:
        if (Frozen_Visc)
          cout << "Continuous Navier-Stokes adjoint equations with frozen (laminar) viscosity." << endl;
        else
          cout << "Continuous Navier-Stokes adjoint equations." << endl;
        break;
      case ADJ_RANS:
        if (Frozen_Visc)
          cout << "Continuous RANS adjoint equations with frozen (laminar and eddy) viscosity." << endl;
        else
          cout << "Continuous RANS adjoint equations." << endl;

        break;

    }

    if ((Kind_Regime == COMPRESSIBLE) && (Kind_Solver != FEM_ELASTICITY) &&
        (Kind_Solver != HEAT_EQUATION) && (Kind_Solver != WAVE_EQUATION)) {
      cout << "Mach number: " << Mach <<"."<< endl;
      cout << "Angle of attack (AoA): " << AoA <<" deg, and angle of sideslip (AoS): " << AoS <<" deg."<< endl;
      if ((Kind_Solver == NAVIER_STOKES) || (Kind_Solver == ADJ_NAVIER_STOKES) ||
          (Kind_Solver == RANS) || (Kind_Solver == ADJ_RANS))
        cout << "Reynolds number: " << Reynolds <<"."<< endl;
    }

    if (EquivArea) {
      cout <<"The equivalent area is going to be evaluated on the near-field."<< endl;
      cout <<"The lower integration limit is "<<EA_IntLimit[0]<<", and the upper is "<<EA_IntLimit[1]<<"."<< endl;
      cout <<"The near-field is situated at "<<EA_IntLimit[2]<<"."<< endl;
    }

    if (Grid_Movement) {
      cout << "Performing a dynamic mesh simulation: ";
      switch (Kind_GridMovement[ZONE_0]) {
        case NO_MOVEMENT:     cout << "no movement." << endl; break;
        case DEFORMING:       cout << "deforming mesh motion." << endl; break;
        case RIGID_MOTION:    cout << "rigid mesh motion." << endl; break;
        case MOVING_WALL:     cout << "moving walls." << endl; break;
        case ROTATING_FRAME:  cout << "rotating reference frame." << endl; break;
        case AEROELASTIC:     cout << "aeroelastic motion." << endl; break;
        case FLUID_STRUCTURE: cout << "fluid-structure motion." << endl; break;
        case EXTERNAL:        cout << "externally prescribed motion." << endl; break;
        case AEROELASTIC_RIGID_MOTION:  cout << "rigid mesh motion plus aeroelastic motion." << endl; break;
      }
    }

    if (Restart) {
      if (!ContinuousAdjoint && Kind_Solver != FEM_ELASTICITY) cout << "Read flow solution from: " << Solution_FlowFileName << "." << endl;
      if (ContinuousAdjoint) cout << "Read adjoint solution from: " << Solution_AdjFileName << "." << endl;
      if (Kind_Solver == FEM_ELASTICITY) cout << "Read structural solution from: " << Solution_FEMFileName << "." << endl;
    }
    else {
      cout << "No restart solution, use the values at infinity (freestream)." << endl;
    }

    if (ContinuousAdjoint)
      cout << "Read flow solution from: " << Solution_FlowFileName << "." << endl;

    
    if (Ref_NonDim == DIMENSIONAL) { cout << "Dimensional simulation." << endl; }
    else if (Ref_NonDim == FREESTREAM_PRESS_EQ_ONE) { cout << "Non-Dimensional simulation (P=1.0, Rho=1.0, T=1.0 at the farfield)." << endl; }
    else if (Ref_NonDim == FREESTREAM_VEL_EQ_MACH) { cout << "Non-Dimensional simulation (V=Mach, Rho=1.0, T=1.0 at the farfield)." << endl; }
    else if (Ref_NonDim == FREESTREAM_VEL_EQ_ONE) { cout << "Non-Dimensional simulation (V=1.0, Rho=1.0, T=1.0 at the farfield)." << endl; }
    
    if (RefAreaCoeff == 0) cout << "The reference length/area will be computed using y(2D) or z(3D) projection." << endl;
    else cout << "The reference length/area (force coefficient) is " << RefAreaCoeff << "." << endl;
    cout << "The reference length (moment computation) is " << RefLengthMoment << "." << endl;

    if ((nRefOriginMoment_X > 1) || (nRefOriginMoment_Y > 1) || (nRefOriginMoment_Z > 1)) {
      cout << "Surface(s) where the force coefficients are evaluated and \n";
      cout << "their reference origin for moment computation: \n";

      for (iMarker_Monitoring = 0; iMarker_Monitoring < nMarker_Monitoring; iMarker_Monitoring++) {
        cout << "   - " << Marker_Monitoring[iMarker_Monitoring] << " (" << RefOriginMoment_X[iMarker_Monitoring] <<", "<<RefOriginMoment_Y[iMarker_Monitoring] <<", "<< RefOriginMoment_Z[iMarker_Monitoring] << ")";
        if (iMarker_Monitoring < nMarker_Monitoring-1) cout << ".\n";
        else cout <<"."<< endl;
      }
    }
    else {
      cout << "Reference origin (moment computation) is (" << RefOriginMoment_X[0] << ", " << RefOriginMoment_Y[0] << ", " << RefOriginMoment_Z[0] << ")." << endl;
      cout << "Surface(s) where the force coefficients are evaluated: ";
      for (iMarker_Monitoring = 0; iMarker_Monitoring < nMarker_Monitoring; iMarker_Monitoring++) {
        cout << Marker_Monitoring[iMarker_Monitoring];
        if (iMarker_Monitoring < nMarker_Monitoring-1) cout << ", ";
        else cout <<"."<< endl;
      }
    }

    if (nMarker_Designing != 0) {
      cout << "Surface(s) where the objective function is evaluated: ";
      for (iMarker_Designing = 0; iMarker_Designing < nMarker_Designing; iMarker_Designing++) {
        cout << Marker_Designing[iMarker_Designing];
        if (iMarker_Designing < nMarker_Designing-1) cout << ", ";
        else cout <<".";
      }
      cout<< endl;
    }

    cout << "Surface(s) plotted in the output file: ";
    for (iMarker_Plotting = 0; iMarker_Plotting < nMarker_Plotting; iMarker_Plotting++) {
      cout << Marker_Plotting[iMarker_Plotting];
      if (iMarker_Plotting < nMarker_Plotting-1) cout << ", ";
      else cout <<".";
    }
    cout<< endl;

    if(nMarker_FSIinterface != 0) {
      cout << "Surface(s) belonging to the Fluid-Structure Interaction problem: ";
      for (iMarker_FSIinterface = 0; iMarker_FSIinterface < nMarker_FSIinterface; iMarker_FSIinterface++) {
        cout << Marker_FSIinterface[iMarker_FSIinterface];
        if (iMarker_FSIinterface < nMarker_FSIinterface-1) cout << ", ";
        else cout <<".";
      }
      cout<<endl;
    }

    if (nMarker_DV != 0) {
      cout << "Surface(s) affected by the design variables: ";
      for (iMarker_DV = 0; iMarker_DV < nMarker_DV; iMarker_DV++) {
        cout << Marker_DV[iMarker_DV];
        if (iMarker_DV < nMarker_DV-1) cout << ", ";
        else cout <<".";
      }
      cout<< endl;
    }

    if ((Kind_GridMovement[ZONE_0] == DEFORMING) || (Kind_GridMovement[ZONE_0] == MOVING_WALL)) {
      cout << "Surface(s) in motion: ";
      for (iMarker_Moving = 0; iMarker_Moving < nMarker_Moving; iMarker_Moving++) {
        cout << Marker_Moving[iMarker_Moving];
        if (iMarker_Moving < nMarker_Moving-1) cout << ", ";
        else cout <<".";
      }
      cout<< endl;
    }

  }

  if (val_software == SU2_GEO) {
    if (nMarker_GeoEval != 0) {
      cout << "Surface(s) where the geometrical based functions is evaluated: ";
      for (iMarker_GeoEval = 0; iMarker_GeoEval < nMarker_GeoEval; iMarker_GeoEval++) {
        cout << Marker_GeoEval[iMarker_GeoEval];
        if (iMarker_GeoEval < nMarker_GeoEval-1) cout << ", ";
        else cout <<".";
      }
      cout<< endl;
    }
  }

  cout << "Input mesh file name: " << Mesh_FileName << endl;

	if (val_software == SU2_DOT) {
    if (DiscreteAdjoint) {
      cout << "Input sensitivity file name: " << GetObjFunc_Extension(Solution_AdjFileName) << "." << endl;
    }else {
		cout << "Input sensitivity file name: " << SurfAdjCoeff_FileName << "." << endl;
	}
  }

	if (val_software == SU2_MSH) {
		switch (Kind_Adaptation) {
		case FULL: case WAKE: case FULL_FLOW: case FULL_ADJOINT: case SMOOTHING: case SUPERSONIC_SHOCK:
			break;
		case GRAD_FLOW:
			cout << "Read flow solution from: " << Solution_FlowFileName << "." << endl;
			break;
		case GRAD_ADJOINT:
			cout << "Read adjoint flow solution from: " << Solution_AdjFileName << "." << endl;
			break;
		case GRAD_FLOW_ADJ: case COMPUTABLE: case REMAINING:
			cout << "Read flow solution from: " << Solution_FlowFileName << "." << endl;
			cout << "Read adjoint flow solution from: " << Solution_AdjFileName << "." << endl;
			break;
		}
	}

	if (val_software == SU2_DEF) {
		cout << endl <<"---------------------- Grid deformation parameters ----------------------" << endl;
		cout << "Grid deformation using a linear elasticity method." << endl;

    if (Hold_GridFixed == YES) cout << "Hold some regions of the mesh fixed (hardcode implementation)." << endl;
  }

  if (val_software == SU2_DOT) {
  cout << endl <<"-------------------- Surface deformation parameters ---------------------" << endl;
  }

  if (((val_software == SU2_DEF) || (val_software == SU2_DOT)) && (Design_Variable[0] != NONE)) {

    for (unsigned short iDV = 0; iDV < nDV; iDV++) {

      
      if ((Design_Variable[iDV] != FFD_SETTING) &&
          (Design_Variable[iDV] != SURFACE_FILE) &&
          (Design_Variable[iDV] != GE_LITE)) {
        
        if (iDV == 0)
          cout << "Design variables definition (markers <-> value <-> param):" << endl;
        
        switch (Design_Variable[iDV]) {
          case FFD_CONTROL_POINT_2D:  cout << "FFD 2D (control point) <-> "; break;
          case FFD_CAMBER_2D:         cout << "FFD 2D (camber) <-> "; break;
          case FFD_THICKNESS_2D:      cout << "FFD 2D (thickness) <-> "; break;
          case HICKS_HENNE:           cout << "Hicks Henne <-> " ; break;
	  case CST:           	      cout << "Kulfan parameter number (CST) <-> " ; break;
          case TRANSLATION:           cout << "Translation design variable."; break;
          case SCALE:                 cout << "Scale design variable."; break;
          case NACA_4DIGITS:          cout << "NACA four digits <-> "; break;
          case PARABOLIC:             cout << "Parabolic <-> "; break;
          case AIRFOIL:               cout << "Airfoil <-> "; break;
          case ROTATION:              cout << "Rotation <-> "; break;
          case FFD_CONTROL_POINT:     cout << "FFD (control point) <-> "; break;
          case FFD_DIHEDRAL_ANGLE:    cout << "FFD (dihedral angle) <-> "; break;
          case FFD_TWIST_ANGLE:       cout << "FFD (twist angle) <-> "; break;
          case FFD_ROTATION:          cout << "FFD (rotation) <-> "; break;
          case FFD_CONTROL_SURFACE:   cout << "FFD (control surface) <-> "; break;
          case FFD_CAMBER:            cout << "FFD (camber) <-> "; break;
          case FFD_THICKNESS:         cout << "FFD (thickness) <-> "; break;
          case CUSTOM:                cout << "Custom DV <-> "; break;
        }
        
        for (iMarker_DV = 0; iMarker_DV < nMarker_DV; iMarker_DV++) {
          cout << Marker_DV[iMarker_DV];
          if (iMarker_DV < nMarker_DV-1) cout << ", ";
          else cout << " <-> ";
        }

        for (iDV_Value = 0; iDV_Value < nDV_Value[iDV]; iDV_Value++) {
          cout << DV_Value[iDV][iDV_Value];
          if (iDV_Value != nDV_Value[iDV]-1) cout << ", ";
        }
        cout << " <-> ";

        if (Design_Variable[iDV] == FFD_SETTING) nParamDV = 0;
        if (Design_Variable[iDV] == SCALE) nParamDV = 0;
        if ((Design_Variable[iDV] == FFD_CAMBER_2D) ||
            (Design_Variable[iDV] == FFD_THICKNESS_2D) ||
            (Design_Variable[iDV] == HICKS_HENNE) ||
            (Design_Variable[iDV] == PARABOLIC) ||
            (Design_Variable[iDV] == AIRFOIL) ) nParamDV = 2;
        if ((Design_Variable[iDV] ==  TRANSLATION) ||
            (Design_Variable[iDV] ==  NACA_4DIGITS) ||
	    (Design_Variable[iDV] ==  CST) ||
            (Design_Variable[iDV] ==  FFD_CAMBER) ||
            (Design_Variable[iDV] ==  FFD_THICKNESS) ) nParamDV = 3;
        if (Design_Variable[iDV] == FFD_CONTROL_POINT_2D) nParamDV = 5;
        if (Design_Variable[iDV] == ROTATION) nParamDV = 6;
        if ((Design_Variable[iDV] ==  FFD_CONTROL_POINT) ||
            (Design_Variable[iDV] ==  FFD_DIHEDRAL_ANGLE) ||
            (Design_Variable[iDV] ==  FFD_TWIST_ANGLE) ||
            (Design_Variable[iDV] ==  FFD_ROTATION) ||
            (Design_Variable[iDV] ==  FFD_CONTROL_SURFACE) ) nParamDV = 7;
        if (Design_Variable[iDV] ==  CUSTOM) nParamDV = 1;

        for (unsigned short iParamDV = 0; iParamDV < nParamDV; iParamDV++) {

          if (iParamDV == 0) cout << "( ";

          if ((iParamDV == 0) &&
              ((Design_Variable[iDV] == FFD_SETTING) ||
               (Design_Variable[iDV] == FFD_CONTROL_POINT_2D) ||
               (Design_Variable[iDV] == FFD_CAMBER_2D) ||
               (Design_Variable[iDV] == FFD_THICKNESS_2D) ||
               (Design_Variable[iDV] == FFD_CONTROL_POINT) ||
               (Design_Variable[iDV] == FFD_DIHEDRAL_ANGLE) ||
               (Design_Variable[iDV] == FFD_TWIST_ANGLE) ||
               (Design_Variable[iDV] == FFD_ROTATION) ||
               (Design_Variable[iDV] == FFD_CONTROL_SURFACE) ||
               (Design_Variable[iDV] == FFD_CAMBER) ||
               (Design_Variable[iDV] == FFD_THICKNESS))) cout << FFDTag[iDV];
          else cout << ParamDV[iDV][iParamDV];

          if (iParamDV < nParamDV-1) cout << ", ";
          else cout <<" )"<< endl;
          
        }

      }
      
      else if (Design_Variable[iDV] == FFD_SETTING) {
        
        cout << "Setting the FFD box structure." << endl;
        cout << "FFD boxes definition (FFD tag <-> degree <-> coord):" << endl;
        
        for (unsigned short iFFDBox = 0; iFFDBox < nFFDBox; iFFDBox++) {
          
          cout << TagFFDBox[iFFDBox] << " <-> ";
          
          for (unsigned short iDegreeFFD = 0; iDegreeFFD < 3; iDegreeFFD++) {
            if (iDegreeFFD == 0) cout << "( ";
            cout << DegreeFFDBox[iFFDBox][iDegreeFFD];
            if (iDegreeFFD < 2) cout << ", ";
            else cout <<" )";
          }
          
          cout << " <-> ";

          for (unsigned short iCoordFFD = 0; iCoordFFD < 24; iCoordFFD++) {
            if (iCoordFFD == 0) cout << "( ";
            cout << CoordFFDBox[iFFDBox][iCoordFFD];
            if (iCoordFFD < 23) cout << ", ";
            else cout <<" )"<< endl;
          }
          
        }
        
      }
      
      else cout << endl;

		}
	}

	if (((val_software == SU2_CFD) && ( ContinuousAdjoint )) || (val_software == SU2_DOT)) {

		cout << endl <<"----------------------- Design problem definition -----------------------" << endl;
		if (nObj==1) {
      switch (Kind_ObjFunc[0]) {
        case DRAG_COEFFICIENT:        cout << "CD objective function." << endl; break;
        case LIFT_COEFFICIENT:        cout << "CL objective function." << endl; break;
        case MOMENT_X_COEFFICIENT:    cout << "CMx objective function." << endl; break;
        case MOMENT_Y_COEFFICIENT:    cout << "CMy objective function." << endl; break;
        case MOMENT_Z_COEFFICIENT:    cout << "CMz objective function." << endl; break;
        case INVERSE_DESIGN_PRESSURE: cout << "Inverse design (Cp) objective function." << endl; break;
        case INVERSE_DESIGN_HEATFLUX: cout << "Inverse design (Heat Flux) objective function." << endl; break;
        case SIDEFORCE_COEFFICIENT:   cout << "Side force objective function." << endl; break;
        case EFFICIENCY:              cout << "CL/CD objective function." << endl; break;
        case EQUIVALENT_AREA:         cout << "Equivalent area objective function. CD weight: " << WeightCd <<"."<< endl;  break;
        case NEARFIELD_PRESSURE:      cout << "Nearfield pressure objective function. CD weight: " << WeightCd <<"."<< endl;  break;
        case FORCE_X_COEFFICIENT:     cout << "X-force objective function." << endl; break;
        case FORCE_Y_COEFFICIENT:     cout << "Y-force objective function." << endl; break;
        case FORCE_Z_COEFFICIENT:     cout << "Z-force objective function." << endl; break;
        case THRUST_COEFFICIENT:      cout << "Thrust objective function." << endl; break;
        case TORQUE_COEFFICIENT:      cout << "Torque efficiency objective function." << endl; break;
        case TOTAL_HEATFLUX:          cout << "Total heat flux objective function." << endl; break;
        case MAXIMUM_HEATFLUX:        cout << "Maximum heat flux objective function." << endl; break;
        case FIGURE_OF_MERIT:         cout << "Rotor Figure of Merit objective function." << endl; break;
        case FREE_SURFACE:            cout << "Free-Surface objective function." << endl; break;
        case AVG_TOTAL_PRESSURE:      cout << "Average total objective pressure." << endl; break;
        case AVG_OUTLET_PRESSURE:     cout << "Average static objective pressure." << endl; break;
        case MASS_FLOW_RATE:          cout << "Mass flow rate objective function." << endl; break;
        case OUTFLOW_GENERALIZED:     cout << "Generalized outflow objective function." << endl; break;
      }
		}
		else {
		  cout << "Weighted sum objective function." << endl;
		}

	}

	if (val_software == SU2_CFD) {
		cout << endl <<"---------------------- Space Numerical Integration ----------------------" << endl;

		if (SmoothNumGrid) cout << "There are some smoothing iterations on the grid coordinates." << endl;

    if ((Kind_Solver == EULER) || (Kind_Solver == NAVIER_STOKES) || (Kind_Solver == RANS) ||
         (Kind_Solver == DISC_ADJ_EULER) || (Kind_Solver == DISC_ADJ_NAVIER_STOKES) || (Kind_Solver == DISC_ADJ_RANS) ) {

      if (Kind_ConvNumScheme_Flow == SPACE_CENTERED) {
        if (Kind_Centered_Flow == JST) {
          cout << "Jameson-Schmidt-Turkel scheme for the flow inviscid terms."<< endl;
          cout << "JST viscous coefficients (1st, 2nd & 4th): " << Kappa_1st_Flow
          << ", " << Kappa_2nd_Flow << ", " << Kappa_4th_Flow <<"."<< endl;
          cout << "The method includes a grid stretching correction (p = 0.3)."<< endl;
          cout << "Second order integration." << endl;
        }
        if (Kind_Centered_Flow == JST_KE) {
          cout << "Jameson-Schmidt-Turkel scheme for the flow inviscid terms."<< endl;
          cout << "JST viscous coefficients (1st, 2nd): " << Kappa_1st_Flow
          << ", " << Kappa_2nd_Flow << "."<< endl;
          cout << "The method includes a grid stretching correction (p = 0.3)."<< endl;
          cout << "Second order integration." << endl;
        }
        if (Kind_Centered_Flow == LAX) {
          cout << "Lax-Friedrich scheme for the flow inviscid terms."<< endl;
          cout << "First order integration." << endl;
        }
      }

			if (Kind_ConvNumScheme_Flow == SPACE_UPWIND) {
				if (Kind_Upwind_Flow == ROE) cout << "Roe (with entropy fix) solver for the flow inviscid terms."<< endl;
				if (Kind_Upwind_Flow == TURKEL) cout << "Roe-Turkel solver for the flow inviscid terms."<< endl;
				if (Kind_Upwind_Flow == AUSM)	cout << "AUSM solver for the flow inviscid terms."<< endl;
				if (Kind_Upwind_Flow == HLLC)	cout << "HLLC solver for the flow inviscid terms."<< endl;
				if (Kind_Upwind_Flow == SW)	cout << "Steger-Warming solver for the flow inviscid terms."<< endl;
				if (Kind_Upwind_Flow == MSW)	cout << "Modified Steger-Warming solver for the flow inviscid terms."<< endl;
        if (Kind_Upwind_Flow == CUSP)	cout << "CUSP solver for the flow inviscid terms."<< endl;
        switch (SpatialOrder_Flow) {
          case FIRST_ORDER: cout << "First order integration." << endl; break;
          case SECOND_ORDER: cout << "Second order integration." << endl; break;
          case SECOND_ORDER_LIMITER: cout << "Second order integration with slope limiter." << endl;
            switch (Kind_SlopeLimit_Flow) {
              case VENKATAKRISHNAN:
                cout << "Venkatakrishnan slope-limiting method, with constant: " << LimiterCoeff <<". "<< endl;
                cout << "The reference element size is: " << RefElemLength <<". "<< endl;
                break;
              case BARTH_JESPERSEN:
                cout << "Barth-Jespersen slope-limiting method." << endl;
                break;
            }
            break;
        }
			}

		}

    if ((Kind_Solver == RANS) || (Kind_Solver == DISC_ADJ_RANS)) {
      if (Kind_ConvNumScheme_Turb == SPACE_UPWIND) {
        if (Kind_Upwind_Turb == SCALAR_UPWIND) cout << "Scalar upwind solver (first order) for the turbulence model."<< endl;
        switch (SpatialOrder_Turb) {
          case FIRST_ORDER: cout << "First order integration." << endl; break;
          case SECOND_ORDER: cout << "Second order integration." << endl; break;
          case SECOND_ORDER_LIMITER: cout << "Second order integration with slope limiter." << endl;
            switch (Kind_SlopeLimit_Turb) {
              case VENKATAKRISHNAN:
                cout << "Venkatakrishnan slope-limiting method, with constant: " << LimiterCoeff <<". "<< endl;
                cout << "The reference element size is: " << RefElemLength <<". "<< endl;
                break;
              case BARTH_JESPERSEN:
                cout << "Barth-Jespersen slope-limiting method." << endl;
                break;
            }
            break;
        }
      }
    }

    if ((Kind_Solver == ADJ_EULER) || (Kind_Solver == ADJ_NAVIER_STOKES) || (Kind_Solver == ADJ_RANS)) {

      if (Kind_ConvNumScheme_AdjFlow == SPACE_CENTERED) {
        if (Kind_Centered_AdjFlow == JST) {
          cout << "Jameson-Schmidt-Turkel scheme for the adjoint inviscid terms."<< endl;
          cout << "JST viscous coefficients (1st, 2nd, & 4th): " << Kappa_1st_AdjFlow
          << ", " << Kappa_2nd_AdjFlow << ", " << Kappa_4th_AdjFlow <<"."<< endl;
          cout << "The method includes a grid stretching correction (p = 0.3)."<< endl;
          cout << "Second order integration." << endl;
        }
        if (Kind_Centered_AdjFlow == LAX) {
          cout << "Lax-Friedrich scheme for the adjoint inviscid terms."<< endl;
          cout << "First order integration." << endl;
        }
      }

      if (Kind_ConvNumScheme_AdjFlow == SPACE_UPWIND) {
        if (Kind_Upwind_AdjFlow == ROE) cout << "Roe (with entropy fix) solver for the adjoint inviscid terms."<< endl;
        switch (SpatialOrder_AdjFlow) {
          case FIRST_ORDER: cout << "First order integration." << endl; break;
          case SECOND_ORDER: cout << "Second order integration." << endl; break;
          case SECOND_ORDER_LIMITER: cout << "Second order integration with slope limiter." << endl;
            switch (Kind_SlopeLimit_AdjFlow) {
              case VENKATAKRISHNAN:
                cout << "Venkatakrishnan slope-limiting method, with constant: " << LimiterCoeff <<". "<< endl;
                cout << "The reference element size is: " << RefElemLength <<". "<< endl;
                break;
              case SHARP_EDGES:
                cout << "Sharp edges slope-limiting method, with constant: " << LimiterCoeff <<". "<< endl;
                cout << "The reference element size is: " << RefElemLength <<". "<< endl;
                cout << "The reference sharp edge distance is: " << SharpEdgesCoeff*RefElemLength*LimiterCoeff <<". "<< endl;
                break;
              case SOLID_WALL_DISTANCE:
                cout << "Wall distance slope-limiting method, with constant: " << LimiterCoeff <<". "<< endl;
                cout << "The reference element size is: " << RefElemLength <<". "<< endl;
                cout << "The reference wall distance is: " << SharpEdgesCoeff*RefElemLength*LimiterCoeff <<". "<< endl;
                break;
              case BARTH_JESPERSEN:
                cout << "Barth-Jespersen slope-limiting method." << endl;
                break;
            }
            break;
        }
      }
      
      cout << "The reference sharp edge distance is: " << SharpEdgesCoeff*RefElemLength*LimiterCoeff <<". "<< endl;

    }

    if ((Kind_Solver == ADJ_RANS) && (!Frozen_Visc)) {
      if (Kind_ConvNumScheme_AdjTurb == SPACE_UPWIND) {
        if (Kind_Upwind_Turb == SCALAR_UPWIND) cout << "Scalar upwind solver (first order) for the adjoint turbulence model."<< endl;
        switch (SpatialOrder_AdjTurb) {
          case FIRST_ORDER: cout << "First order integration." << endl; break;
          case SECOND_ORDER: cout << "Second order integration." << endl; break;
          case SECOND_ORDER_LIMITER: cout << "Second order integration with slope limiter." << endl;
            switch (Kind_SlopeLimit_AdjTurb) {
              case VENKATAKRISHNAN:
                cout << "Venkatakrishnan slope-limiting method, with constant: " << LimiterCoeff <<". "<< endl;
                cout << "The reference element size is: " << RefElemLength <<". "<< endl;
                break;
              case SHARP_EDGES:
                cout << "Sharp edges slope-limiting method, with constant: " << LimiterCoeff <<". "<< endl;
                cout << "The reference element size is: " << RefElemLength <<". "<< endl;
                cout << "The reference sharp edge distance is: " << SharpEdgesCoeff*RefElemLength*LimiterCoeff <<". "<< endl;
                break;
              case SOLID_WALL_DISTANCE:
                cout << "Wall distance slope-limiting method, with constant: " << LimiterCoeff <<". "<< endl;
                cout << "The reference element size is: " << RefElemLength <<". "<< endl;
                cout << "The reference wall distance is: " << SharpEdgesCoeff*RefElemLength*LimiterCoeff <<". "<< endl;
                break;
              case BARTH_JESPERSEN:
                cout << "Barth-Jespersen slope-limiting method." << endl;
                break;
            }
            break;
        }
      }
    }

    if ((Kind_Solver == NAVIER_STOKES) || (Kind_Solver == RANS) ||
        (Kind_Solver == DISC_ADJ_NAVIER_STOKES) || (Kind_Solver == DISC_ADJ_RANS)) {
        cout << "Average of gradients with correction (viscous flow terms)." << endl;
    }

    if ((Kind_Solver == ADJ_NAVIER_STOKES) || (Kind_Solver == ADJ_RANS)) {
      cout << "Average of gradients with correction (viscous adjoint terms)." << endl;
    }

    if ((Kind_Solver == RANS) || (Kind_Solver == DISC_ADJ_RANS)) {
      cout << "Average of gradients with correction (viscous turbulence terms)." << endl;
    }

    if (Kind_Solver == POISSON_EQUATION) {
      cout << "Galerkin method for viscous terms computation of the poisson potential equation." << endl;
    }

    if ((Kind_Solver == ADJ_RANS) && (!Frozen_Visc)) {
      cout << "Average of gradients with correction (2nd order) for computation of adjoint viscous turbulence terms." << endl;
      if (Kind_TimeIntScheme_AdjTurb == EULER_IMPLICIT) cout << "Euler implicit method for the turbulent adjoint equation." << endl;
    }

    if(Kind_Solver != FEM_EULER && Kind_Solver != FEM_NAVIER_STOKES &&
       Kind_Solver != FEM_RANS  && Kind_Solver != FEM_LES) {
      switch (Kind_Gradient_Method) {
        case GREEN_GAUSS: cout << "Gradient computation using Green-Gauss theorem." << endl; break;
        case WEIGHTED_LEAST_SQUARES: cout << "Gradient Computation using weighted Least-Squares method." << endl; break;
      }
    }

    if ((Kind_Regime == INCOMPRESSIBLE) || (Kind_Regime == FREESURFACE)) {
      cout << "Artificial compressibility factor: " << ArtComp_Factor << "." << endl;
    }

    if(Kind_Solver == FEM_EULER || Kind_Solver == FEM_NAVIER_STOKES ||
       Kind_Solver == FEM_RANS  || Kind_Solver == FEM_LES) {
      if(Kind_FEM_Flow == DG) {
        cout << "Discontinuous Galerkin Finite element solver" << endl;

        switch( Riemann_Solver_FEM ) {
          case ROE:           cout << "Roe (with entropy fix) solver for inviscid fluxes over the faces" << endl; break;
          case LAX_FRIEDRICH: cout << "Lax-Friedrich solver for inviscid fluxes over the faces" << endl; break;
          case AUSM:          cout << "AUSM solver inviscid fluxes over the faces" << endl; break;
          case AUSMPWPLUS:    cout << "AUSMPW+ solver inviscid fluxes over the faces" << endl; break;
          case HLLC:          cout << "HLLC solver inviscid fluxes over the faces" << endl; break;
          case VAN_LEER:      cout << "Van Leer solver inviscid fluxes over the faces" << endl; break;
        }

        if(Kind_Solver != FEM_EULER)
          cout << "Theta symmetrizing terms interior penalty: " << Theta_Interior_Penalty_DGFEM << endl;
      }

      cout << "Quadrature factor for straight elements:   " << Quadrature_Factor_Straight << endl;
      cout << "Quadrature factor for curved elements:     "   << Quadrature_Factor_Curved << endl;
    }

    cout << endl <<"---------------------- Time Numerical Integration -----------------------" << endl;

    if (Kind_Solver != FEM_ELASTICITY) {
		switch (Unsteady_Simulation) {
		  case NO:
			cout << "Local time stepping (steady state simulation)." << endl; break;
		  case TIME_STEPPING:
			cout << "Unsteady simulation using a time stepping strategy."<< endl;
			if (Unst_CFL != 0.0) cout << "Time step computed by the code. Unsteady CFL number: " << Unst_CFL <<"."<< endl;
			else cout << "Unsteady time step provided by the user (s): "<< Delta_UnstTime << "." << endl;
			break;
		  case DT_STEPPING_1ST: case DT_STEPPING_2ND:
			if (Unsteady_Simulation == DT_STEPPING_1ST) cout << "Unsteady simulation, dual time stepping strategy (first order in time)."<< endl;
			if (Unsteady_Simulation == DT_STEPPING_2ND) cout << "Unsteady simulation, dual time stepping strategy (second order in time)."<< endl;
			if (Unst_CFL != 0.0) cout << "Time step computed by the code. Unsteady CFL number: " << Unst_CFL <<"."<< endl;
			else cout << "Unsteady time step provided by the user (s): "<< Delta_UnstTime << "." << endl;
			cout << "Total number of internal Dual Time iterations: "<< Unst_nIntIter <<"." << endl;
			break;
		}
    }
	else {
		switch (Dynamic_Analysis) {
		  case NO:
			cout << "Static structural analysis." << endl; break;
		  case YES:
			cout << "Dynamic structural analysis."<< endl;
			cout << "Time step provided by the user for the dynamic analysis(s): "<< Delta_DynTime << "." << endl;
			break;
		}
	}

    if ((Kind_Solver == EULER) || (Kind_Solver == NAVIER_STOKES) || (Kind_Solver == RANS) ||
        (Kind_Solver == DISC_ADJ_EULER) || (Kind_Solver == DISC_ADJ_NAVIER_STOKES) || (Kind_Solver == DISC_ADJ_RANS)) {
      switch (Kind_TimeIntScheme_Flow) {
        case RUNGE_KUTTA_EXPLICIT:
          cout << "Runge-Kutta explicit method for the flow equations." << endl;
          cout << "Number of steps: " << nRKStep << endl;
          cout << "Alpha coefficients: ";
          for (unsigned short iRKStep = 0; iRKStep < nRKStep; iRKStep++) {
            cout << "\t" << RK_Alpha_Step[iRKStep];
          }
          cout << endl;
          break;
        case EULER_EXPLICIT: cout << "Euler explicit method for the flow equations." << endl; break;
        case EULER_IMPLICIT:
          cout << "Euler implicit method for the flow equations." << endl;
          switch (Kind_Linear_Solver) {
            case BCGSTAB:
              cout << "BCGSTAB is used for solving the linear system." << endl;
              cout << "Convergence criteria of the linear solver: "<< Linear_Solver_Error <<"."<< endl;
              cout << "Max number of iterations: "<< Linear_Solver_Iter <<"."<< endl;
              break;
            case FGMRES || RESTARTED_FGMRES:
              cout << "FGMRES is used for solving the linear system." << endl;
              cout << "Convergence criteria of the linear solver: "<< Linear_Solver_Error <<"."<< endl;
              cout << "Max number of iterations: "<< Linear_Solver_Iter <<"."<< endl;
              break;
            case SMOOTHER_JACOBI:
              cout << "A Jacobi method is used for smoothing the linear system." << endl;
              break;
            case SMOOTHER_ILU:
              cout << "A ILU0 method is used for smoothing the linear system." << endl;
              break;
            case SMOOTHER_LUSGS:
              cout << "A LU-SGS method is used for smoothing the linear system." << endl;
              break;
            case SMOOTHER_LINELET:
              cout << "A Linelet method is used for smoothing the linear system." << endl;
              break;
          }
          break;
      }
    }

    if ((Kind_Solver == ADJ_EULER) || (Kind_Solver == ADJ_NAVIER_STOKES) || (Kind_Solver == ADJ_RANS)) {
      switch (Kind_TimeIntScheme_AdjFlow) {
        case RUNGE_KUTTA_EXPLICIT:
          cout << "Runge-Kutta explicit method for the adjoint equations." << endl;
          cout << "Number of steps: " << nRKStep << endl;
          cout << "Alpha coefficients: ";
          for (unsigned short iRKStep = 0; iRKStep < nRKStep; iRKStep++) {
            cout << "\t" << RK_Alpha_Step[iRKStep];
          }
          cout << endl;
          break;
        case EULER_EXPLICIT: cout << "Euler explicit method for the adjoint equations." << endl; break;
        case EULER_IMPLICIT: cout << "Euler implicit method for the adjoint equations." << endl; break;
      }
    }

    if(Kind_Solver == FEM_EULER || Kind_Solver == FEM_NAVIER_STOKES ||
       Kind_Solver == FEM_RANS  || Kind_Solver == FEM_LES) {
      switch (Kind_TimeIntScheme_FEM_Flow) {
        case RUNGE_KUTTA_EXPLICIT:
          cout << "Runge-Kutta explicit method for the flow equations." << endl;
          cout << "Number of steps: " << nRKStep << endl;
          cout << "Alpha coefficients: ";
          for (unsigned short iRKStep = 0; iRKStep < nRKStep; iRKStep++) {
            cout << "\t" << RK_Alpha_Step[iRKStep];
          }
          cout << endl;
          break;
        case CLASSICAL_RK4_EXPLICIT:
          cout << "Classical RK4 explicit method for the flow equations." << endl;
          cout << "Number of steps: " << 4 << endl;
          cout << "Time coefficients: {0.5, 0.5, 1, 1}" << endl;
          cout << "Function coefficients: {1/6, 1/3, 1/3, 1/6}" << endl;
          break;
      }
    }

    if (nMGLevels !=0) {
      
      if (nStartUpIter != 0) cout << "A total of " << nStartUpIter << " start up iterations on the fine grid."<< endl;
      if (MGCycle == V_CYCLE) cout << "V Multigrid Cycle, with " << nMGLevels << " multigrid levels."<< endl;
      if (MGCycle == W_CYCLE) cout << "W Multigrid Cycle, with " << nMGLevels << " multigrid levels."<< endl;
      if (MGCycle == FULLMG_CYCLE) cout << "Full Multigrid Cycle, with " << nMGLevels << " multigrid levels."<< endl;

      cout << "Damping factor for the residual restriction: " << Damp_Res_Restric <<"."<< endl;
      cout << "Damping factor for the correction prolongation: " << Damp_Correc_Prolong <<"."<< endl;
    }

    if ((Kind_Solver != FEM_ELASTICITY) && (Kind_Solver != HEAT_EQUATION) && (Kind_Solver != WAVE_EQUATION)) {

      if (!CFL_Adapt) cout << "No CFL adaptation." << endl;
      else cout << "CFL adaptation. Factor down: "<< CFL_AdaptParam[0] <<", factor up: "<< CFL_AdaptParam[1]
        <<",\n                lower limit: "<< CFL_AdaptParam[2] <<", upper limit: " << CFL_AdaptParam[3] <<"."<< endl;

      if (nMGLevels !=0) {
        cout << "Multigrid Level:                  ";
        for (unsigned short iLevel = 0; iLevel < nMGLevels+1; iLevel++) {
          cout.width(6); cout << iLevel;
        }
        cout << endl;
      }

			if (Unsteady_Simulation != TIME_STEPPING) {
				cout << "Courant-Friedrichs-Lewy number:   ";
				cout.precision(3);
				cout.width(6); cout << CFL[0];
				cout << endl;
			}
			

      if (nMGLevels !=0) {
        cout.precision(3);
        cout << "MG PreSmooth coefficients:        ";
        for (unsigned short iMG_PreSmooth = 0; iMG_PreSmooth < nMGLevels+1; iMG_PreSmooth++) {
          cout.width(6); cout << MG_PreSmooth[iMG_PreSmooth];
        }
        cout << endl;
      }

      if (nMGLevels !=0) {
        cout.precision(3);
        cout << "MG PostSmooth coefficients:       ";
        for (unsigned short iMG_PostSmooth = 0; iMG_PostSmooth < nMGLevels+1; iMG_PostSmooth++) {
          cout.width(6); cout << MG_PostSmooth[iMG_PostSmooth];
        }
        cout << endl;
      }

      if (nMGLevels !=0) {
        cout.precision(3);
        cout << "MG CorrecSmooth coefficients:     ";
        for (unsigned short iMG_CorrecSmooth = 0; iMG_CorrecSmooth < nMGLevels+1; iMG_CorrecSmooth++) {
          cout.width(6); cout << MG_CorrecSmooth[iMG_CorrecSmooth];
        }
        cout << endl;
      }

    }

    if ((Kind_Solver == RANS) || (Kind_Solver == DISC_ADJ_RANS))
      if (Kind_TimeIntScheme_Turb == EULER_IMPLICIT)
        cout << "Euler implicit time integration for the turbulence model." << endl;
  }

  if (val_software == SU2_CFD) {

    cout << endl <<"------------------------- Convergence Criteria --------------------------" << endl;

    cout << "Maximum number of iterations: " << nExtIter <<"."<< endl;

    if (ConvCriteria == CAUCHY) {
      if (!ContinuousAdjoint && !DiscreteAdjoint)
        switch (Cauchy_Func_Flow) {
          case LIFT_COEFFICIENT: cout << "Cauchy criteria for Lift using "
            << Cauchy_Elems << " elements and epsilon " <<Cauchy_Eps<< "."<< endl; break;
          case DRAG_COEFFICIENT: cout << "Cauchy criteria for Drag using "
            << Cauchy_Elems << " elements and epsilon " <<Cauchy_Eps<< "."<< endl; break;
        }

      if (ContinuousAdjoint || DiscreteAdjoint)
        switch (Cauchy_Func_AdjFlow) {
          case SENS_GEOMETRY: cout << "Cauchy criteria for geo. sensitivity using "
            << Cauchy_Elems << " elements and epsilon " <<Cauchy_Eps<< "."<< endl; break;
          case SENS_MACH: cout << "Cauchy criteria for Mach number sensitivity using "
            << Cauchy_Elems << " elements and epsilon " <<Cauchy_Eps<< "."<< endl; break;
        }

      cout << "Start convergence criteria at iteration " << StartConv_Iter<< "."<< endl;
      
    }


    if (ConvCriteria == RESIDUAL) {
      if (!ContinuousAdjoint && !DiscreteAdjoint) {
        cout << "Reduce the density residual " << OrderMagResidual << " orders of magnitude."<< endl;
        cout << "The minimum bound for the density residual is 10^(" << MinLogResidual<< ")."<< endl;
        cout << "Start convergence criteria at iteration " << StartConv_Iter<< "."<< endl;
      }

      if (ContinuousAdjoint || DiscreteAdjoint) {
        cout << "Reduce the adjoint density residual " << OrderMagResidual << " orders of magnitude."<< endl;
        cout << "The minimum value for the adjoint density residual is 10^(" << MinLogResidual<< ")."<< endl;
      }

    }

  }

  if (val_software == SU2_MSH) {
    cout << endl <<"----------------------- Grid adaptation strategy ------------------------" << endl;

    switch (Kind_Adaptation) {
      case NONE: break;
      case PERIODIC: cout << "Grid modification to run periodic bc problems." << endl; break;
      case FULL: cout << "Grid adaptation using a complete refinement." << endl; break;
      case WAKE: cout << "Grid adaptation of the wake." << endl; break;
      case FULL_FLOW: cout << "Flow grid adaptation using a complete refinement." << endl; break;
      case FULL_ADJOINT: cout << "Adjoint grid adaptation using a complete refinement." << endl; break;
      case GRAD_FLOW: cout << "Grid adaptation using gradient based strategy (density)." << endl; break;
      case GRAD_ADJOINT: cout << "Grid adaptation using gradient based strategy (adjoint density)." << endl; break;
      case GRAD_FLOW_ADJ: cout << "Grid adaptation using gradient based strategy (density and adjoint density)." << endl; break;
      case COMPUTABLE: cout << "Grid adaptation using computable correction."<< endl; break;
      case REMAINING: cout << "Grid adaptation using remaining error."<< endl; break;
      case SMOOTHING: cout << "Grid smoothing using an implicit method."<< endl; break;
      case SUPERSONIC_SHOCK: cout << "Grid adaptation for a supersonic shock at Mach: " << Mach <<"."<< endl; break;
    }

    switch (Kind_Adaptation) {
      case GRAD_FLOW: case GRAD_ADJOINT: case GRAD_FLOW_ADJ: case COMPUTABLE: case REMAINING:
        cout << "Power of the dual volume in the adaptation sensor: " << DualVol_Power << endl;
        cout << "Percentage of new elements in the adaptation process: " << New_Elem_Adapt << "."<< endl;
        break;
    }

    if (Analytical_Surface != NONE)
      cout << "Use analytical definition for including points in the surfaces." << endl;

  }

  cout << endl <<"-------------------------- Output Information ---------------------------" << endl;

  if (val_software == SU2_CFD) {

    if (Low_MemoryOutput) cout << "Writing output files with low memory RAM requirements."<< endl;
    cout << "Writing a flow solution every " << Wrt_Sol_Freq <<" iterations."<< endl;
    cout << "Writing the convergence history every " << Wrt_Con_Freq <<" iterations."<< endl;
    if ((Unsteady_Simulation == DT_STEPPING_1ST) || (Unsteady_Simulation == DT_STEPPING_2ND)) {
      cout << "Writing the dual time flow solution every " << Wrt_Sol_Freq_DualTime <<" iterations."<< endl;
      cout << "Writing the dual time convergence history every " << Wrt_Con_Freq_DualTime <<" iterations."<< endl;
    }

    switch (Output_FileFormat) {
      case PARAVIEW: cout << "The output file format is Paraview ASCII (.vtk)." << endl; break;
      case TECPLOT: cout << "The output file format is Tecplot ASCII (.dat)." << endl; break;
      case TECPLOT_BINARY: cout << "The output file format is Tecplot binary (.plt)." << endl; break;
      case FIELDVIEW: cout << "The output file format is FieldView ASCII (.uns)." << endl; break;
      case FIELDVIEW_BINARY: cout << "The output file format is FieldView binary (.uns)." << endl; break;
      case CGNS_SOL: cout << "The output file format is CGNS (.cgns)." << endl; break;
    }

    cout << "Convergence history file name: " << Conv_FileName << "." << endl;

    cout << "Forces breakdown file name: " << Breakdown_FileName << "." << endl;

    if ((Kind_Solver != FEM_ELASTICITY) && (Kind_Solver != HEAT_EQUATION) && (Kind_Solver != WAVE_EQUATION)) {
      if (!ContinuousAdjoint && !DiscreteAdjoint) {
        cout << "Surface flow coefficients file name: " << SurfFlowCoeff_FileName << "." << endl;
        cout << "Flow variables file name: " << Flow_FileName << "." << endl;
        cout << "Restart flow file name: " << Restart_FlowFileName << "." << endl;
      }

      if (ContinuousAdjoint || DiscreteAdjoint) {
        cout << "Adjoint solution file name: " << Solution_AdjFileName << "." << endl;
        cout << "Restart adjoint file name: " << Restart_AdjFileName << "." << endl;
        cout << "Adjoint variables file name: " << Adj_FileName << "." << endl;
        cout << "Surface adjoint coefficients file name: " << SurfAdjCoeff_FileName << "." << endl;
      }
    }
    else {
      cout << "Surface structure coefficients file name: " << SurfStructure_FileName << "." << endl;
      cout << "Structure variables file name: " << Structure_FileName << "." << endl;
      cout << "Restart structure file name: " << Restart_FEMFileName << "." << endl;
    }

  }

  if (val_software == SU2_SOL) {
    if (Low_MemoryOutput) cout << "Writing output files with low memory RAM requirements."<< endl;
    switch (Output_FileFormat) {
      case PARAVIEW: cout << "The output file format is Paraview ASCII (.vtk)." << endl; break;
      case TECPLOT: cout << "The output file format is Tecplot ASCII (.dat)." << endl; break;
      case TECPLOT_BINARY: cout << "The output file format is Tecplot binary (.plt)." << endl; break;
      case FIELDVIEW: cout << "The output file format is FieldView ASCII (.uns)." << endl; break;
      case FIELDVIEW_BINARY: cout << "The output file format is FieldView binary (.uns)." << endl; break;
      case CGNS_SOL: cout << "The output file format is CGNS (.cgns)." << endl; break;
    }
    cout << "Flow variables file name: " << Flow_FileName << "." << endl;
  }

  if (val_software == SU2_DEF) {
    cout << "Output mesh file name: " << Mesh_Out_FileName << ". " << endl;
    if (Visualize_Deformation) cout << "A file will be created to visualize the deformation." << endl;
    else cout << "No file for visualizing the deformation." << endl;
    switch (GetDeform_Stiffness_Type()) {
      case INVERSE_VOLUME:
        cout << "Cell stiffness scaled by inverse of the cell volume." << endl;
        break;
      case WALL_DISTANCE:
        cout << "Cell stiffness scaled by distance from the deforming surface." << endl;
        break;
      case CONSTANT_STIFFNESS:
        cout << "Imposing constant cell stiffness (steel)." << endl;
        break;
    }
  }

  if (val_software == SU2_MSH) {
    cout << "Output mesh file name: " << Mesh_Out_FileName << ". " << endl;
  }

  if (val_software == SU2_DOT) {
    if (DiscreteAdjoint) {
      cout << "Output Volume Sensitivity file name: " << VolSens_FileName << ". " << endl;
      cout << "Output Surface Sensitivity file name: " << SurfSens_FileName << ". " << endl;
    }
    cout << "Output gradient file name: " << ObjFunc_Grad_FileName << ". " << endl;
  }

  if (val_software == SU2_MSH) {
    cout << "Output mesh file name: " << Mesh_Out_FileName << ". " << endl;
    cout << "Restart flow file name: " << Restart_FlowFileName << "." << endl;
    if ((Kind_Adaptation == FULL_ADJOINT) || (Kind_Adaptation == GRAD_ADJOINT) || (Kind_Adaptation == GRAD_FLOW_ADJ) ||
        (Kind_Adaptation == COMPUTABLE) || (Kind_Adaptation == REMAINING)) {
      if (Kind_ObjFunc[0] == DRAG_COEFFICIENT) cout << "Restart adjoint file name: " << Restart_AdjFileName << "." << endl;
      if (Kind_ObjFunc[0] == EQUIVALENT_AREA) cout << "Restart adjoint file name: " << Restart_AdjFileName << "." << endl;
      if (Kind_ObjFunc[0] == NEARFIELD_PRESSURE) cout << "Restart adjoint file name: " << Restart_AdjFileName << "." << endl;
      if (Kind_ObjFunc[0] == LIFT_COEFFICIENT) cout << "Restart adjoint file name: " << Restart_AdjFileName << "." << endl;
    }
  }

  cout << endl <<"------------------- Config File Boundary Information --------------------" << endl;

  if (nMarker_Euler != 0) {
    cout << "Euler wall boundary marker(s): ";
    for (iMarker_Euler = 0; iMarker_Euler < nMarker_Euler; iMarker_Euler++) {
      cout << Marker_Euler[iMarker_Euler];
      if (iMarker_Euler < nMarker_Euler-1) cout << ", ";
      else cout <<"."<< endl;
    }
  }

  if (nMarker_FarField != 0) {
    cout << "Far-field boundary marker(s): ";
    for (iMarker_FarField = 0; iMarker_FarField < nMarker_FarField; iMarker_FarField++) {
      cout << Marker_FarField[iMarker_FarField];
      if (iMarker_FarField < nMarker_FarField-1) cout << ", ";
      else cout <<"."<< endl;
    }
  }

  if (nMarker_SymWall != 0) {
    cout << "Symmetry plane boundary marker(s): ";
    for (iMarker_SymWall = 0; iMarker_SymWall < nMarker_SymWall; iMarker_SymWall++) {
      cout << Marker_SymWall[iMarker_SymWall];
      if (iMarker_SymWall < nMarker_SymWall-1) cout << ", ";
      else cout <<"."<< endl;
    }
  }

  if (nMarker_Pressure != 0) {
    cout << "Pressure boundary marker(s): ";
    for (iMarker_Pressure = 0; iMarker_Pressure < nMarker_Pressure; iMarker_Pressure++) {
      cout << Marker_Pressure[iMarker_Pressure];
      if (iMarker_Pressure < nMarker_Pressure-1) cout << ", ";
      else cout <<"."<< endl;
    }
  }

  if (nMarker_PerBound != 0) {
    cout << "Periodic boundary marker(s): ";
    for (iMarker_PerBound = 0; iMarker_PerBound < nMarker_PerBound; iMarker_PerBound++) {
      cout << Marker_PerBound[iMarker_PerBound];
      if (iMarker_PerBound < nMarker_PerBound-1) cout << ", ";
      else cout <<"."<< endl;
    }
  }

  if (nMarker_NearFieldBound != 0) {
    cout << "Near-field boundary marker(s): ";
    for (iMarker_NearFieldBound = 0; iMarker_NearFieldBound < nMarker_NearFieldBound; iMarker_NearFieldBound++) {
      cout << Marker_NearFieldBound[iMarker_NearFieldBound];
      if (iMarker_NearFieldBound < nMarker_NearFieldBound-1) cout << ", ";
      else cout <<"."<< endl;
    }
  }

  if (nMarker_InterfaceBound != 0) {
    cout << "Interface boundary marker(s): ";
    for (iMarker_InterfaceBound = 0; iMarker_InterfaceBound < nMarker_InterfaceBound; iMarker_InterfaceBound++) {
      cout << Marker_InterfaceBound[iMarker_InterfaceBound];
      if (iMarker_InterfaceBound < nMarker_InterfaceBound-1) cout << ", ";
      else cout <<"."<< endl;
    }
  }

  if (nMarker_Dirichlet != 0) {
    cout << "Dirichlet boundary marker(s): ";
    for (iMarker_Dirichlet = 0; iMarker_Dirichlet < nMarker_Dirichlet; iMarker_Dirichlet++) {
      cout << Marker_Dirichlet[iMarker_Dirichlet];
      if (iMarker_Dirichlet < nMarker_Dirichlet-1) cout << ", ";
      else cout <<"."<< endl;
    }
  }

  if (nMarker_FlowLoad != 0) {
    cout << "Flow Load boundary marker(s): ";
    for (iMarker_FlowLoad = 0; iMarker_FlowLoad < nMarker_FlowLoad; iMarker_FlowLoad++) {
      cout << Marker_FlowLoad[iMarker_FlowLoad];
      if (iMarker_FlowLoad < nMarker_FlowLoad-1) cout << ", ";
      else cout <<"."<< endl;
    }
  }

  if (nMarker_Neumann != 0) {
    cout << "Neumann boundary marker(s): ";
    for (iMarker_Neumann = 0; iMarker_Neumann < nMarker_Neumann; iMarker_Neumann++) {
      cout << Marker_Neumann[iMarker_Neumann];
      if (iMarker_Neumann < nMarker_Neumann-1) cout << ", ";
      else cout <<"."<< endl;
    }
  }

  if (nMarker_Inlet != 0) {
    cout << "Inlet boundary marker(s): ";
    for (iMarker_Inlet = 0; iMarker_Inlet < nMarker_Inlet; iMarker_Inlet++) {
      cout << Marker_Inlet[iMarker_Inlet];
      if (iMarker_Inlet < nMarker_Inlet-1) cout << ", ";
      else cout <<"."<< endl;
    }
  }

  if (nMarker_Riemann != 0) {
      cout << "Riemann boundary marker(s): ";
      for (iMarker_Riemann = 0; iMarker_Riemann < nMarker_Riemann; iMarker_Riemann++) {
        cout << Marker_Riemann[iMarker_Riemann];
        if (iMarker_Riemann < nMarker_Riemann-1) cout << ", ";
        else cout <<"."<< endl;
    }
  }
  
  if (nMarker_NRBC != 0) {
      cout << "NRBC boundary marker(s): ";
      for (iMarker_NRBC = 0; iMarker_NRBC < nMarker_NRBC; iMarker_NRBC++) {
        cout << Marker_NRBC[iMarker_NRBC];
        if (iMarker_NRBC < nMarker_NRBC-1) cout << ", ";
        else cout <<"."<< endl;
    }
  }

  if (nMarker_MixBound != 0) {
      cout << "MixingPlane boundary marker(s): ";
      for (iMarker_MixBound = 0; iMarker_MixBound < nMarker_MixBound; iMarker_MixBound++) {
        cout << Marker_MixBound[iMarker_MixBound];
        if (iMarker_MixBound < nMarker_MixBound-1) cout << ", ";
        else cout <<"."<< endl;
    }
  }

  if (nMarker_EngineInflow != 0) {
    cout << "Engine inflow boundary marker(s): ";
    for (iMarker_EngineInflow = 0; iMarker_EngineInflow < nMarker_EngineInflow; iMarker_EngineInflow++) {
      cout << Marker_EngineInflow[iMarker_EngineInflow];
      if (iMarker_EngineInflow < nMarker_EngineInflow-1) cout << ", ";
      else cout <<"."<< endl;
    }
  }
  
  if (nMarker_EngineBleed != 0) {
    cout << "Engine bleed boundary marker(s): ";
    for (iMarker_EngineBleed = 0; iMarker_EngineBleed < nMarker_EngineBleed; iMarker_EngineBleed++) {
      cout << Marker_EngineBleed[iMarker_EngineBleed];
      if (iMarker_EngineBleed < nMarker_EngineBleed-1) cout << ", ";
      else cout <<"."<< endl;
    }
  }

  if (nMarker_EngineExhaust != 0) {
    cout << "Engine exhaust boundary marker(s): ";
    for (iMarker_EngineExhaust = 0; iMarker_EngineExhaust < nMarker_EngineExhaust; iMarker_EngineExhaust++) {
      cout << Marker_EngineExhaust[iMarker_EngineExhaust];
      if (iMarker_EngineExhaust < nMarker_EngineExhaust-1) cout << ", ";
      else cout <<"."<< endl;
    }
  }

  if (nMarker_Supersonic_Inlet != 0) {
    cout << "Supersonic inlet boundary marker(s): ";
    for (iMarker_Supersonic_Inlet = 0; iMarker_Supersonic_Inlet < nMarker_Supersonic_Inlet; iMarker_Supersonic_Inlet++) {
      cout << Marker_Supersonic_Inlet[iMarker_Supersonic_Inlet];
      if (iMarker_Supersonic_Inlet < nMarker_Supersonic_Inlet-1) cout << ", ";
      else cout <<"."<< endl;
    }
  }
  
  if (nMarker_Supersonic_Outlet != 0) {
    cout << "Supersonic outlet boundary marker(s): ";
    for (iMarker_Supersonic_Outlet = 0; iMarker_Supersonic_Outlet < nMarker_Supersonic_Outlet; iMarker_Supersonic_Outlet++) {
      cout << Marker_Supersonic_Outlet[iMarker_Supersonic_Outlet];
      if (iMarker_Supersonic_Outlet < nMarker_Supersonic_Outlet-1) cout << ", ";
      else cout <<"."<< endl;
    }
  }

  if (nMarker_Outlet != 0) {
    cout << "Outlet boundary marker(s): ";
    for (iMarker_Outlet = 0; iMarker_Outlet < nMarker_Outlet; iMarker_Outlet++) {
      cout << Marker_Outlet[iMarker_Outlet];
      if (iMarker_Outlet < nMarker_Outlet-1) cout << ", ";
      else cout <<"."<< endl;
    }
  }

  if (nMarker_Isothermal != 0) {
    cout << "Isothermal wall boundary marker(s): ";
    for (iMarker_Isothermal = 0; iMarker_Isothermal < nMarker_Isothermal; iMarker_Isothermal++) {
      cout << Marker_Isothermal[iMarker_Isothermal];
      if (iMarker_Isothermal < nMarker_Isothermal-1) cout << ", ";
      else cout <<"."<< endl;
    }
  }

  if (nMarker_HeatFlux != 0) {
    cout << "Constant heat flux wall boundary marker(s): ";
    for (iMarker_HeatFlux = 0; iMarker_HeatFlux < nMarker_HeatFlux; iMarker_HeatFlux++) {
      cout << Marker_HeatFlux[iMarker_HeatFlux];
      if (iMarker_HeatFlux < nMarker_HeatFlux-1) cout << ", ";
      else cout <<"."<< endl;
    }
  }

  if (nMarker_Clamped != 0) {
    cout << "Clamped boundary marker(s): ";
    for (iMarker_Clamped = 0; iMarker_Clamped < nMarker_Clamped; iMarker_Clamped++) {
      cout << Marker_Clamped[iMarker_Clamped];
      if (iMarker_Clamped < nMarker_Clamped-1) cout << ", ";
      else cout <<"."<<endl;
    }
  }

  if (nMarker_Displacement != 0) {
    cout << "Displacement boundary marker(s): ";
    for (iMarker_Displacement = 0; iMarker_Displacement < nMarker_Displacement; iMarker_Displacement++) {
      cout << Marker_Displacement[iMarker_Displacement];
      if (iMarker_Displacement < nMarker_Displacement-1) cout << ", ";
      else cout <<"."<< endl;
    }
  }

  if (nMarker_Load != 0) {
    cout << "Normal load boundary marker(s): ";
    for (iMarker_Load = 0; iMarker_Load < nMarker_Load; iMarker_Load++) {
      cout << Marker_Load[iMarker_Load];
      if (iMarker_Load < nMarker_Load-1) cout << ", ";
      else cout <<"."<< endl;
    }
  }

  if (nMarker_Load_Dir != 0) {
    cout << "Load boundary marker(s) in cartesian coordinates: ";
    for (iMarker_Load_Dir = 0; iMarker_Load_Dir < nMarker_Load_Dir; iMarker_Load_Dir++) {
      cout << Marker_Load_Dir[iMarker_Load_Dir];
      if (iMarker_Load_Dir < nMarker_Load_Dir-1) cout << ", ";
      else cout <<"."<<endl;
    }
  }

  if (nMarker_Load_Sine != 0) {
    cout << "Sine-Wave Load boundary marker(s): ";
    for (iMarker_Load_Sine = 0; iMarker_Load_Sine < nMarker_Load_Sine; iMarker_Load_Sine++) {
      cout << Marker_Load_Sine[iMarker_Load_Sine];
      if (iMarker_Load_Sine < nMarker_Load_Sine-1) cout << ", ";
      else cout <<"."<<endl;
    }
  }

  if (nMarker_Neumann != 0) {
    cout << "Neumann boundary marker(s): ";
    for (iMarker_Neumann = 0; iMarker_Neumann < nMarker_Neumann; iMarker_Neumann++) {
      cout << Marker_Neumann[iMarker_Neumann];
      if (iMarker_Neumann < nMarker_Neumann-1) cout << ", ";
      else cout <<"."<< endl;
    }
  }

  if (nMarker_Custom != 0) {
    cout << "Custom boundary marker(s): ";
    for (iMarker_Custom = 0; iMarker_Custom < nMarker_Custom; iMarker_Custom++) {
      cout << Marker_Custom[iMarker_Custom];
      if (iMarker_Custom < nMarker_Custom-1) cout << ", ";
      else cout <<"."<< endl;
    }
  }

  if (nMarker_ActDiskInlet != 0) {
		cout << "Actuator disk (inlet) boundary marker(s): ";
		for (iMarker_ActDiskInlet = 0; iMarker_ActDiskInlet < nMarker_ActDiskInlet; iMarker_ActDiskInlet++) {
			cout << Marker_ActDiskInlet[iMarker_ActDiskInlet];
			if (iMarker_ActDiskInlet < nMarker_ActDiskInlet-1) cout << ", ";
			else cout <<"."<< endl;
		}
	}

  if (nMarker_ActDiskOutlet != 0) {
		cout << "Actuator disk (outlet) boundary marker(s): ";
		for (iMarker_ActDiskOutlet = 0; iMarker_ActDiskOutlet < nMarker_ActDiskOutlet; iMarker_ActDiskOutlet++) {
			cout << Marker_ActDiskOutlet[iMarker_ActDiskOutlet];
			if (iMarker_ActDiskOutlet < nMarker_ActDiskOutlet-1) cout << ", ";
			else cout <<"."<< endl;
		}
	}

}

bool CConfig::TokenizeString(string & str, string & option_name,
                             vector<string> & option_value) {
  const string delimiters(" ()[]{}:,\t\n\v\f\r");
  // check for comments or empty string
  string::size_type pos, last_pos;
  pos = str.find_first_of("%");
  if ( (str.length() == 0) || (pos == 0) ) {
    // str is empty or a comment line, so no option here
    return false;
  }
  if (pos != string::npos) {
    // remove comment at end if necessary
    str.erase(pos);
  }

  // look for line composed on only delimiters (usually whitespace)
  pos = str.find_first_not_of(delimiters);
  if (pos == string::npos) {
    return false;
  }

  // find the equals sign and split string
  string name_part, value_part;
  pos = str.find("=");
  if (pos == string::npos) {
    cerr << "Error in TokenizeString(): "
    << "line in the configuration file with no \"=\" sign."
    << endl;
    cout << "Look for: " << str << endl;
    cout << "str.length() = " << str.length() << endl;
    throw(-1);
  }
  name_part = str.substr(0, pos);
  value_part = str.substr(pos+1, string::npos);
  //cout << "name_part  = |" << name_part  << "|" << endl;
  //cout << "value_part = |" << value_part << "|" << endl;

  // the first_part should consist of one string with no interior delimiters
  last_pos = name_part.find_first_not_of(delimiters, 0);
  pos = name_part.find_first_of(delimiters, last_pos);
  if ( (name_part.length() == 0) || (last_pos == string::npos) ) {
    cerr << "Error in CConfig::TokenizeString(): "
    << "line in the configuration file with no name before the \"=\" sign."
    << endl;
    throw(-1);
  }
  if (pos == string::npos) pos = name_part.length();
  option_name = name_part.substr(last_pos, pos - last_pos);
  last_pos = name_part.find_first_not_of(delimiters, pos);
  if (last_pos != string::npos) {
    cerr << "Error in TokenizeString(): "
    << "two or more options before an \"=\" sign in the configuration file."
    << endl;
    throw(-1);
  }
  StringToUpperCase(option_name);

  //cout << "option_name = |" << option_name << "|" << endl;
  //cout << "pos = " << pos << ": last_pos = " << last_pos << endl;

  // now fill the option value vector
  option_value.clear();
  last_pos = value_part.find_first_not_of(delimiters, 0);
  pos = value_part.find_first_of(delimiters, last_pos);
  while (string::npos != pos || string::npos != last_pos) {
    // add token to the vector<string>
    option_value.push_back(value_part.substr(last_pos, pos - last_pos));
    // skip delimiters
    last_pos = value_part.find_first_not_of(delimiters, pos);
    // find next "non-delimiter"
    pos = value_part.find_first_of(delimiters, last_pos);
  }
  if (option_value.size() == 0) {
    cerr << "Error in TokenizeString(): "
    << "option " << option_name << " in configuration file with no value assigned."
    << endl;
    throw(-1);
  }

#if 0
  cout << "option value(s) = ";
  for (unsigned int i = 0; i < option_value.size(); i++)
    cout << option_value[i] << " ";
  cout << endl;
#endif

  // look for ';' DV delimiters attached to values
  vector<string>::iterator it;
  it = option_value.begin();
  while (it != option_value.end()) {
    if (it->compare(";") == 0) {
      it++;
      continue;
    }

    pos = it->find(';');
    if (pos != string::npos) {
      string before_semi = it->substr(0, pos);
      string after_semi= it->substr(pos+1, string::npos);
      if (before_semi.empty()) {
        *it = ";";
        it++;
        option_value.insert(it, after_semi);
      } else {
        *it = before_semi;
        it++;
        vector<string> to_insert;
        to_insert.push_back(";");
        if (!after_semi.empty())
          to_insert.push_back(after_semi);
        option_value.insert(it, to_insert.begin(), to_insert.end());
      }
      it = option_value.begin(); // go back to beginning; not efficient
      continue;
    } else {
      it++;
    }
  }
#if 0
  cout << "option value(s) = ";
  for (unsigned int i = 0; i < option_value.size(); i++)
    cout << option_value[i] << " ";
  cout << endl;
#endif
  // remove any consecutive ";"
  it = option_value.begin();
  bool semi_at_prev = false;
  while (it != option_value.end()) {
    if (semi_at_prev) {
      if (it->compare(";") == 0) {
        option_value.erase(it);
        it = option_value.begin();
        semi_at_prev = false;
        continue;
      }
    }
    if (it->compare(";") == 0) {
      semi_at_prev = true;
    } else {
      semi_at_prev = false;
    }
    it++;
  }

#if 0
  cout << "option value(s) = ";
  for (unsigned int i = 0; i < option_value.size(); i++)
    cout << option_value[i] << " ";
  cout << endl;
#endif
  return true;
}

unsigned short CConfig::GetMarker_CfgFile_TagBound(string val_marker) {

  unsigned short iMarker_CfgFile;

  for (iMarker_CfgFile = 0; iMarker_CfgFile < nMarker_CfgFile; iMarker_CfgFile++)
    if (Marker_CfgFile_TagBound[iMarker_CfgFile] == val_marker)
      return iMarker_CfgFile;

  cout <<"The configuration file doesn't have any definition for marker "<< val_marker <<"!!" << endl;
  exit(EXIT_FAILURE);
  
}

string CConfig::GetMarker_CfgFile_TagBound(unsigned short val_marker) {
  return Marker_CfgFile_TagBound[val_marker];
}

unsigned short CConfig::GetMarker_CfgFile_KindBC(string val_marker) {
  unsigned short iMarker_CfgFile;
  for (iMarker_CfgFile = 0; iMarker_CfgFile < nMarker_CfgFile; iMarker_CfgFile++)
    if (Marker_CfgFile_TagBound[iMarker_CfgFile] == val_marker) break;
  return Marker_CfgFile_KindBC[iMarker_CfgFile];
}

unsigned short CConfig::GetMarker_CfgFile_Monitoring(string val_marker) {
  unsigned short iMarker_CfgFile;
  for (iMarker_CfgFile = 0; iMarker_CfgFile < nMarker_CfgFile; iMarker_CfgFile++)
    if (Marker_CfgFile_TagBound[iMarker_CfgFile] == val_marker) break;
  return Marker_CfgFile_Monitoring[iMarker_CfgFile];
}

unsigned short CConfig::GetMarker_CfgFile_GeoEval(string val_marker) {
  unsigned short iMarker_CfgFile;
  for (iMarker_CfgFile = 0; iMarker_CfgFile < nMarker_CfgFile; iMarker_CfgFile++)
    if (Marker_CfgFile_TagBound[iMarker_CfgFile] == val_marker) break;
  return Marker_CfgFile_GeoEval[iMarker_CfgFile];
}

unsigned short CConfig::GetMarker_CfgFile_Designing(string val_marker) {
  unsigned short iMarker_CfgFile;
  for (iMarker_CfgFile = 0; iMarker_CfgFile < nMarker_CfgFile; iMarker_CfgFile++)
    if (Marker_CfgFile_TagBound[iMarker_CfgFile] == val_marker) break;
  return Marker_CfgFile_Designing[iMarker_CfgFile];
}

unsigned short CConfig::GetMarker_CfgFile_Plotting(string val_marker) {
  unsigned short iMarker_CfgFile;
  for (iMarker_CfgFile = 0; iMarker_CfgFile < nMarker_CfgFile; iMarker_CfgFile++)
    if (Marker_CfgFile_TagBound[iMarker_CfgFile] == val_marker) break;
  return Marker_CfgFile_Plotting[iMarker_CfgFile];
}

unsigned short CConfig::GetMarker_CfgFile_FSIinterface(string val_marker) {
  unsigned short iMarker_CfgFile;
  for (iMarker_CfgFile = 0; iMarker_CfgFile < nMarker_CfgFile; iMarker_CfgFile++)
    if (Marker_CfgFile_TagBound[iMarker_CfgFile] == val_marker) break;
  return Marker_CfgFile_FSIinterface[iMarker_CfgFile];
}

unsigned short CConfig::GetMarker_CfgFile_Out_1D(string val_marker) {
  unsigned short iMarker_CfgFile;
  for (iMarker_CfgFile = 0; iMarker_CfgFile < nMarker_CfgFile; iMarker_CfgFile++)
    if (Marker_CfgFile_TagBound[iMarker_CfgFile] == val_marker) break;
  return Marker_CfgFile_Out_1D[iMarker_CfgFile];
}

unsigned short CConfig::GetMarker_CfgFile_DV(string val_marker) {
  unsigned short iMarker_CfgFile;
  for (iMarker_CfgFile = 0; iMarker_CfgFile < nMarker_CfgFile; iMarker_CfgFile++)
    if (Marker_CfgFile_TagBound[iMarker_CfgFile] == val_marker) break;
  return Marker_CfgFile_DV[iMarker_CfgFile];
}

unsigned short CConfig::GetMarker_CfgFile_Moving(string val_marker) {
  unsigned short iMarker_CfgFile;
  for (iMarker_CfgFile = 0; iMarker_CfgFile < nMarker_CfgFile; iMarker_CfgFile++)
    if (Marker_CfgFile_TagBound[iMarker_CfgFile] == val_marker) break;
  return Marker_CfgFile_Moving[iMarker_CfgFile];
}

unsigned short CConfig::GetMarker_CfgFile_PerBound(string val_marker) {
  unsigned short iMarker_CfgFile;
  for (iMarker_CfgFile = 0; iMarker_CfgFile < nMarker_CfgFile; iMarker_CfgFile++)
    if (Marker_CfgFile_TagBound[iMarker_CfgFile] == val_marker) break;
  return Marker_CfgFile_PerBound[iMarker_CfgFile];
}

CConfig::~CConfig(void) {
 
  unsigned long iDV, iMarker, iPeriodic, iFFD;

  /*--- Delete all of the option objects in the global option map ---*/
    
  for(map<string, COptionBase*>::iterator itr = option_map.begin(); itr != option_map.end(); itr++) {
    delete itr->second;
  }
 
  if (RK_Alpha_Step !=NULL) delete [] RK_Alpha_Step;
  if (MG_PreSmooth  !=NULL) delete [] MG_PreSmooth;
  if (MG_PostSmooth !=NULL) delete [] MG_PostSmooth;
  
  /*--- Free memory for Aeroelastic problems. ---*/

  if (Grid_Movement && Aeroelastic_Simulation) {
    if (Aeroelastic_pitch  !=NULL) delete[] Aeroelastic_pitch;
    if (Aeroelastic_plunge !=NULL) delete[] Aeroelastic_plunge;
  }

  /*--- Free memory for unspecified grid motion parameters ---*/

 if (Kind_GridMovement != NULL) delete [] Kind_GridMovement;

  /*--- motion origin: ---*/
  
  if (Motion_Origin_X   != NULL) delete [] Motion_Origin_X;
  if (Motion_Origin_Y   != NULL) delete [] Motion_Origin_Y;
  if (Motion_Origin_Z   != NULL) delete [] Motion_Origin_Z;
  if (MoveMotion_Origin != NULL) delete [] MoveMotion_Origin;

  /*--- translation: ---*/

  if (Translation_Rate_X != NULL) delete [] Translation_Rate_X;
  if (Translation_Rate_Y != NULL) delete [] Translation_Rate_Y;
  if (Translation_Rate_Z != NULL) delete [] Translation_Rate_Z;

  /*--- rotation: ---*/
  
  if (Rotation_Rate_X != NULL) delete [] Rotation_Rate_X;
  if (Rotation_Rate_Y != NULL) delete [] Rotation_Rate_Y;
  if (Rotation_Rate_Z != NULL) delete [] Rotation_Rate_Z;

  /*--- pitching: ---*/
  
  if (Pitching_Omega_X != NULL) delete [] Pitching_Omega_X;
  if (Pitching_Omega_Y != NULL) delete [] Pitching_Omega_Y;
  if (Pitching_Omega_Z != NULL) delete [] Pitching_Omega_Z;

  /*--- pitching amplitude: ---*/
  
  if (Pitching_Ampl_X != NULL) delete [] Pitching_Ampl_X;
  if (Pitching_Ampl_Y != NULL) delete [] Pitching_Ampl_Y;
  if (Pitching_Ampl_Z != NULL) delete [] Pitching_Ampl_Z;

  /*--- pitching phase: ---*/
  
  if (Pitching_Phase_X != NULL) delete [] Pitching_Phase_X;
  if (Pitching_Phase_Y != NULL) delete [] Pitching_Phase_Y;
  if (Pitching_Phase_Z != NULL) delete [] Pitching_Phase_Z;

  /*--- plunging: ---*/
  
  if (Plunging_Omega_X != NULL) delete [] Plunging_Omega_X;
  if (Plunging_Omega_Y != NULL) delete [] Plunging_Omega_Y;
  if (Plunging_Omega_Z != NULL) delete [] Plunging_Omega_Z;

  /*--- plunging amplitude: ---*/
  
  if (Plunging_Ampl_X != NULL) delete [] Plunging_Ampl_X;
  if (Plunging_Ampl_Y != NULL) delete [] Plunging_Ampl_Y;
  if (Plunging_Ampl_Z != NULL) delete [] Plunging_Ampl_Z;

  /*--- reference origin for moments ---*/
  
  if (RefOriginMoment   != NULL) delete [] RefOriginMoment;
  if (RefOriginMoment_X != NULL) delete [] RefOriginMoment_X;
  if (RefOriginMoment_Y != NULL) delete [] RefOriginMoment_Y;
  if (RefOriginMoment_Z != NULL) delete [] RefOriginMoment_Z;

  /*--- Free memory for Harmonic Blance Frequency  pointer ---*/
    
  if (Omega_HB != NULL) delete [] Omega_HB;
    
  /*--- Marker pointers ---*/
  
  if (Marker_CfgFile_Out_1D != NULL) delete[] Marker_CfgFile_Out_1D;
  if (Marker_All_Out_1D     != NULL) delete[] Marker_All_Out_1D;
  
  if (Marker_CfgFile_GeoEval != NULL) delete[] Marker_CfgFile_GeoEval;
  if (Marker_All_GeoEval     != NULL) delete[] Marker_All_GeoEval;
  
  if (Marker_CfgFile_TagBound != NULL) delete[] Marker_CfgFile_TagBound;
  if (Marker_All_TagBound     != NULL) delete[] Marker_All_TagBound;
  
  if (Marker_CfgFile_KindBC != NULL) delete[] Marker_CfgFile_KindBC;
  if (Marker_All_KindBC     != NULL) delete[] Marker_All_KindBC;
  
  if (Marker_CfgFile_Monitoring != NULL) delete[] Marker_CfgFile_Monitoring;
  if (Marker_All_Monitoring     != NULL) delete[] Marker_All_Monitoring;
  
  if (Marker_CfgFile_Designing != NULL) delete[] Marker_CfgFile_Designing;
  if (Marker_All_Designing     != NULL) delete[] Marker_All_Designing;
  
  if (Marker_CfgFile_Plotting != NULL) delete[] Marker_CfgFile_Plotting;
  if (Marker_All_Plotting     != NULL) delete[] Marker_All_Plotting;

  if (Marker_CfgFile_FSIinterface != NULL) delete[] Marker_CfgFile_FSIinterface;
  if (Marker_All_FSIinterface     != NULL) delete[] Marker_All_FSIinterface;
  
  if (Marker_CfgFile_DV !=NULL) delete[] Marker_CfgFile_DV;
  if (Marker_All_DV     !=NULL) delete[] Marker_All_DV;
  
  if (Marker_CfgFile_Moving != NULL) delete[] Marker_CfgFile_Moving;
  if (Marker_All_Moving     != NULL) delete[] Marker_All_Moving;
  
  if (Marker_CfgFile_PerBound != NULL) delete[] Marker_CfgFile_PerBound;
  if (Marker_All_PerBound     != NULL) delete[] Marker_All_PerBound;

  if (Marker_DV!=NULL)               delete[] Marker_DV;
  if (Marker_Moving != NULL)           delete[] Marker_Moving;
  if (Marker_Monitoring != NULL)      delete[] Marker_Monitoring;
  if (Marker_Designing != NULL)       delete[] Marker_Designing;
  if (Marker_GeoEval != NULL)         delete[] Marker_GeoEval;
  if (Marker_Plotting != NULL)        delete[] Marker_Plotting;
  if (Marker_FSIinterface != NULL)        delete[] Marker_FSIinterface;
  if (Marker_All_SendRecv != NULL)    delete[] Marker_All_SendRecv;

  if (Kind_ObjFunc != NULL)      delete[] Kind_ObjFunc;
  if (Weight_ObjFunc != NULL)      delete[] Weight_ObjFunc;

  if (DV_Value != NULL) {
    for (iDV = 0; iDV < nDV; iDV++) delete[] DV_Value[iDV];
    delete [] DV_Value;
  }
  
  if (ParamDV != NULL) {
    for (iDV = 0; iDV < nDV; iDV++) delete[] ParamDV[iDV];
    delete [] ParamDV;
  }
  
  if (CoordFFDBox != NULL) {
    for (iFFD = 0; iFFD < nFFDBox; iFFD++) delete[] CoordFFDBox[iFFD];
    delete [] CoordFFDBox;
  }
  
  if (DegreeFFDBox != NULL) {
    for (iFFD = 0; iFFD < nFFDBox; iFFD++) delete[] DegreeFFDBox[iFFD];
    delete [] DegreeFFDBox;
  }
  
  if (Design_Variable != NULL)    delete[] Design_Variable;
  if (Dirichlet_Value != NULL)    delete[] Dirichlet_Value;
  if (Exhaust_Temperature_Target != NULL)    delete[]  Exhaust_Temperature_Target;
  if (Exhaust_Pressure_Target != NULL)    delete[]  Exhaust_Pressure_Target;
  
  if (Inlet_Ttotal != NULL) delete[]  Inlet_Ttotal;
  if (Inlet_Ptotal != NULL) delete[]  Inlet_Ptotal;
  if (Inlet_FlowDir != NULL) {
    for (iMarker = 0; iMarker < nMarker_Inlet; iMarker++)
      delete [] Inlet_FlowDir[iMarker];
    delete [] Inlet_FlowDir;
  }
  
  if (Inlet_Velocity != NULL) {
    for (iMarker = 0; iMarker < nMarker_Supersonic_Inlet; iMarker++)
      delete [] Inlet_Velocity[iMarker];
    delete [] Inlet_Velocity;
  }
  
  if (Riemann_FlowDir != NULL) {
    for (iMarker = 0; iMarker < nMarker_Riemann; iMarker++)
      delete [] Riemann_FlowDir[iMarker];
    delete [] Riemann_FlowDir;
  }
  
  if (NRBC_FlowDir != NULL) {
    for (iMarker = 0; iMarker < nMarker_NRBC; iMarker++)
      delete [] NRBC_FlowDir[iMarker];
    delete [] NRBC_FlowDir;
  }
  
  if (Load_Sine_Dir != NULL) {
    for (iMarker = 0; iMarker < nMarker_Load_Sine; iMarker++)
      delete [] Load_Sine_Dir[iMarker];
    delete [] Load_Sine_Dir;
  }
  
  if (Load_Dir != NULL) {
    for (iMarker = 0; iMarker < nMarker_Load_Dir; iMarker++)
      delete [] Load_Dir[iMarker];
    delete [] Load_Dir;
  }
  
  if (ActDisk_Origin != NULL) {
    for (iMarker = 0; iMarker < nMarker_ActDiskInlet; iMarker++)
      delete [] ActDisk_Origin[iMarker];
    delete [] ActDisk_Origin;
  }
  
  if (Inlet_Temperature != NULL)    delete[] Inlet_Temperature;
  if (Inlet_Pressure != NULL)    delete[] Inlet_Pressure;
  if (Inflow_Mach_Target != NULL)    delete[] Inflow_Mach_Target;
  if (Inflow_Mach != NULL)    delete[]  Inflow_Mach;
  if (Inflow_Pressure != NULL)    delete[] Inflow_Pressure;
  if (Bleed_MassFlow_Target != NULL)    delete[] Bleed_MassFlow_Target;
  if (Bleed_MassFlow != NULL)    delete[]  Bleed_MassFlow;
  if (Bleed_Temperature_Target != NULL)    delete[] Bleed_Temperature_Target;
  if (Bleed_Temperature != NULL)    delete[]  Bleed_Temperature;
  if (Bleed_Pressure != NULL)    delete[] Bleed_Pressure;
  if (Exhaust_Pressure != NULL)    delete[] Exhaust_Pressure;
  if (Exhaust_Temperature != NULL)    delete[] Exhaust_Temperature;
  if (Outlet_Pressure != NULL)    delete[] Outlet_Pressure;
  if (Isothermal_Temperature != NULL)    delete[] Isothermal_Temperature;
  if (Heat_Flux != NULL)    delete[] Heat_Flux;
  if (Displ_Value != NULL)    delete[] Displ_Value;
  if (Load_Value != NULL)    delete[] Load_Value;
  if (Load_Dir_Multiplier != NULL)    delete[] Load_Dir_Multiplier;
  if (Load_Dir_Value != NULL)    delete[] Load_Dir_Value;
  if (Load_Sine_Amplitude != NULL)    delete[] Load_Sine_Amplitude;
  if (Load_Sine_Frequency != NULL)    delete[] Load_Sine_Frequency;
  if (FlowLoad_Value != NULL)    delete[] FlowLoad_Value;

  /*--- related to periodic boundary conditions ---*/
  
  for (iMarker = 0; iMarker < nMarker_PerBound; iMarker++) {
    if (Periodic_RotCenter   != NULL) delete [] Periodic_RotCenter[iMarker];
    if (Periodic_RotAngles   != NULL) delete [] Periodic_RotAngles[iMarker];
    if (Periodic_Translation != NULL) delete [] Periodic_Translation[iMarker];
  }
  if (Periodic_RotCenter   != NULL) delete[] Periodic_RotCenter;
  if (Periodic_RotAngles   != NULL) delete[] Periodic_RotAngles;
  if (Periodic_Translation != NULL) delete[] Periodic_Translation;

  for (iPeriodic = 0; iPeriodic < nPeriodic_Index; iPeriodic++) {
    if (Periodic_Center    != NULL) delete [] Periodic_Center[iPeriodic];
    if (Periodic_Rotation  != NULL) delete [] Periodic_Rotation[iPeriodic];
    if (Periodic_Translate != NULL) delete [] Periodic_Translate[iPeriodic];
  }
  if (Periodic_Center      != NULL) delete[] Periodic_Center;
  if (Periodic_Rotation    != NULL) delete[] Periodic_Rotation;
  if (Periodic_Translate   != NULL) delete[] Periodic_Translate;
  
  if (MG_CorrecSmooth != NULL)        delete[] MG_CorrecSmooth;
  if (PlaneTag != NULL)               delete[] PlaneTag;
  if (CFL!=NULL)                      delete[] CFL;
  
  /*--- String markers ---*/
  if (Marker_Euler != NULL )              delete[] Marker_Euler;
  if (Marker_FarField != NULL )           delete[] Marker_FarField;
  if (Marker_Custom != NULL )             delete[] Marker_Custom;
  if (Marker_SymWall != NULL )            delete[] Marker_SymWall;
  if (Marker_Pressure != NULL )           delete[] Marker_Pressure;
  if (Marker_PerBound != NULL )           delete[] Marker_PerBound;
  if (Marker_PerDonor != NULL )           delete[] Marker_PerDonor;
  if (Marker_NearFieldBound != NULL )     delete[] Marker_NearFieldBound;
  if (Marker_InterfaceBound != NULL )     delete[] Marker_InterfaceBound;
  if (Marker_Dirichlet != NULL )          delete[] Marker_Dirichlet;
  if (Marker_Inlet != NULL )              delete[] Marker_Inlet;
  if (Marker_Supersonic_Inlet != NULL )   delete[] Marker_Supersonic_Inlet;
  if (Marker_Supersonic_Outlet != NULL )   delete[] Marker_Supersonic_Outlet;
  if (Marker_Outlet != NULL )             delete[] Marker_Outlet;
  if (Marker_Out_1D != NULL )             delete[] Marker_Out_1D;
  if (Marker_Isothermal != NULL )         delete[] Marker_Isothermal;
  if (Marker_EngineInflow != NULL )      delete[] Marker_EngineInflow;
  if (Marker_EngineBleed != NULL )      delete[] Marker_EngineBleed;
  if (Marker_EngineExhaust != NULL )     delete[] Marker_EngineExhaust;
  if (Marker_Displacement != NULL )       delete[] Marker_Displacement;
  if (Marker_Load != NULL )               delete[] Marker_Load;
  if (Marker_Load_Dir != NULL )               delete[] Marker_Load_Dir;
  if (Marker_Load_Sine != NULL )               delete[] Marker_Load_Sine;
  if (Marker_FlowLoad != NULL )           delete[] Marker_FlowLoad;
  if (Marker_Neumann != NULL )            delete[] Marker_Neumann;
  if (Marker_HeatFlux != NULL )               delete[] Marker_HeatFlux;

  if (Int_Coeffs != NULL) delete [] Int_Coeffs;
  
  /*--- Delete some arrays needed just for initializing options. ---*/
  
  if (default_vel_inf       != NULL) delete [] default_vel_inf;
  if (default_eng_box       != NULL) delete [] default_eng_box;
  if (default_cfl_adapt     != NULL) delete [] default_cfl_adapt;
  if (default_ad_coeff_flow != NULL) delete [] default_ad_coeff_flow;
  if (default_ad_coeff_adj  != NULL) delete [] default_ad_coeff_adj;
  if (default_obj_coeff     != NULL) delete [] default_obj_coeff;
  if (default_geo_loc       != NULL) delete [] default_geo_loc;
  if (default_ea_lim        != NULL) delete [] default_ea_lim;
  if (default_grid_fix      != NULL) delete [] default_grid_fix;
  if (default_inc_crit      != NULL) delete [] default_inc_crit;
 
  if (FFDTag != NULL) delete [] FFDTag;
  if (nDV_Value != NULL) delete [] nDV_Value;
  if (TagFFDBox != NULL) delete [] TagFFDBox;
  
  if (Kind_Data_Riemann != NULL) delete [] Kind_Data_Riemann;
  if (Riemann_Var1 != NULL) delete [] Riemann_Var1;
  if (Riemann_Var2 != NULL) delete [] Riemann_Var2;
  if (Kind_Data_NRBC != NULL) delete [] Kind_Data_NRBC;
  if (NRBC_Var1 != NULL) delete [] NRBC_Var1;
  if (NRBC_Var2 != NULL) delete [] NRBC_Var2;
  if (Marker_TurboBoundIn != NULL) delete [] Marker_TurboBoundIn;
  if (Marker_TurboBoundOut != NULL) delete [] Marker_TurboBoundOut;
  if (Kind_TurboPerformance != NULL) delete [] Kind_TurboPerformance;
  if (Marker_Riemann != NULL) delete [] Marker_Riemann;
  if (Marker_NRBC != NULL) delete [] Marker_NRBC;
 
}

string CConfig::GetUnsteady_FileName(string val_filename, int val_iter) {

  string UnstExt, UnstFilename = val_filename;
  char buffer[50];

  /*--- Check that a positive value iteration is requested (for now). ---*/
  
  if (val_iter < 0) {
    cout << "Requesting a negative iteration number for the restart file!!" << endl;
    exit(EXIT_FAILURE);
  }

  /*--- Append iteration number for unsteady cases ---*/

  if ((Wrt_Unsteady) || (Wrt_Dynamic)) {
    unsigned short lastindex = UnstFilename.find_last_of(".");
    UnstFilename = UnstFilename.substr(0, lastindex);
    if ((val_iter >= 0)    && (val_iter < 10))    SPRINTF (buffer, "_0000%d.dat", val_iter);
    if ((val_iter >= 10)   && (val_iter < 100))   SPRINTF (buffer, "_000%d.dat",  val_iter);
    if ((val_iter >= 100)  && (val_iter < 1000))  SPRINTF (buffer, "_00%d.dat",   val_iter);
    if ((val_iter >= 1000) && (val_iter < 10000)) SPRINTF (buffer, "_0%d.dat",    val_iter);
    if (val_iter >= 10000) SPRINTF (buffer, "_%d.dat", val_iter);
    string UnstExt = string(buffer);
    UnstFilename.append(UnstExt);
  }

  return UnstFilename;
}

string CConfig::GetMultizone_FileName(string val_filename, int val_iZone) {

    string multizone_filename = val_filename;
    char buffer[50];
    
    if (GetnZone() > 1 ) {
        unsigned short lastindex = multizone_filename.find_last_of(".");
        multizone_filename = multizone_filename.substr(0, lastindex);
        SPRINTF (buffer, "_%d.dat", SU2_TYPE::Int(val_iZone));
        multizone_filename.append(string(buffer));
    }
    
    return multizone_filename;
}

string CConfig::GetObjFunc_Extension(string val_filename) {

  string AdjExt, Filename = val_filename;

  if (ContinuousAdjoint || DiscreteAdjoint) {

    /*--- Remove filename extension (.dat) ---*/
    unsigned short lastindex = Filename.find_last_of(".");
    Filename = Filename.substr(0, lastindex);
    if (nObj==1) {
      switch (Kind_ObjFunc[0]) {
      case DRAG_COEFFICIENT:        AdjExt = "_cd";       break;
      case LIFT_COEFFICIENT:        AdjExt = "_cl";       break;
      case SIDEFORCE_COEFFICIENT:   AdjExt = "_csf";      break;
      case INVERSE_DESIGN_PRESSURE: AdjExt = "_invpress"; break;
      case INVERSE_DESIGN_HEATFLUX: AdjExt = "_invheat";  break;
      case MOMENT_X_COEFFICIENT:    AdjExt = "_cmx";      break;
      case MOMENT_Y_COEFFICIENT:    AdjExt = "_cmy";      break;
      case MOMENT_Z_COEFFICIENT:    AdjExt = "_cmz";      break;
      case EFFICIENCY:              AdjExt = "_eff";      break;
      case EQUIVALENT_AREA:         AdjExt = "_ea";       break;
      case NEARFIELD_PRESSURE:      AdjExt = "_nfp";      break;
      case FORCE_X_COEFFICIENT:     AdjExt = "_cfx";      break;
      case FORCE_Y_COEFFICIENT:     AdjExt = "_cfy";      break;
      case FORCE_Z_COEFFICIENT:     AdjExt = "_cfz";      break;
      case THRUST_COEFFICIENT:      AdjExt = "_ct";       break;
      case TORQUE_COEFFICIENT:      AdjExt = "_cq";       break;
      case TOTAL_HEATFLUX:          AdjExt = "_totheat";  break;
      case MAXIMUM_HEATFLUX:        AdjExt = "_maxheat";  break;
      case FIGURE_OF_MERIT:         AdjExt = "_merit";    break;
      case FREE_SURFACE:            AdjExt = "_fs";       break;
      case AVG_TOTAL_PRESSURE:      AdjExt = "_pt";       break;
      case AVG_OUTLET_PRESSURE:     AdjExt = "_pe";       break;
      case MASS_FLOW_RATE:          AdjExt = "_mfr";       break;
      case OUTFLOW_GENERALIZED:     AdjExt = "_chn";       break;
      }
    }
    else{
      AdjExt = "_combo";
    }
    Filename.append(AdjExt);

    /*--- Lastly, add the .dat extension ---*/
    Filename.append(".dat");

  }

  return Filename;
}

unsigned short CConfig::GetContainerPosition(unsigned short val_eqsystem) {

  switch (val_eqsystem) {
    case RUNTIME_FLOW_SYS:      return FLOW_SOL;
    case RUNTIME_TURB_SYS:      return TURB_SOL;
    case RUNTIME_TRANS_SYS:     return TRANS_SOL;
    case RUNTIME_POISSON_SYS:   return POISSON_SOL;
    case RUNTIME_WAVE_SYS:      return WAVE_SOL;
    case RUNTIME_HEAT_SYS:      return HEAT_SOL;
    case RUNTIME_FEA_SYS:       return FEA_SOL;
    case RUNTIME_ADJPOT_SYS:    return ADJFLOW_SOL;
    case RUNTIME_ADJFLOW_SYS:   return ADJFLOW_SOL;
    case RUNTIME_ADJTURB_SYS:   return ADJTURB_SOL;
    case RUNTIME_MULTIGRID_SYS: return 0;
  }
  return 0;
}

void CConfig::SetKind_ConvNumScheme(unsigned short val_kind_convnumscheme,
                                    unsigned short val_kind_centered, unsigned short val_kind_upwind,
                                    unsigned short val_kind_slopelimit, unsigned short val_order_spatial_int,
                                    unsigned short val_kind_fem) {

  Kind_ConvNumScheme = val_kind_convnumscheme;
  Kind_Centered = val_kind_centered;
  Kind_Upwind = val_kind_upwind;
  Kind_FEM = val_kind_fem;
  Kind_SlopeLimit = val_kind_slopelimit;
  SpatialOrder = val_order_spatial_int;

}

void CConfig::SetGlobalParam(unsigned short val_solver,
                             unsigned short val_system,
                             unsigned long val_extiter) {

  /*--- Set the simulation global time ---*/
  Current_UnstTime = static_cast<su2double>(val_extiter)*Delta_UnstTime;
  Current_UnstTimeND = static_cast<su2double>(val_extiter)*Delta_UnstTimeND;

  /*--- Set the solver methods ---*/
  switch (val_solver) {
    case EULER:
      if (val_system == RUNTIME_FLOW_SYS) {
        SetKind_ConvNumScheme(Kind_ConvNumScheme_Flow, Kind_Centered_Flow,
                              Kind_Upwind_Flow, Kind_SlopeLimit_Flow,
                              SpatialOrder_Flow, NONE);
        SetKind_TimeIntScheme(Kind_TimeIntScheme_Flow);
      }
      break;
    case NAVIER_STOKES:
      if (val_system == RUNTIME_FLOW_SYS) {
        SetKind_ConvNumScheme(Kind_ConvNumScheme_Flow, Kind_Centered_Flow,
                              Kind_Upwind_Flow, Kind_SlopeLimit_Flow,
                              SpatialOrder_Flow, NONE);
        SetKind_TimeIntScheme(Kind_TimeIntScheme_Flow);
      }
      break;
    case RANS:
      if (val_system == RUNTIME_FLOW_SYS) {
        SetKind_ConvNumScheme(Kind_ConvNumScheme_Flow, Kind_Centered_Flow,
                              Kind_Upwind_Flow, Kind_SlopeLimit_Flow,
                              SpatialOrder_Flow, NONE);
        SetKind_TimeIntScheme(Kind_TimeIntScheme_Flow);
      }
      if (val_system == RUNTIME_TURB_SYS) {
        SetKind_ConvNumScheme(Kind_ConvNumScheme_Turb, Kind_Centered_Turb,
                              Kind_Upwind_Turb, Kind_SlopeLimit_Turb,
                              SpatialOrder_Turb, NONE);
        SetKind_TimeIntScheme(Kind_TimeIntScheme_Turb);
      }
      if (val_system == RUNTIME_TRANS_SYS) {
        SetKind_ConvNumScheme(Kind_ConvNumScheme_Turb, Kind_Centered_Turb,
                              Kind_Upwind_Turb, Kind_SlopeLimit_Turb,
                              SpatialOrder_Turb, NONE);
        SetKind_TimeIntScheme(Kind_TimeIntScheme_Turb);
      }
      break;
    case FEM_EULER:
      if (val_system == RUNTIME_FLOW_SYS) {
        SetKind_ConvNumScheme(Kind_ConvNumScheme_FEM_Flow, Kind_Centered_Flow,
                              Kind_Upwind_Flow, Kind_SlopeLimit_Flow,
                              SpatialOrder_Flow, Kind_FEM_Flow);
        SetKind_TimeIntScheme(Kind_TimeIntScheme_FEM_Flow);
      }
      break;
    case FEM_NAVIER_STOKES:
      if (val_system == RUNTIME_FLOW_SYS) {
        SetKind_ConvNumScheme(Kind_ConvNumScheme_Flow, Kind_Centered_Flow,
                              Kind_Upwind_Flow, Kind_SlopeLimit_Flow,
                              SpatialOrder_Flow, Kind_FEM_Flow);
        SetKind_TimeIntScheme(Kind_TimeIntScheme_FEM_Flow);
      }
      break;
    case ADJ_EULER:
      if (val_system == RUNTIME_FLOW_SYS) {
        SetKind_ConvNumScheme(Kind_ConvNumScheme_Flow, Kind_Centered_Flow,
                              Kind_Upwind_Flow, Kind_SlopeLimit_Flow,
                              SpatialOrder_Flow, NONE);
        SetKind_TimeIntScheme(Kind_TimeIntScheme_Flow);
      }
      if (val_system == RUNTIME_ADJFLOW_SYS) {
        SetKind_ConvNumScheme(Kind_ConvNumScheme_AdjFlow, Kind_Centered_AdjFlow,
                              Kind_Upwind_AdjFlow, Kind_SlopeLimit_AdjFlow,
                              SpatialOrder_AdjFlow, NONE);
        SetKind_TimeIntScheme(Kind_TimeIntScheme_AdjFlow);
      }
      break;
    case ADJ_NAVIER_STOKES:
      if (val_system == RUNTIME_FLOW_SYS) {
        SetKind_ConvNumScheme(Kind_ConvNumScheme_Flow, Kind_Centered_Flow,
                              Kind_Upwind_Flow, Kind_SlopeLimit_Flow,
                              SpatialOrder_Flow, NONE);
        SetKind_TimeIntScheme(Kind_TimeIntScheme_Flow);
      }
      if (val_system == RUNTIME_ADJFLOW_SYS) {
        SetKind_ConvNumScheme(Kind_ConvNumScheme_AdjFlow, Kind_Centered_AdjFlow,
                              Kind_Upwind_AdjFlow, Kind_SlopeLimit_AdjFlow,
                              SpatialOrder_AdjFlow, NONE);
        SetKind_TimeIntScheme(Kind_TimeIntScheme_AdjFlow);
      }
      break;
    case ADJ_RANS:
      if (val_system == RUNTIME_FLOW_SYS) {
        SetKind_ConvNumScheme(Kind_ConvNumScheme_Flow, Kind_Centered_Flow,
                              Kind_Upwind_Flow, Kind_SlopeLimit_Flow,
                              SpatialOrder_Flow, NONE);
        SetKind_TimeIntScheme(Kind_TimeIntScheme_Flow);
      }
      if (val_system == RUNTIME_ADJFLOW_SYS) {
        SetKind_ConvNumScheme(Kind_ConvNumScheme_AdjFlow, Kind_Centered_AdjFlow,
                              Kind_Upwind_AdjFlow, Kind_SlopeLimit_AdjFlow,
                              SpatialOrder_AdjFlow, NONE);
        SetKind_TimeIntScheme(Kind_TimeIntScheme_AdjFlow);
      }
      if (val_system == RUNTIME_TURB_SYS) {
        SetKind_ConvNumScheme(Kind_ConvNumScheme_Turb, Kind_Centered_Turb,
                              Kind_Upwind_Turb, Kind_SlopeLimit_Turb,
                              SpatialOrder_Turb, NONE);
        SetKind_TimeIntScheme(Kind_TimeIntScheme_Turb);
      }
      if (val_system == RUNTIME_ADJTURB_SYS) {
        SetKind_ConvNumScheme(Kind_ConvNumScheme_AdjTurb, Kind_Centered_AdjTurb,
                              Kind_Upwind_AdjTurb, Kind_SlopeLimit_AdjTurb,
                              SpatialOrder_AdjTurb, NONE);
        SetKind_TimeIntScheme(Kind_TimeIntScheme_AdjTurb);
      }
      break;
    case POISSON_EQUATION:
      if (val_system == RUNTIME_POISSON_SYS) {
        SetKind_ConvNumScheme(NONE, NONE, NONE, NONE, NONE, NONE);
        SetKind_TimeIntScheme(Kind_TimeIntScheme_Poisson);
      }
      break;
    case WAVE_EQUATION:
      if (val_system == RUNTIME_WAVE_SYS) {
        SetKind_ConvNumScheme(NONE, NONE, NONE, NONE, NONE, NONE);
        SetKind_TimeIntScheme(Kind_TimeIntScheme_Wave);
      }
      break;
    case HEAT_EQUATION:
      if (val_system == RUNTIME_HEAT_SYS) {
        SetKind_ConvNumScheme(NONE, NONE, NONE, NONE, NONE, NONE);
        SetKind_TimeIntScheme(Kind_TimeIntScheme_Heat);
      }
      break;
    case FEM_ELASTICITY:

      Current_DynTime = static_cast<su2double>(val_extiter)*Delta_DynTime;

      if (val_system == RUNTIME_FEA_SYS) {
        SetKind_ConvNumScheme(NONE, NONE, NONE, NONE, NONE, NONE);
        SetKind_TimeIntScheme(Kind_TimeIntScheme_FEA);
      }
      break;
  }
}

su2double* CConfig::GetPeriodicRotCenter(string val_marker) {
  unsigned short iMarker_PerBound;
  for (iMarker_PerBound = 0; iMarker_PerBound < nMarker_PerBound; iMarker_PerBound++)
    if (Marker_PerBound[iMarker_PerBound] == val_marker) break;
  return Periodic_RotCenter[iMarker_PerBound];
}

su2double* CConfig::GetPeriodicRotAngles(string val_marker) {
  unsigned short iMarker_PerBound;
  for (iMarker_PerBound = 0; iMarker_PerBound < nMarker_PerBound; iMarker_PerBound++)
    if (Marker_PerBound[iMarker_PerBound] == val_marker) break;
  return Periodic_RotAngles[iMarker_PerBound];
}

su2double* CConfig::GetPeriodicTranslation(string val_marker) {
  unsigned short iMarker_PerBound;
  for (iMarker_PerBound = 0; iMarker_PerBound < nMarker_PerBound; iMarker_PerBound++)
    if (Marker_PerBound[iMarker_PerBound] == val_marker) break;
  return Periodic_Translation[iMarker_PerBound];
}

unsigned short CConfig::GetMarker_Periodic_Donor(string val_marker) {
  unsigned short iMarker_PerBound, jMarker_PerBound, kMarker_All;

  /*--- Find the marker for this periodic boundary. ---*/
  for (iMarker_PerBound = 0; iMarker_PerBound < nMarker_PerBound; iMarker_PerBound++)
    if (Marker_PerBound[iMarker_PerBound] == val_marker) break;

  /*--- Find corresponding donor. ---*/
  for (jMarker_PerBound = 0; jMarker_PerBound < nMarker_PerBound; jMarker_PerBound++)
    if (Marker_PerBound[jMarker_PerBound] == Marker_PerDonor[iMarker_PerBound]) break;

  /*--- Find and return global marker index for donor boundary. ---*/
  for (kMarker_All = 0; kMarker_All < nMarker_CfgFile; kMarker_All++)
    if (Marker_PerBound[jMarker_PerBound] == Marker_All_TagBound[kMarker_All]) break;

  return kMarker_All;
}

su2double* CConfig::GetActDisk_Origin(string val_marker) {
  unsigned short iMarker_ActDisk;
  for (iMarker_ActDisk = 0; iMarker_ActDisk < nMarker_ActDiskInlet; iMarker_ActDisk++)
    if ((Marker_ActDiskInlet[iMarker_ActDisk] == val_marker) ||
        (Marker_ActDiskOutlet[iMarker_ActDisk] == val_marker)) break;
  return ActDisk_Origin[iMarker_ActDisk];
}

su2double CConfig::GetActDisk_RootRadius(string val_marker) {
  unsigned short iMarker_ActDisk;
  for (iMarker_ActDisk = 0; iMarker_ActDisk < nMarker_ActDiskInlet; iMarker_ActDisk++)
    if ((Marker_ActDiskInlet[iMarker_ActDisk] == val_marker) ||
        (Marker_ActDiskOutlet[iMarker_ActDisk] == val_marker)) break;
  return ActDisk_RootRadius[iMarker_ActDisk];
}

su2double CConfig::GetActDisk_TipRadius(string val_marker) {
  unsigned short iMarker_ActDisk;
  for (iMarker_ActDisk = 0; iMarker_ActDisk < nMarker_ActDiskInlet; iMarker_ActDisk++)
    if ((Marker_ActDiskInlet[iMarker_ActDisk] == val_marker) ||
        (Marker_ActDiskOutlet[iMarker_ActDisk] == val_marker)) break;
  return ActDisk_TipRadius[iMarker_ActDisk];
}

su2double CConfig::GetActDisk_PressJump(string val_marker) {
  unsigned short iMarker_ActDisk;
  for (iMarker_ActDisk = 0; iMarker_ActDisk < nMarker_ActDiskInlet; iMarker_ActDisk++)
    if ((Marker_ActDiskInlet[iMarker_ActDisk] == val_marker) ||
        (Marker_ActDiskOutlet[iMarker_ActDisk] == val_marker)) break;
  return ActDisk_PressJump[iMarker_ActDisk];
}

su2double CConfig::GetActDisk_TempJump(string val_marker) {
  unsigned short iMarker_ActDisk;
  for (iMarker_ActDisk = 0; iMarker_ActDisk < nMarker_ActDiskInlet; iMarker_ActDisk++)
    if ((Marker_ActDiskInlet[iMarker_ActDisk] == val_marker) ||
        (Marker_ActDiskOutlet[iMarker_ActDisk] == val_marker)) break;
  return ActDisk_TempJump[iMarker_ActDisk];
}

su2double CConfig::GetActDisk_Omega(string val_marker) {
  unsigned short iMarker_ActDisk;
  for (iMarker_ActDisk = 0; iMarker_ActDisk < nMarker_ActDiskInlet; iMarker_ActDisk++)
    if ((Marker_ActDiskInlet[iMarker_ActDisk] == val_marker) ||
        (Marker_ActDiskOutlet[iMarker_ActDisk] == val_marker)) break;
  return ActDisk_Omega[iMarker_ActDisk];
}

unsigned short CConfig::GetActDisk_Distribution(string val_marker) {
  unsigned short iMarker_ActDisk;
  for (iMarker_ActDisk = 0; iMarker_ActDisk < nMarker_ActDiskInlet; iMarker_ActDisk++)
    if ((Marker_ActDiskInlet[iMarker_ActDisk] == val_marker) ||
        (Marker_ActDiskOutlet[iMarker_ActDisk] == val_marker)) break;
  return ActDisk_Distribution[iMarker_ActDisk];
}

unsigned short CConfig::GetMarker_ActDiskOutlet(string val_marker) {
  unsigned short iMarker_ActDisk, kMarker_All;

  /*--- Find the marker for this actuator disk inlet. ---*/

  for (iMarker_ActDisk = 0; iMarker_ActDisk < nMarker_ActDiskInlet; iMarker_ActDisk++)
    if (Marker_ActDiskInlet[iMarker_ActDisk] == val_marker) break;

  /*--- Find and return global marker index for the actuator disk outlet. ---*/

  for (kMarker_All = 0; kMarker_All < nMarker_CfgFile; kMarker_All++)
    if (Marker_ActDiskOutlet[iMarker_ActDisk] == Marker_All_TagBound[kMarker_All]) break;

  return kMarker_All;
}

void CConfig::SetnPeriodicIndex(unsigned short val_index) {

  /*--- Store total number of transformations. ---*/
  nPeriodic_Index = val_index;

  /*--- Allocate memory for centers, angles, translations. ---*/
  Periodic_Center    = new su2double*[nPeriodic_Index];
  Periodic_Rotation  = new su2double*[nPeriodic_Index];
  Periodic_Translate = new su2double*[nPeriodic_Index];
  
  for (unsigned long i = 0; i < nPeriodic_Index; i++) {
    Periodic_Center[i]    = new su2double[3];
    Periodic_Rotation[i]  = new su2double[3];
    Periodic_Translate[i] = new su2double[3];
  }
  
}

unsigned short CConfig::GetMarker_Moving(string val_marker) {
  unsigned short iMarker_Moving;

  /*--- Find the marker for this moving boundary. ---*/
  for (iMarker_Moving = 0; iMarker_Moving < nMarker_Moving; iMarker_Moving++)
    if (Marker_Moving[iMarker_Moving] == val_marker) break;

  return iMarker_Moving;
}

su2double CConfig::GetDirichlet_Value(string val_marker) {
  unsigned short iMarker_Dirichlet;
  for (iMarker_Dirichlet = 0; iMarker_Dirichlet < nMarker_Dirichlet; iMarker_Dirichlet++)
    if (Marker_Dirichlet[iMarker_Dirichlet] == val_marker) break;
  return Dirichlet_Value[iMarker_Dirichlet];
}

bool CConfig::GetDirichlet_Boundary(string val_marker) {
  unsigned short iMarker_Dirichlet;
  bool Dirichlet = false;
  for (iMarker_Dirichlet = 0; iMarker_Dirichlet < nMarker_Dirichlet; iMarker_Dirichlet++)
    if (Marker_Dirichlet[iMarker_Dirichlet] == val_marker) {
      Dirichlet = true;
      break;
    }
  return Dirichlet;
}

su2double CConfig::GetExhaust_Temperature_Target(string val_marker) {
  unsigned short iMarker_EngineExhaust;
  for (iMarker_EngineExhaust = 0; iMarker_EngineExhaust < nMarker_EngineExhaust; iMarker_EngineExhaust++)
    if (Marker_EngineExhaust[iMarker_EngineExhaust] == val_marker) break;
  return Exhaust_Temperature_Target[iMarker_EngineExhaust];
}

su2double CConfig::GetExhaust_Pressure_Target(string val_marker) {
  unsigned short iMarker_EngineExhaust;
  for (iMarker_EngineExhaust = 0; iMarker_EngineExhaust < nMarker_EngineExhaust; iMarker_EngineExhaust++)
    if (Marker_EngineExhaust[iMarker_EngineExhaust] == val_marker) break;
  return Exhaust_Pressure_Target[iMarker_EngineExhaust];
}

su2double CConfig::GetInlet_Ttotal(string val_marker) {
  unsigned short iMarker_Inlet;
  for (iMarker_Inlet = 0; iMarker_Inlet < nMarker_Inlet; iMarker_Inlet++)
    if (Marker_Inlet[iMarker_Inlet] == val_marker) break;
  return Inlet_Ttotal[iMarker_Inlet];
}

su2double CConfig::GetInlet_Ptotal(string val_marker) {
  unsigned short iMarker_Inlet;
  for (iMarker_Inlet = 0; iMarker_Inlet < nMarker_Inlet; iMarker_Inlet++)
    if (Marker_Inlet[iMarker_Inlet] == val_marker) break;
  return Inlet_Ptotal[iMarker_Inlet];
}

su2double* CConfig::GetInlet_FlowDir(string val_marker) {
  unsigned short iMarker_Inlet;
  for (iMarker_Inlet = 0; iMarker_Inlet < nMarker_Inlet; iMarker_Inlet++)
    if (Marker_Inlet[iMarker_Inlet] == val_marker) break;
  return Inlet_FlowDir[iMarker_Inlet];
}

su2double CConfig::GetInlet_Temperature(string val_marker) {
  unsigned short iMarker_Supersonic_Inlet;
  for (iMarker_Supersonic_Inlet = 0; iMarker_Supersonic_Inlet < nMarker_Supersonic_Inlet; iMarker_Supersonic_Inlet++)
    if (Marker_Supersonic_Inlet[iMarker_Supersonic_Inlet] == val_marker) break;
  return Inlet_Temperature[iMarker_Supersonic_Inlet];
}

su2double CConfig::GetInlet_Pressure(string val_marker) {
  unsigned short iMarker_Supersonic_Inlet;
  for (iMarker_Supersonic_Inlet = 0; iMarker_Supersonic_Inlet < nMarker_Supersonic_Inlet; iMarker_Supersonic_Inlet++)
    if (Marker_Supersonic_Inlet[iMarker_Supersonic_Inlet] == val_marker) break;
  return Inlet_Pressure[iMarker_Supersonic_Inlet];
}

su2double* CConfig::GetInlet_Velocity(string val_marker) {
  unsigned short iMarker_Supersonic_Inlet;
  for (iMarker_Supersonic_Inlet = 0; iMarker_Supersonic_Inlet < nMarker_Supersonic_Inlet; iMarker_Supersonic_Inlet++)
    if (Marker_Supersonic_Inlet[iMarker_Supersonic_Inlet] == val_marker) break;
  return Inlet_Velocity[iMarker_Supersonic_Inlet];
}

su2double CConfig::GetOutlet_Pressure(string val_marker) {
  unsigned short iMarker_Outlet;
  for (iMarker_Outlet = 0; iMarker_Outlet < nMarker_Outlet; iMarker_Outlet++)
    if (Marker_Outlet[iMarker_Outlet] == val_marker) break;
  return Outlet_Pressure[iMarker_Outlet];
}

su2double CConfig::GetRiemann_Var1(string val_marker) {
  unsigned short iMarker_Riemann;
  for (iMarker_Riemann = 0; iMarker_Riemann < nMarker_Riemann; iMarker_Riemann++)
    if (Marker_Riemann[iMarker_Riemann] == val_marker) break;
  return Riemann_Var1[iMarker_Riemann];
}

su2double CConfig::GetRiemann_Var2(string val_marker) {
  unsigned short iMarker_Riemann;
  for (iMarker_Riemann = 0; iMarker_Riemann < nMarker_Riemann; iMarker_Riemann++)
    if (Marker_Riemann[iMarker_Riemann] == val_marker) break;
  return Riemann_Var2[iMarker_Riemann];
}

su2double* CConfig::GetRiemann_FlowDir(string val_marker) {
  unsigned short iMarker_Riemann;
  for (iMarker_Riemann = 0; iMarker_Riemann < nMarker_Riemann; iMarker_Riemann++)
    if (Marker_Riemann[iMarker_Riemann] == val_marker) break;
  return Riemann_FlowDir[iMarker_Riemann];
}

unsigned short CConfig::GetKind_Data_Riemann(string val_marker) {
  unsigned short iMarker_Riemann;
  for (iMarker_Riemann = 0; iMarker_Riemann < nMarker_Riemann; iMarker_Riemann++)
    if (Marker_Riemann[iMarker_Riemann] == val_marker) break;
  return Kind_Data_Riemann[iMarker_Riemann];
}


su2double CConfig::GetNRBC_Var1(string val_marker) {
  unsigned short iMarker_NRBC;
  for (iMarker_NRBC = 0; iMarker_NRBC < nMarker_NRBC; iMarker_NRBC++)
    if (Marker_NRBC[iMarker_NRBC] == val_marker) break;
  return NRBC_Var1[iMarker_NRBC];
}

su2double CConfig::GetNRBC_Var2(string val_marker) {
  unsigned short iMarker_NRBC;
  for (iMarker_NRBC = 0; iMarker_NRBC < nMarker_NRBC; iMarker_NRBC++)
    if (Marker_NRBC[iMarker_NRBC] == val_marker) break;
  return NRBC_Var2[iMarker_NRBC];
}

su2double* CConfig::GetNRBC_FlowDir(string val_marker) {
  unsigned short iMarker_NRBC;
  for (iMarker_NRBC = 0; iMarker_NRBC < nMarker_NRBC; iMarker_NRBC++)
    if (Marker_NRBC[iMarker_NRBC] == val_marker) break;
  return NRBC_FlowDir[iMarker_NRBC];
}

unsigned short CConfig::GetKind_Data_NRBC(string val_marker) {
  unsigned short iMarker_NRBC;
  for (iMarker_NRBC = 0; iMarker_NRBC < nMarker_NRBC; iMarker_NRBC++)
    if (Marker_NRBC[iMarker_NRBC] == val_marker) break;
  return Kind_Data_NRBC[iMarker_NRBC];
}


su2double CConfig::GetIsothermal_Temperature(string val_marker) {

  unsigned short iMarker_Isothermal = 0;

  if (nMarker_Isothermal > 0) {
    for (iMarker_Isothermal = 0; iMarker_Isothermal < nMarker_Isothermal; iMarker_Isothermal++)
      if (Marker_Isothermal[iMarker_Isothermal] == val_marker) break;
  }

  return Isothermal_Temperature[iMarker_Isothermal];
}

su2double CConfig::GetWall_HeatFlux(string val_marker) {
  unsigned short iMarker_HeatFlux = 0;

  if (nMarker_HeatFlux > 0) {
  for (iMarker_HeatFlux = 0; iMarker_HeatFlux < nMarker_HeatFlux; iMarker_HeatFlux++)
    if (Marker_HeatFlux[iMarker_HeatFlux] == val_marker) break;
  }

  return Heat_Flux[iMarker_HeatFlux];
}

su2double CConfig::GetInflow_Mach_Target(string val_marker) {
  unsigned short iMarker_EngineInflow;
  for (iMarker_EngineInflow = 0; iMarker_EngineInflow < nMarker_EngineInflow; iMarker_EngineInflow++)
    if (Marker_EngineInflow[iMarker_EngineInflow] == val_marker) break;
  return Inflow_Mach_Target[iMarker_EngineInflow];
}

su2double CConfig::GetBleed_MassFlow_Target(string val_marker) {
  unsigned short iMarker_EngineBleed;
  for (iMarker_EngineBleed = 0; iMarker_EngineBleed < nMarker_EngineBleed; iMarker_EngineBleed++)
    if (Marker_EngineBleed[iMarker_EngineBleed] == val_marker) break;
  return Bleed_MassFlow_Target[iMarker_EngineBleed];
}

su2double CConfig::GetBleed_Temperature_Target(string val_marker) {
  unsigned short iMarker_EngineBleed;
  for (iMarker_EngineBleed = 0; iMarker_EngineBleed < nMarker_EngineBleed; iMarker_EngineBleed++)
    if (Marker_EngineBleed[iMarker_EngineBleed] == val_marker) break;
  return Bleed_Temperature_Target[iMarker_EngineBleed];
}

su2double CConfig::GetInflow_Pressure(string val_marker) {
  unsigned short iMarker_EngineInflow;
  for (iMarker_EngineInflow = 0; iMarker_EngineInflow < nMarker_EngineInflow; iMarker_EngineInflow++)
    if (Marker_EngineInflow[iMarker_EngineInflow] == val_marker) break;
  return Inflow_Pressure[iMarker_EngineInflow];
}

su2double CConfig::GetBleed_Pressure(string val_marker) {
  unsigned short iMarker_EngineBleed;
  for (iMarker_EngineBleed = 0; iMarker_EngineBleed < nMarker_EngineBleed; iMarker_EngineBleed++)
    if (Marker_EngineBleed[iMarker_EngineBleed] == val_marker) break;
  return Bleed_Pressure[iMarker_EngineBleed];
}

su2double CConfig::GetExhaust_Pressure(string val_marker) {
  unsigned short iMarker_EngineExhaust;
  for (iMarker_EngineExhaust = 0; iMarker_EngineExhaust < nMarker_EngineExhaust; iMarker_EngineExhaust++)
  if (Marker_EngineExhaust[iMarker_EngineExhaust] == val_marker) break;
  return Exhaust_Pressure[iMarker_EngineExhaust];
}

su2double CConfig::GetExhaust_Temperature(string val_marker) {
  unsigned short iMarker_EngineExhaust;
  for (iMarker_EngineExhaust = 0; iMarker_EngineExhaust < nMarker_EngineExhaust; iMarker_EngineExhaust++)
  if (Marker_EngineExhaust[iMarker_EngineExhaust] == val_marker) break;
  return Exhaust_Temperature[iMarker_EngineExhaust];
}

su2double CConfig::GetInflow_Mach(string val_marker) {
  unsigned short iMarker_EngineInflow;
  for (iMarker_EngineInflow = 0; iMarker_EngineInflow < nMarker_EngineInflow; iMarker_EngineInflow++)
    if (Marker_EngineInflow[iMarker_EngineInflow] == val_marker) break;
  return Inflow_Mach[iMarker_EngineInflow];
}

su2double CConfig::GetBleed_MassFlow(string val_marker) {
  unsigned short iMarker_EngineBleed;
  for (iMarker_EngineBleed = 0; iMarker_EngineBleed < nMarker_EngineBleed; iMarker_EngineBleed++)
    if (Marker_EngineBleed[iMarker_EngineBleed] == val_marker) break;
  return Bleed_MassFlow[iMarker_EngineBleed];
}

su2double CConfig::GetBleed_Temperature(string val_marker) {
  unsigned short iMarker_EngineBleed;
  for (iMarker_EngineBleed = 0; iMarker_EngineBleed < nMarker_EngineBleed; iMarker_EngineBleed++)
    if (Marker_EngineBleed[iMarker_EngineBleed] == val_marker) break;
  return Bleed_Temperature[iMarker_EngineBleed];
}

su2double CConfig::GetDispl_Value(string val_marker) {
  unsigned short iMarker_Displacement;
  for (iMarker_Displacement = 0; iMarker_Displacement < nMarker_Displacement; iMarker_Displacement++)
    if (Marker_Displacement[iMarker_Displacement] == val_marker) break;
  return Displ_Value[iMarker_Displacement];
}

su2double CConfig::GetLoad_Value(string val_marker) {
  unsigned short iMarker_Load;
  for (iMarker_Load = 0; iMarker_Load < nMarker_Load; iMarker_Load++)
    if (Marker_Load[iMarker_Load] == val_marker) break;
  return Load_Value[iMarker_Load];
}

su2double CConfig::GetLoad_Dir_Value(string val_marker) {
  unsigned short iMarker_Load_Dir;
  for (iMarker_Load_Dir = 0; iMarker_Load_Dir < nMarker_Load_Dir; iMarker_Load_Dir++)
    if (Marker_Load_Dir[iMarker_Load_Dir] == val_marker) break;
  return Load_Dir_Value[iMarker_Load_Dir];
}

su2double CConfig::GetLoad_Dir_Multiplier(string val_marker) {
  unsigned short iMarker_Load_Dir;
  for (iMarker_Load_Dir = 0; iMarker_Load_Dir < nMarker_Load_Dir; iMarker_Load_Dir++)
    if (Marker_Load_Dir[iMarker_Load_Dir] == val_marker) break;
  return Load_Dir_Multiplier[iMarker_Load_Dir];
}

su2double* CConfig::GetLoad_Dir(string val_marker) {
  unsigned short iMarker_Load_Dir;
  for (iMarker_Load_Dir = 0; iMarker_Load_Dir < nMarker_Load_Dir; iMarker_Load_Dir++)
    if (Marker_Load_Dir[iMarker_Load_Dir] == val_marker) break;
  return Load_Dir[iMarker_Load_Dir];
}


su2double CConfig::GetLoad_Sine_Amplitude(string val_marker) {
  unsigned short iMarker_Load_Sine;
  for (iMarker_Load_Sine = 0; iMarker_Load_Sine < nMarker_Load_Sine; iMarker_Load_Sine++)
    if (Marker_Load_Sine[iMarker_Load_Sine] == val_marker) break;
  return Load_Sine_Amplitude[iMarker_Load_Sine];
}

su2double CConfig::GetLoad_Sine_Frequency(string val_marker) {
  unsigned short iMarker_Load_Sine;
  for (iMarker_Load_Sine = 0; iMarker_Load_Sine < nMarker_Load_Sine; iMarker_Load_Sine++)
    if (Marker_Load_Sine[iMarker_Load_Sine] == val_marker) break;
  return Load_Sine_Frequency[iMarker_Load_Sine];
}

su2double* CConfig::GetLoad_Sine_Dir(string val_marker) {
  unsigned short iMarker_Load_Sine;
  for (iMarker_Load_Sine = 0; iMarker_Load_Sine < nMarker_Load_Sine; iMarker_Load_Sine++)
    if (Marker_Load_Sine[iMarker_Load_Sine] == val_marker) break;
  return Load_Sine_Dir[iMarker_Load_Sine];
}

su2double CConfig::GetFlowLoad_Value(string val_marker) {
  unsigned short iMarker_FlowLoad;
  for (iMarker_FlowLoad = 0; iMarker_FlowLoad < nMarker_FlowLoad; iMarker_FlowLoad++)
    if (Marker_FlowLoad[iMarker_FlowLoad] == val_marker) break;
  return FlowLoad_Value[iMarker_FlowLoad];
}

void CConfig::SetSpline(vector<su2double> &x, vector<su2double> &y, unsigned long n, su2double yp1, su2double ypn, vector<su2double> &y2) {
  unsigned long i, k;
  su2double p, qn, sig, un, *u;

  u = new su2double [n];

  if (yp1 > 0.99e30)			// The lower boundary condition is set either to be "nat
    y2[0]=u[0]=0.0;			  // -ural"
  else {									// or else to have a specified first derivative.
    y2[0] = -0.5;
    u[0]=(3.0/(x[1]-x[0]))*((y[1]-y[0])/(x[1]-x[0])-yp1);
  }

  for (i=2; i<=n-1; i++) {									//  This is the decomposition loop of the tridiagonal al-
    sig=(x[i-1]-x[i-2])/(x[i]-x[i-2]);		//	gorithm. y2 and u are used for tem-
    p=sig*y2[i-2]+2.0;										//	porary storage of the decomposed
    y2[i-1]=(sig-1.0)/p;										//	factors.
    u[i-1]=(y[i]-y[i-1])/(x[i]-x[i-1]) - (y[i-1]-y[i-2])/(x[i-1]-x[i-2]);
    u[i-1]=(6.0*u[i-1]/(x[i]-x[i-2])-sig*u[i-2])/p;
  }

  if (ypn > 0.99e30)						// The upper boundary condition is set either to be
    qn=un=0.0;									// "natural"
  else {												// or else to have a specified first derivative.
    qn=0.5;
    un=(3.0/(x[n-1]-x[n-2]))*(ypn-(y[n-1]-y[n-2])/(x[n-1]-x[n-2]));
  }
  y2[n-1]=(un-qn*u[n-2])/(qn*y2[n-2]+1.0);
  for (k=n-1; k>=1; k--)					// This is the backsubstitution loop of the tridiagonal
    y2[k-1]=y2[k-1]*y2[k]+u[k-1];	  // algorithm.

  delete[] u;

}

su2double CConfig::GetSpline(vector<su2double>&xa, vector<su2double>&ya, vector<su2double>&y2a, unsigned long n, su2double x) {
  unsigned long klo, khi, k;
  su2double h, b, a, y;

  klo=1;										// We will find the right place in the table by means of
  khi=n;										// bisection. This is optimal if sequential calls to this
  while (khi-klo > 1) {			// routine are at random values of x. If sequential calls
    k=(khi+klo) >> 1;				// are in order, and closely spaced, one would do better
    if (xa[k-1] > x) khi=k;		// to store previous values of klo and khi and test if
    else klo=k;							// they remain appropriate on the next call.
  }								// klo and khi now bracket the input value of x
  h=xa[khi-1]-xa[klo-1];
  if (h == 0.0) cout << "Bad xa input to routine splint" << endl;	// The xa’s must be dis-
  a=(xa[khi-1]-x)/h;																					      // tinct.
  b=(x-xa[klo-1])/h;				// Cubic spline polynomial is now evaluated.
  y=a*ya[klo-1]+b*ya[khi-1]+((a*a*a-a)*y2a[klo-1]+(b*b*b-b)*y2a[khi-1])*(h*h)/6.0;

  return y;
}

void CConfig::Tick(double *val_start_time) {
  
#ifdef PROFILE
#ifndef HAVE_MPI
  *val_start_time = double(clock())/double(CLOCKS_PER_SEC);
#else
  *val_start_time = MPI_Wtime();
#endif
  
#endif
  
}

void CConfig::Tock(double val_start_time, string val_function_name, int val_group_id) {
  
#ifdef PROFILE
  
  double val_stop_time = 0.0, val_elapsed_time = 0.0;
  
#ifndef HAVE_MPI
  val_stop_time = double(clock())/double(CLOCKS_PER_SEC);
#else
  val_stop_time = MPI_Wtime();
#endif
  
  /*--- Compute the elapsed time for this subroutine ---*/
  val_elapsed_time = val_stop_time - val_start_time;
  
  /*--- Store the subroutine name and the elapsed time ---*/
  Profile_Function_tp.push_back(val_function_name);
  Profile_Time_tp.push_back(val_elapsed_time);
  Profile_ID_tp.push_back(val_group_id);
  
#endif
  
}

void CConfig::SetProfilingCSV(void) {
  
#ifdef PROFILE
  
  int rank = MASTER_NODE;
  int size = SINGLE_NODE;
#ifdef HAVE_MPI
  MPI_Comm_rank(MPI_COMM_WORLD, &rank);
  MPI_Comm_size(MPI_COMM_WORLD, &size);
#endif
  
  /*--- Each rank has the same stack trace, so the they have the same
   function calls and ordering in the vectors. We're going to reduce
   the timings from each rank and extract the avg, min, and max timings. ---*/
  
  /*--- First, create a local mapping, so that we can extract the
   min and max values for each function. ---*/
  
  for (unsigned int i = 0; i < Profile_Function_tp.size(); i++) {
    
    /*--- Add the function and initialize if not already stored (the ID
     only needs to be stored the first time).---*/
    if (Profile_Map_tp.find(Profile_Function_tp[i]) == Profile_Map_tp.end()) {
      
      vector<int> profile; profile.push_back(i);
      Profile_Map_tp.insert(pair<string,vector<int> >(Profile_Function_tp[i],profile));
      
    } else {
      
      /*--- This function has already been added, so simply increment the
       number of calls and total time for this function. ---*/
      
      Profile_Map_tp[Profile_Function_tp[i]].push_back(i);
      
    }
  }
  
  /*--- We now have everything gathered by function name, so we can loop over
   each function and store the min/max times. ---*/
  
  int map_size = 0;
  for (map<string,vector<int> >::iterator it=Profile_Map_tp.begin(); it!=Profile_Map_tp.end(); ++it) {
    map_size++;
  }
  
  /*--- Allocate and initialize memory ---*/
  
  double *l_min_red, *l_max_red, *l_tot_red, *l_avg_red;
  int *n_calls_red;
  double* l_min = new double[map_size];
  double* l_max = new double[map_size];
  double* l_tot = new double[map_size];
  double* l_avg = new double[map_size];
  int* n_calls  = new int[map_size];
  for (int i = 0; i < map_size; i++)
  {
    l_min[i]   = 1e10;
    l_max[i]   = 0.0;
    l_tot[i]   = 0.0;
    l_avg[i]   = 0.0;
    n_calls[i] = 0;
  }
  
  /*--- Collect the info for each function from the current rank ---*/
  
  int func_counter = 0;
  for (map<string,vector<int> >::iterator it=Profile_Map_tp.begin(); it!=Profile_Map_tp.end(); ++it) {
    
    for (unsigned int i = 0; i < (it->second).size(); i++) {
      n_calls[func_counter]++;
      l_tot[func_counter] += Profile_Time_tp[(it->second)[i]];
      if (Profile_Time_tp[(it->second)[i]] < l_min[func_counter])
        l_min[func_counter] = Profile_Time_tp[(it->second)[i]];
      if (Profile_Time_tp[(it->second)[i]] > l_max[func_counter])
        l_max[func_counter] = Profile_Time_tp[(it->second)[i]];
      
    }
    l_avg[func_counter] = l_tot[func_counter]/((double)n_calls[func_counter]);
    func_counter++;
  }
  
  /*--- Now reduce the data ---*/
  
  if (rank == MASTER_NODE) {
    l_min_red = new double[map_size];
    l_max_red = new double[map_size];
    l_tot_red = new double[map_size];
    l_avg_red = new double[map_size];
    n_calls_red  = new int[map_size];
  }
  MPI_Reduce(n_calls, n_calls_red, map_size, MPI_INT, MPI_SUM, MASTER_NODE, MPI_COMM_WORLD);
  MPI_Reduce(l_tot, l_tot_red, map_size, MPI_DOUBLE, MPI_SUM, MASTER_NODE, MPI_COMM_WORLD);
  MPI_Reduce(l_avg, l_avg_red, map_size, MPI_DOUBLE, MPI_SUM, MASTER_NODE, MPI_COMM_WORLD);
  MPI_Reduce(l_min, l_min_red, map_size, MPI_DOUBLE, MPI_MIN, MASTER_NODE, MPI_COMM_WORLD);
  MPI_Reduce(l_max, l_max_red, map_size, MPI_DOUBLE, MPI_MAX, MASTER_NODE, MPI_COMM_WORLD);
  
  /*--- The master rank will write the file ---*/
  
  if (rank == MASTER_NODE) {
    
    /*--- Take averages over all ranks on the master ---*/
    
    for (int i = 0; i < map_size; i++) {
      l_tot_red[i]   = l_tot_red[i]/(double)size;
      l_avg_red[i]   = l_avg_red[i]/(double)size;
      n_calls_red[i] = n_calls_red[i]/size;
    }
    
    /*--- Now write a CSV file with the processed results ---*/
    
    char cstr[200];
    ofstream Profile_File;
    strcpy (cstr, "profiling.csv");
    
    /*--- Prepare and open the file ---*/
    
    Profile_File.precision(15);
    Profile_File.open(cstr, ios::out);
    
    /*--- Create the CSV header ---*/
    
    Profile_File << "\"Function_Name\", \"N_Calls\", \"Avg_Total_Time\", \"Avg_Time\", \"Min_Time\", \"Max_Time\", \"Function_ID\"" << endl;
    
    /*--- Loop through the map and write the results to the file ---*/
    
    func_counter = 0;
    for (map<string,vector<int> >::iterator it=Profile_Map_tp.begin(); it!=Profile_Map_tp.end(); ++it) {
      
      Profile_File << scientific << it->first << ", " << n_calls_red[func_counter] << ", " << l_tot_red[func_counter] << ", " << l_avg_red[func_counter] << ", " << l_min_red[func_counter] << ", " << l_max_red[func_counter] << ", " << (int)Profile_ID_tp[(it->second)[0]] << endl;
      func_counter++;
    }
    
    Profile_File.close();
    
  }
  
  delete [] l_min;
  delete [] l_max;
  delete [] l_avg;
  delete [] l_tot;
  delete [] n_calls;
  if (rank == MASTER_NODE) {
    delete [] l_min_red;
    delete [] l_max_red;
    delete [] l_avg_red;
    delete [] l_tot_red;
    delete [] n_calls_red;
  }
  
#endif
  
}<|MERGE_RESOLUTION|>--- conflicted
+++ resolved
@@ -33,15 +33,13 @@
 
 #include "../include/config_structure.hpp"
 
-<<<<<<< HEAD
 vector<string> Profile_Function_tp;       /*!< \brief Vector of string names for profiled functions. */
 vector<double> Profile_Time_tp;           /*!< \brief Vector of elapsed time for profiled functions. */
 vector<double> Profile_ID_tp;             /*!< \brief Vector of group ID number for profiled functions. */
 map<string, vector<int> > Profile_Map_tp; /*!< \brief Map containing the final results for profiled functions. */
 
 //#pragma omp threadprivate(Profile_Function_tp, Profile_Time_tp, Profile_ID_tp, Profile_Map_tp)
-=======
->>>>>>> df8ebc6f
+
 
 CConfig::CConfig(char case_filename[MAX_STRING_SIZE], unsigned short val_software, unsigned short val_iZone, unsigned short val_nZone, unsigned short val_nDim, unsigned short verb_level) {
 
@@ -1282,13 +1280,10 @@
   /* DESCRIPTION: Direction of the gust X or Y dir */
   addEnumOption("GUST_DIR", Gust_Dir, Gust_Dir_Map, Y_DIR);
 
-<<<<<<< HEAD
-=======
   /* Harmonic Balance config */
   /* DESCRIPTION: Omega_HB = 2*PI*frequency - frequencies for Harmonic Balance method */
   addDoubleListOption("OMEGA_HB", nOmega_HB, Omega_HB);
 
->>>>>>> df8ebc6f
   /*!\par CONFIG_CATEGORY: Equivalent Area \ingroup Config*/
   /*--- Options related to the equivalent area ---*/
 
