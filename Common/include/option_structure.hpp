/*!
 * \file option_structure.hpp
 * \brief Defines classes for referencing options for easy input in CConfig
 * \author J. Hicken, B. Tracey
 * \version 4.3.0 "Cardinal"
 *
 * Many of the classes in this file are templated, and therefore must
 * be declared and defined here; to keep all elements together, there
 * is no corresponding .cpp file at this time.
 *
 * SU2 Lead Developers: Dr. Francisco Palacios (Francisco.D.Palacios@boeing.com).
 *                      Dr. Thomas D. Economon (economon@stanford.edu).
 *
 * SU2 Developers: Prof. Juan J. Alonso's group at Stanford University.
 *                 Prof. Piero Colonna's group at Delft University of Technology.
 *                 Prof. Nicolas R. Gauger's group at Kaiserslautern University of Technology.
 *                 Prof. Alberto Guardone's group at Polytechnic University of Milan.
 *                 Prof. Rafael Palacios' group at Imperial College London.
 *                 Prof. Edwin van der Weide's group at the University of Twente.
 *                 Prof. Vincent Terrapon's group at the University of Liege.
 *
 * Copyright (C) 2012-2016 SU2, the open-source CFD code.
 *
 * SU2 is free software; you can redistribute it and/or
 * modify it under the terms of the GNU Lesser General Public
 * License as published by the Free Software Foundation; either
 * version 2.1 of the License, or (at your option) any later version.
 *
 * SU2 is distributed in the hope that it will be useful,
 * but WITHOUT ANY WARRANTY; without even the implied warranty of
 * MERCHANTABILITY or FITNESS FOR A PARTICULAR PURPOSE. See the GNU
 * Lesser General Public License for more details.
 *
 * You should have received a copy of the GNU Lesser General Public
 * License along with SU2. If not, see <http://www.gnu.org/licenses/>.
 */

#pragma once

#include "./mpi_structure.hpp"

#include <iostream>
#include <sstream>
#include <string>
#include <vector>
#include <map>
#include <cstdlib>
#include <algorithm>

using namespace std;

/*!
 * \class CCreateMap
 * \brief creates a map from a list by overloading operator()
 * \tparam T - the key type in the map
 * \tparam U - the mapped value type in the map
 * \author Boost.Assign and anonymous person on stackoverflow
 *
 * We need this to create static const maps that map strings to enum
 * types.  The implementation is based on the Boost.Assign library.  This
 * particular version is taken from
 * http://stackoverflow.com/questions/138600/initializing-a-static-stdmapint-int-in-c
 */
template <typename T, typename U>
class CCreateMap {
private:
  std::map<T, U> m_map;
public:
  CCreateMap(const T& key, const U& val) {
    m_map[key] = val;
  }
  CCreateMap<T, U>& operator()(const T& key, const U& val) {
    m_map[key] = val;
    return *this;
  }
  operator std::map<T, U>() {
    return m_map;
  }
};

/*!
 * \brief utility function for converting strings to uppercase
 * \param[in, out] str - string we want to convert
 */
inline void StringToUpperCase(string & str) {
  std::transform(str.begin(), str.end(), str.begin(), ::toupper);
}

/*!
 * \brief utility function for converting strings to uppercase
 * \param[in] str - string we want a copy of converted to uppercase
 * \returns a copy of str in uppercase
 */
inline string StringToUpperCase(const string & str) {
  string upp_str(str);
  std::transform(upp_str.begin(), upp_str.end(), upp_str.begin(), ::toupper);
  return upp_str;
}

/*!
 * \brief different software components of SU2
 */
enum SU2_COMPONENT {
  SU2_CFD = 1,	/*!< \brief Running the SU2_CFD software. */
  SU2_DEF = 2,	/*!< \brief Running the SU2_DEF software. */
  SU2_DOT = 3,	/*!< \brief Running the SU2_DOT software. */
  SU2_MSH = 4,	/*!< \brief Running the SU2_MSH software. */
  SU2_GEO = 5,	/*!< \brief Running the SU2_GEO software. */
  SU2_SOL = 6 	/*!< \brief Running the SU2_SOL software. */
};

const unsigned int EXIT_DIVERGENCE = 2; /*!< \brief Exit code (divergence). */

const unsigned int BUFSIZE = 3000000;		     /*!< \brief MPI buffer. */
const unsigned int MAX_PARAMETERS = 10;		   /*!< \brief Maximum number of parameters for a design variable definition. */
const unsigned int MAX_NUMBER_PERIODIC = 10; /*!< \brief Maximum number of periodic boundary conditions. */
const unsigned int MAX_STRING_SIZE = 200;    /*!< \brief Maximum number of domains. */
const unsigned int MAX_NUMBER_FFD = 10;	     /*!< \brief Maximum number of FFDBoxes for the FFD. */
const unsigned int MAX_SOLS = 6;		         /*!< \brief Maximum number of solutions at the same time (dimension of solution container array). */
const unsigned int MAX_TERMS = 6;		         /*!< \brief Maximum number of terms in the numerical equations (dimension of solver container array). */
const unsigned int MAX_ZONES = 3;            /*!< \brief Maximum number of zones. */
const unsigned int MAX_FE_KINDS = 4;            	/*!< \brief Maximum number of Finite Elements. */
const unsigned int NO_RK_ITER = 0;		       /*!< \brief No Runge-Kutta iteration. */

const unsigned int OVERHEAD = 4; /*!< \brief Overhead space above nMarker when allocating space for boundary elems (MPI + periodic). */

const unsigned int MESH_0 = 0; /*!< \brief Definition of the finest grid level. */
const unsigned int MESH_1 = 1; /*!< \brief Definition of the finest grid level. */
const unsigned int ZONE_0 = 0; /*!< \brief Definition of the first grid domain. */
const unsigned int ZONE_1 = 1; /*!< \brief Definition of the first grid domain. */

const su2double STANDART_GRAVITY = 9.80665;           /*!< \brief Acceleration due to gravity at surface of earth. */

const su2double EPS = 1.0E-16;		   /*!< \brief Error scale. */
const su2double TURB_EPS = 1.0E-16; /*!< \brief Turbulent Error scale. */

const su2double ONE2 = 0.5;			   /*!< \brief One divided by two. */
const su2double TWO3 = 2.0 / 3.0;	 /*!< \brief Two divided by three. */
const su2double FOUR3 = 4.0 / 3.0;  /*!< \brief Four divided by three. */

const su2double PI_NUMBER = 4.0 * atan(1.0);	/*!< \brief Pi number. */

const int MASTER_NODE = 0;			/*!< \brief Master node for MPI parallelization. */
const int SINGLE_NODE = 1;			/*!< \brief There is only a node in the MPI parallelization. */
const int SINGLE_ZONE = 1;			/*!< \brief There is only a zone. */

const int N_ELEM_TYPES = 7;           /*!< \brief General output & CGNS defines. */
const int N_POINTS_LINE = 2;          /*!< \brief General output & CGNS defines. */
const int N_POINTS_TRIANGLE = 3;      /*!< \brief General output & CGNS defines. */
const int N_POINTS_QUADRILATERAL = 4; /*!< \brief General output & CGNS defines. */
const int N_POINTS_TETRAHEDRON = 4;   /*!< \brief General output & CGNS defines. */
const int N_POINTS_HEXAHEDRON = 8;    /*!< \brief General output & CGNS defines. */
const int N_POINTS_PYRAMID = 5;       /*!< \brief General output & CGNS defines. */
const int N_POINTS_PRISM = 6;         /*!< \brief General output & CGNS defines. */

/*!
 * \brief Boolean answers
 */
enum ANSWER {
  NONE = 0,
  NO = 0,    /*!< \brief Boolean definition of no. */
  YES = 1	/*!< \brief Boolean definition of yes. */
};

/*!
 * \brief Verbosity level
 */
enum VERB_LEVEL {
  VERB_NONE = 0,   /*!< \brief No verbosity. */
  VERB_MEDIUM = 1,   /*!< \brief Medium level of verbosity. */
  VERB_HIGH = 2			/*!< \brief High level of verbosity. */
};
static const map<string, VERB_LEVEL> Verb_Map = CCreateMap<string, VERB_LEVEL>
("NONE", VERB_NONE)
("MEDIUM", VERB_MEDIUM)
("HIGH", VERB_HIGH);

/*!
 * \brief different solver types for the CFD component
 */
enum ENUM_SOLVER {
  NO_SOLVER = 0,						/*!< \brief Definition of no solver. */
  EULER = 1,							/*!< \brief Definition of the Euler's solver. */
  NAVIER_STOKES = 2,					/*!< \brief Definition of the Navier-Stokes' solver. */
  RANS = 3,								/*!< \brief Definition of the Reynolds-averaged Navier-Stokes' (RANS) solver. */
  POISSON_EQUATION = 4,       			/*!< \brief Definition of the poisson potential solver. */
  WAVE_EQUATION = 10,					/*!< \brief Definition of the wave solver. */
  HEAT_EQUATION = 29,					/*!< \brief Definition of the heat solver. */
  FLUID_STRUCTURE_INTERACTION = 12,		/*!< \brief Definition of a FSI solver. */
  FEM_ELASTICITY = 13,					/*!< \brief Definition of a FEM solver. */
  ADJ_ELASTICITY = 14,					/*!< \brief Definition of a FEM adjoint solver. */
  ADJ_EULER = 18,						/*!< \brief Definition of the continuous adjoint Euler's solver. */
  ADJ_NAVIER_STOKES = 19,				/*!< \brief Definition of the continuous adjoint Navier-Stokes' solver. */
  ADJ_RANS = 20,						/*!< \brief Definition of the continuous adjoint Reynolds-averaged Navier-Stokes' (RANS) solver. */
  TEMPLATE_SOLVER = 30,                 /*!< \brief Definition of template solver. */
  DISC_ADJ_EULER = 35,
  DISC_ADJ_RANS = 36,
  DISC_ADJ_NAVIER_STOKES = 37,
  DISC_ADJ_FEM = 40
};
/* BEGIN_CONFIG_ENUMS */
static const map<string, ENUM_SOLVER> Solver_Map = CCreateMap<string, ENUM_SOLVER>
("NONE", NO_SOLVER)
("EULER", EULER)
("NAVIER_STOKES", NAVIER_STOKES)
("RANS", RANS)
("POISSON_EQUATION", POISSON_EQUATION)
("ADJ_EULER", ADJ_EULER)
("ADJ_NAVIER_STOKES", ADJ_NAVIER_STOKES)
("ADJ_RANS", ADJ_RANS )
("WAVE_EQUATION", WAVE_EQUATION)
("HEAT_EQUATION", HEAT_EQUATION)
("FEM_ELASTICITY", FEM_ELASTICITY)
("ADJ_ELASTICITY", ADJ_ELASTICITY)
("DISC_ADJ_EULER", DISC_ADJ_EULER)
("DISC_ADJ_RANS", DISC_ADJ_RANS)
("DISC_ADJ_NAVIERSTOKES", DISC_ADJ_EULER)
("DISC_ADJ_FEM", DISC_ADJ_FEM)
("FLUID_STRUCTURE_INTERACTION", FLUID_STRUCTURE_INTERACTION)

("TEMPLATE_SOLVER", TEMPLATE_SOLVER);


/*!
 * \brief types of fluid solvers
 */
enum ENUM_FSI_FLUID_PROBLEM {
	  NO_SOLVER_FFSI = 0,			/*!< \brief Definition of no solver. */
	  EULER_FFSI = 1,				/*!< \brief Euler equations for the FSI problem */
	  NAVIER_STOKES_FFSI = 2,		/*!< \brief NS equations for the FSI problem */
	  RANS_FFSI = 3 				/*!< \brief RANS equations for the FSI problem */
};
static const map<string, ENUM_FSI_FLUID_PROBLEM> FSI_Fluid_Solver_Map = CCreateMap<string, ENUM_FSI_FLUID_PROBLEM>
("NONE", NO_SOLVER_FFSI)
("EULER", EULER_FFSI)
("NAVIER_STOKES", NAVIER_STOKES_FFSI)
("RANS", RANS_FFSI);

/*!
 * \brief types of structural solvers
 */
enum ENUM_FSI_STRUC_PROBLEM {
  NO_SOLVER_SFSI = 0,				/*!< \brief Definition of no solver. */
  FEM_ELASTICITY_SFSI = 13,		/*!< \brief Nonlinear elasticity equations for the FSI problem */
  ADJFEM_ELASTICITY_SFSI = 14,   /*!< \brief Nonlinear elasticity equations for the FSI problem */
};
static const map<string, ENUM_FSI_STRUC_PROBLEM> FSI_Struc_Solver_Map = CCreateMap<string, ENUM_FSI_STRUC_PROBLEM>
("NONE", NO_SOLVER_SFSI)
("FEM_ELASTICITY", FEM_ELASTICITY_SFSI)
("ADJ_ELASTICITY", ADJFEM_ELASTICITY_SFSI);

/*!
 * \brief Material geometric conditions
 */
enum ENUM_STRUCT_SOLVER {
	SMALL_DEFORMATIONS = 0,			/*!< \brief Definition of linear elastic material. */
	LARGE_DEFORMATIONS = 1,			/*!< \brief Definition of Neo-Hookean material. */
};
static const map<string, ENUM_STRUCT_SOLVER> Struct_Map = CCreateMap<string, ENUM_STRUCT_SOLVER>
("SMALL_DEFORMATIONS", SMALL_DEFORMATIONS)
("LARGE_DEFORMATIONS", LARGE_DEFORMATIONS);


/*!
 * \brief Material model
 */
enum ENUM_MATERIAL_MODEL {
	LINEAR_ELASTIC = 0,			/*!< \brief Definition of linear elastic material. */
	NEO_HOOKEAN = 1,			/*!< \brief Definition of Neo-Hookean material. */
	KNOWLES = 2,				/*!< \brief Definition of Knowles stored-energy potential */
	IDEAL_DE = 3				/*!< \brief Definition of ideal Dielectric Elastomer */
};
static const map<string, ENUM_MATERIAL_MODEL> Material_Map = CCreateMap<string, ENUM_MATERIAL_MODEL>
("LINEAR_ELASTIC", LINEAR_ELASTIC)
("NEO_HOOKEAN", NEO_HOOKEAN)
("KNOWLES", KNOWLES)
("IDEAL_DE", IDEAL_DE);

/*!
 * \brief Material compressibility
 */
enum ENUM_MAT_COMPRESS {
  COMPRESSIBLE_MAT = 0,				/*!< \brief Definition of compressible material. */
  NEARLY_INCOMPRESSIBLE_MAT = 1,	/*!< \brief Definition of nearly incompressible material. */
  INCOMPRESSIBLE_MAT = 2			/*!< \brief Definition of incompressible material. */
};
static const map<string, ENUM_MAT_COMPRESS> MatComp_Map = CCreateMap<string, ENUM_MAT_COMPRESS>
("COMPRESSIBLE", COMPRESSIBLE_MAT)
("NEARLY_INCOMPRESSIBLE", NEARLY_INCOMPRESSIBLE_MAT)
("INCOMPRESSIBLE", INCOMPRESSIBLE_MAT);



/*!
 * \brief types of interpolators
 */
enum ENUM_INTERPOLATOR {
  NEAREST_NEIGHBOR = 0,   /*!< \brief Nearest Neigbhor interpolation */
  ISOPARAMETRIC = 1, /*!< \brief Isoparametric interpolation */
  CONSISTCONSERVE = 2,/*!< \brief Consistent & Conservative interpolation (S.A. Brown 1997). Utilizes Isoparametric interpolation. */
};

static const map<string, ENUM_INTERPOLATOR> Interpolator_Map = CCreateMap<string, ENUM_INTERPOLATOR>
("NEAREST_NEIGHBOR", NEAREST_NEIGHBOR)
("ISOPARAMETRIC", ISOPARAMETRIC)
("CONSISTCONSERVE", CONSISTCONSERVE);


/*!
 * \brief different regime modes
 */
enum ENUM_REGIME {
  COMPRESSIBLE = 0,			/*!< \brief Definition of compressible solver. */
  INCOMPRESSIBLE = 1,				/*!< \brief Definition of incompressible solver. */
  FREESURFACE = 2			/*!< \brief Definition of freesurface solver (incompressible). */
};
static const map<string, ENUM_REGIME> Regime_Map = CCreateMap<string, ENUM_REGIME>
("COMPRESSIBLE", COMPRESSIBLE)
("INCOMPRESSIBLE", INCOMPRESSIBLE)
("FREESURFACE", FREESURFACE);

/*!
 * \brief different non-dimensional modes
 */
enum ENUM_KIND_NONDIM {
  DIMENSIONAL = 0,			    /*!< \brief Dimensional simulation. */
  FREESTREAM_PRESS_EQ_ONE = 1, /*!< \brief Non-dimensional simulation. */
  FREESTREAM_VEL_EQ_MACH = 2, /*!< \brief Non-dimensional simulation. */
  FREESTREAM_VEL_EQ_ONE = 3 /*!< \brief Non-dimensional simulation. */
};
static const map<string, ENUM_KIND_NONDIM> NonDim_Map = CCreateMap<string, ENUM_KIND_NONDIM>
("DIMENSIONAL", DIMENSIONAL)
("FREESTREAM_PRESS_EQ_ONE", FREESTREAM_PRESS_EQ_ONE)
("FREESTREAM_VEL_EQ_MACH", FREESTREAM_VEL_EQ_MACH)
("FREESTREAM_VEL_EQ_ONE", FREESTREAM_VEL_EQ_ONE);

/*!
 * \brief different system of measurements
 */
enum ENUM_MEASUREMENTS {
  SI = 0,			/*!< \brief Definition of compressible solver. */
  US = 1				/*!< \brief Definition of incompressible solver. */
};
static const map<string, ENUM_MEASUREMENTS> Measurements_Map = CCreateMap<string, ENUM_MEASUREMENTS>
("SI", SI)
("US", US);

/*!
 * \brief different types of systems
 */
enum RUNTIME_TYPE {
  RUNTIME_FLOW_SYS = 2,			/*!< \brief One-physics case, the code is solving the flow equations(Euler and Navier-Stokes). */
  RUNTIME_TURB_SYS = 3,			/*!< \brief One-physics case, the code is solving the turbulence model. */
  RUNTIME_POISSON_SYS = 4,			/*!< \brief One-physics case, the code is solving the poissonal potential equation. */
  RUNTIME_ADJPOT_SYS = 5,		/*!< \brief One-physics case, the code is solving the adjoint potential flow equation. */
  RUNTIME_ADJFLOW_SYS = 6,		/*!< \brief One-physics case, the code is solving the adjoint equations is being solved (Euler and Navier-Stokes). */
  RUNTIME_ADJTURB_SYS = 7,		/*!< \brief One-physics case, the code is solving the adjoint turbulence model. */
  RUNTIME_WAVE_SYS = 8,		/*!< \brief One-physics case, the code is solving the wave equation. */
  RUNTIME_MULTIGRID_SYS = 14,   	/*!< \brief Full Approximation Storage Multigrid system of equations. */
  RUNTIME_FEA_SYS = 20,		/*!< \brief One-physics case, the code is solving the FEA equation. */
  RUNTIME_ADJFEA_SYS = 30,		/*!< \brief One-physics case, the code is solving the adjoint FEA equation. */
  RUNTIME_HEAT_SYS = 21,		/*!< \brief One-physics case, the code is solving the heat equation. */
  RUNTIME_TRANS_SYS = 22,			/*!< \brief One-physics case, the code is solving the turbulence model. */
};

const int FLOW_SOL = 0;		/*!< \brief Position of the mean flow solution in the solver container array. */
const int ADJFLOW_SOL = 1;	/*!< \brief Position of the continuous adjoint flow solution in the solver container array. */

const int TURB_SOL = 2;		/*!< \brief Position of the turbulence model solution in the solver container array. */
const int ADJTURB_SOL = 3;	/*!< \brief Position of the continuous adjoint turbulence solution in the solver container array. */

const int TRANS_SOL = 4;	/*!< \brief Position of the transition model solution in the solver container array. */
const int POISSON_SOL = 2;		/*!< \brief Position of the electronic potential solution in the solver container array. */
const int WAVE_SOL = 1;		/*!< \brief Position of the wave equation in the solution solver array. */
const int HEAT_SOL = 2;		/*!< \brief Position of the heat equation in the solution solver array. */

const int FEA_SOL = 0;			/*!< \brief Position of the FEA equation in the solution solver array. */
const int ADJFEA_SOL = 1;		/*!< \brief Position of the FEA adjoint equation in the solution solver array. */

const int TEMPLATE_SOL = 0;     /*!< \brief Position of the template solution. */

const int CONV_TERM = 0;	/*!< \brief Position of the convective terms in the numerics container array. */
const int VISC_TERM = 1;        /*!< \brief Position of the viscous terms in the numerics container array. */
const int SOURCE_FIRST_TERM = 2;        /*!< \brief Position of the first source term in the numerics container array. */
const int SOURCE_SECOND_TERM = 3;   /*!< \brief Position of the second source term in the numerics container array. */
const int CONV_BOUND_TERM = 4;       /*!< \brief Position of the convective boundary terms in the numerics container array. */
const int VISC_BOUND_TERM = 5;       /*!< \brief Position of the viscous boundary terms in the numerics container array. */

const int FEA_TERM = 0;			/*!< \brief Position of the finite element analysis terms in the numerics container array. */
const int DE_TERM = 1;			/*!< \brief Position of the dielectric terms in the numerics container array. */
const int FEA_ADJ = 2;     /*!< \brief Position of the finite element analysis terms in the numerics container array. */
const int DE_ADJ = 3;			/*!< \brief Position of the dielectric adjoint terms in the numerics container array. */

/*!
 * \brief types of finite elements (in 2D or 3D)
 */

const int EL_TRIA = 0;		/*!< \brief Elements of three nodes (2D). */
const int EL_QUAD = 1;		/*!< \brief Elements of four nodes (2D). */

const int EL_TETRA = 0;		/*!< \brief Elements of four nodes (3D). */
const int EL_HEXA  = 1;		/*!< \brief Elements of eight nodes (3D). */
const int EL_PYRAM = 2;    /*!< \brief Elements of five nodes (3D). */
const int EL_PRISM = 3;    /*!< \brief Elements of six nodes (3D). */


/*!
 * \brief types of mathematical problem to solve
 */
enum ENUM_MATH_PROBLEM {
  DIRECT = 0,		/*!< \brief Direct problem */
  CONTINUOUS_ADJOINT = 1,		/*!< \brief Continuous adjoint problem */
  DISCRETE_ADJOINT = 2 /*< \brief AD-based discrete adjoint problem. */
};
static const map<string, ENUM_MATH_PROBLEM> Math_Problem_Map = CCreateMap<string, ENUM_MATH_PROBLEM>
("DIRECT", DIRECT)
("CONTINUOUS_ADJOINT", CONTINUOUS_ADJOINT)
("DISCRETE_ADJOINT", DISCRETE_ADJOINT);

/*!
 * \brief types of spatial discretizations
 */
enum ENUM_SPACE {
  NO_CONVECTIVE = 0, /*!< \brief No convective scheme is used. */
  SPACE_CENTERED = 1,		/*!< \brief Space centered convective numerical method. */
  SPACE_UPWIND = 2		/*!< \brief Upwind convective numerical method. */
};
static const map<string, ENUM_SPACE> Space_Map = CCreateMap<string, ENUM_SPACE>
("NONE", NO_CONVECTIVE)
("SPACE_CENTERED", SPACE_CENTERED)
("SPACE_UPWIND", SPACE_UPWIND);

/*!
 * \brief types of fluid model
 */
enum ENUM_FLUIDMODEL {
	STANDARD_AIR = 0,
	IDEAL_GAS = 1, /*!< \brief _____. */
	VW_GAS = 2,
	PR_GAS = 3
};

static const map<string, ENUM_FLUIDMODEL> FluidModel_Map = CCreateMap<string, ENUM_FLUIDMODEL>
("STANDARD_AIR", STANDARD_AIR)
("IDEAL_GAS", IDEAL_GAS)
("VW_GAS", VW_GAS)
("PR_GAS", PR_GAS);

/*!
 * \brief types of initialization option
 */

enum ENUM_INIT_OPTION {
	REYNOLDS = 0, /*!< \brief _____. */
	TD_CONDITIONS = 1

};

static const map<string, ENUM_INIT_OPTION> InitOption_Map = CCreateMap<string, ENUM_INIT_OPTION>
("REYNOLDS", REYNOLDS)
("TD_CONDITIONS", TD_CONDITIONS);

/*!
 * \brief types of initialization option
 */

enum ENUM_FREESTREAM_OPTION {
	TEMPERATURE_FS = 0, /*!< \brief _____. */
	DENSITY_FS = 1

};

static const map<string, ENUM_FREESTREAM_OPTION> FreeStreamOption_Map = CCreateMap<string, ENUM_FREESTREAM_OPTION>
("TEMPERATURE_FS", TEMPERATURE_FS)
("DENSITY_FS", DENSITY_FS);

/*!
 * \brief types of viscosity model
 */
enum ENUM_VISCOSITYMODEL {
	CONSTANT_VISCOSITY = 0, /*!< \brief _____. */
	SUTHERLAND = 1
};

static const map<string, ENUM_VISCOSITYMODEL> ViscosityModel_Map = CCreateMap<string, ENUM_VISCOSITYMODEL>
("CONSTANT_VISCOSITY", CONSTANT_VISCOSITY)
("SUTHERLAND", SUTHERLAND);

/*!
 * \brief types of thermal conductivity model
 */
enum ENUM_CONDUCTIVITYMODEL {
	CONSTANT_CONDUCTIVITY = 0, /*!< \brief _____. */
	CONSTANT_PRANDTL = 1
};

static const map<string, ENUM_CONDUCTIVITYMODEL> ConductivityModel_Map = CCreateMap<string, ENUM_CONDUCTIVITYMODEL>
("CONSTANT_CONDUCTIVITY", CONSTANT_CONDUCTIVITY)
("CONSTANT_PRANDTL", CONSTANT_PRANDTL);

/*!
 * \brief types of unsteady mesh motion
 */
enum ENUM_GRIDMOVEMENT {
  NO_MOVEMENT = 0, /*!< \brief Simulation on a static mesh. */
  DEFORMING = 1,		/*!< \brief Simulation with dynamically deforming meshes (plunging/pitching/rotation). */
  RIGID_MOTION = 2,		/*!< \brief Simulation with rigid mesh motion (plunging/pitching/rotation). */
  FLUID_STRUCTURE = 3,		/*!< \brief Fluid structure deformation. */
  EXTERNAL = 4,  /*!< \brief Arbitrary grid motion specified by external files at each time step. */
  EXTERNAL_ROTATION = 5,  /*!< \brief Arbitrary grid motion specified by external files at each time step with rigid rotation. */
  AEROELASTIC = 6,    /*!< \brief Simulation with aeroelastic motion. */
  MOVING_WALL = 7,    /*!< \brief Simulation with moving walls (translation/rotation). */
  ROTATING_FRAME = 8,    /*!< \brief Simulation in a rotating frame. */
  ELASTICITY = 9,    /*!< \brief Linear Elasticity. */
  AEROELASTIC_RIGID_MOTION = 10, /*!< \brief Simulation with rotation and aeroelastic motion. */
  STEADY_TRANSLATION = 11,    /*!< \brief Simulation in a steadily translating frame. */
  GUST = 12, /*!< \brief Simulation on a static mesh with a gust. */
  FLUID_STRUCTURE_STATIC = 13 /*!< \brief Fluid structure deformation with no grid velocity. */
};

static const map<string, ENUM_GRIDMOVEMENT> GridMovement_Map = CCreateMap<string, ENUM_GRIDMOVEMENT>
("NONE", NO_MOVEMENT)
("DEFORMING", DEFORMING)
("RIGID_MOTION", RIGID_MOTION)
("FLUID_STRUCTURE", FLUID_STRUCTURE)
("EXTERNAL", EXTERNAL)
("EXTERNAL_ROTATION", EXTERNAL_ROTATION)
("AEROELASTIC", AEROELASTIC)
("ROTATING_FRAME", ROTATING_FRAME)
("ELASTICITY", ELASTICITY)
("MOVING_WALL", MOVING_WALL)
("AEROELASTIC_RIGID_MOTION", AEROELASTIC_RIGID_MOTION)
("STEADY_TRANSLATION", STEADY_TRANSLATION)
("GUST", GUST)
("FLUID_STRUCTURE_STATIC", FLUID_STRUCTURE_STATIC);

/*!
 * \brief type of wind gusts
 */
enum ENUM_GUST_TYPE {
  NO_GUST = 0,      /*!< \brief _______. */
  TOP_HAT = 1,      /*!< \brief Top-hat function shaped gust  */
  SINE = 2,         /*!< \brief  Sine shaped gust */
  ONE_M_COSINE = 3, /*!< \brief  1-cosine shaped gust */
  VORTEX = 4,       /*!< \brief  A gust made from vortices */
  EOG = 5           /*!< \brief  An extreme operating gust */
};
static const map<string, ENUM_GUST_TYPE> Gust_Type_Map = CCreateMap<string, ENUM_GUST_TYPE>
("NONE", NO_GUST)
("TOP_HAT", TOP_HAT)
("SINE", SINE)
("ONE_M_COSINE", ONE_M_COSINE)
("VORTEX", VORTEX)
("EOG", EOG);

/*!
 * \brief type of wind direction
 */
enum ENUM_GUST_DIR {
  X_DIR = 0,        /*!< \brief _______. */
  Y_DIR = 1 		 /*!< \brief _______. */
};
static const map<string, ENUM_GUST_DIR> Gust_Dir_Map = CCreateMap<string, ENUM_GUST_DIR>
("X_DIR", X_DIR)
("Y_DIR", Y_DIR);

// If you add to ENUM_CENTERED, you must also add the option to ENUM_CONVECTIVE
/*!
 * \brief types of centered spatial discretizations
 */
enum ENUM_CENTERED {
  NO_CENTERED = 0,    /*!< \brief No centered scheme is used. */
  JST = 1,            /*!< \brief Jameson-Smith-Turkel centered numerical method. */
  LAX = 2,            /*!< \brief Lax-Friedrich centered numerical method. */
  JST_KE = 4          /*!< \brief Kinetic Energy preserving Jameson-Smith-Turkel centered numerical method. */
};
static const map<string, ENUM_CENTERED> Centered_Map = CCreateMap<string, ENUM_CENTERED>
("NONE", NO_CENTERED)
("JST", JST)
("JST_KE", JST_KE)
("LAX-FRIEDRICH", LAX);


// If you add to ENUM_UPWIND, you must also add the option to ENUM_CONVECTIVE
/*!
 * \brief types of upwind spatial discretizations
 */
enum ENUM_UPWIND {
  NO_UPWIND = 0,              /*!< \brief No upwind scheme is used. */
  ROE = 1,                    /*!< \brief Roe's upwind numerical method. */
  SCALAR_UPWIND = 2,          /*!< \brief Scalar upwind numerical method. */
  AUSM = 3,                   /*!< \brief AUSM numerical method. */
  HLLC = 4,                   /*!< \brief HLLC numerical method. */
  SW = 5,                     /*!< \brief Steger-Warming method. */
  MSW = 6,                    /*!< \brief Modified Steger-Warming method. */
  TURKEL = 7,                 /*!< \brief Roe-Turkel's upwind numerical method. */
  AUSMPWPLUS = 8,             /*!< \brief AUSMPW+ numerical method. */
  CUSP = 9,                   /*!< \brief Convective upwind and split pressure numerical method. */
  CONVECTIVE_TEMPLATE = 10    /*!< \brief Template for new numerical method . */
};
static const map<string, ENUM_UPWIND> Upwind_Map = CCreateMap<string, ENUM_UPWIND>
("NONE", NO_UPWIND)
("ROE", ROE)
("TURKEL_PREC", TURKEL)
("AUSM", AUSM)
("AUSMPW+", AUSMPWPLUS)
("HLLC", HLLC)
("SW", SW)
("MSW", MSW)
("CUSP", CUSP)
("SCALAR_UPWIND", SCALAR_UPWIND)
("CONVECTIVE_TEMPLATE", CONVECTIVE_TEMPLATE);

/*!
 * \brief Spatial numerical order integration
 */
enum ENUM_SPATIAL_ORDER {
  FIRST_ORDER = 0,        /*!< \brief First order */
  SECOND_ORDER = 1,        /*!< \brief Second order. */
  SECOND_ORDER_LIMITER = 2 /*!< \brief Second order with limiter. */
};
static const map<string, ENUM_SPATIAL_ORDER> SpatialOrder_Map = CCreateMap<string, ENUM_SPATIAL_ORDER>
("1ST_ORDER", FIRST_ORDER)
("2ND_ORDER", SECOND_ORDER)
("2ND_ORDER_LIMITER", SECOND_ORDER_LIMITER);

/*!
 * \brief types of slope limiters
 */
enum ENUM_LIMITER {
  VENKATAKRISHNAN = 0,	/*!< \brief Slope limiter using Venkatakrisnan method. */
  BARTH_JESPERSEN = 1,  /*!< \brief Slope limiter using Barth-Jespersen method. */
  SHARP_EDGES = 2,       /*!< \brief Slope limiter using sharp edges. */
  SOLID_WALL_DISTANCE = 3       /*!< \brief Slope limiter using wall distance. */
};
static const map<string, ENUM_LIMITER> Limiter_Map = CCreateMap<string, ENUM_LIMITER>
("VENKATAKRISHNAN", VENKATAKRISHNAN)
("BARTH_JESPERSEN", BARTH_JESPERSEN)
("SHARP_EDGES", SHARP_EDGES)
("WALL_DISTANCE", SOLID_WALL_DISTANCE);

/*!
 * \brief types of turbulent models
 */
enum ENUM_TURB_MODEL {
  NO_TURB_MODEL = 0, /*!< \brief No turbulence model. */
  SA      = 1, /*!< \brief Kind of Turbulent model (Spalart-Allmaras). */
  SA_NEG  = 2, /*!< \brief Kind of Turbulent model (Spalart-Allmaras). */
  SST     = 3, /*!< \brief Kind of Turbulence model (Menter SST). */
};
static const map<string, ENUM_TURB_MODEL> Turb_Model_Map = CCreateMap<string, ENUM_TURB_MODEL>
("NONE", NO_TURB_MODEL)
("SA", SA)
("SA_NEG", SA_NEG)
("SST", SST);

/*!
 * \brief types of transition models
 */
enum ENUM_TRANS_MODEL {
  NO_TRANS_MODEL = 0,            /*!< \brief No transition model. */
  LM = 1												/*!< \brief Kind of transition model (LM for Spalart-Allmaras). */
};
static const map<string, ENUM_TRANS_MODEL> Trans_Model_Map = CCreateMap<string, ENUM_TRANS_MODEL>
("NONE", NO_TRANS_MODEL)
("LM", LM);

/*!
 * \brief type of time integration schemes
 */
enum ENUM_TIME_INT {
  RUNGE_KUTTA_EXPLICIT = 1,	/*!< \brief Explicit Runge-Kutta time integration definition. */
  EULER_EXPLICIT = 2,   	/*!< \brief Explicit Euler time integration definition. */
  EULER_IMPLICIT = 3   	/*!< \brief Implicit Euler time integration definition. */
};
static const map<string, ENUM_TIME_INT> Time_Int_Map = CCreateMap<string, ENUM_TIME_INT>
("RUNGE-KUTTA_EXPLICIT", RUNGE_KUTTA_EXPLICIT)
("EULER_EXPLICIT", EULER_EXPLICIT)
("EULER_IMPLICIT", EULER_IMPLICIT);

/*!
 * \brief type of time integration schemes
 */
enum ENUM_TIME_INT_FEA {
  CD_EXPLICIT = 1,			/*!< \brief Support for implementing an explicit method. */
  NEWMARK_IMPLICIT = 2,   	/*!< \brief Implicit Newmark integration definition. */
  GENERALIZED_ALPHA = 3   		/*!< \brief Support for implementing another implicit method. */
};
static const map<string, ENUM_TIME_INT_FEA> Time_Int_Map_FEA = CCreateMap<string, ENUM_TIME_INT_FEA>
("CD_EXPLICIT", CD_EXPLICIT)
("NEWMARK_IMPLICIT", NEWMARK_IMPLICIT)
("GENERALIZED_ALPHA", GENERALIZED_ALPHA);

/*!
 * \brief type of time integration schemes
 */
enum ENUM_SPACE_ITE_FEA {
  NEWTON_RAPHSON = 1,			/*!< \brief Full Newton-Rapshon method. */
  MODIFIED_NEWTON_RAPHSON = 2   /*!< \brief Modified Newton-Raphson method. */
};
static const map<string, ENUM_SPACE_ITE_FEA> Space_Ite_Map_FEA = CCreateMap<string, ENUM_SPACE_ITE_FEA>
("NEWTON_RAPHSON", NEWTON_RAPHSON)
("MODIFIED_NEWTON_RAPHSON", MODIFIED_NEWTON_RAPHSON);

/*!
 * \brief types of transfer methods
 */
enum ENUM_TRANSFER_METHOD {
  BROADCAST_DATA = 1,	/*!< \brief Gather data on one processor and broadcast it into all of them, relating to global nodes. */
  SCATTER_DATA = 2,   	/*!< \brief Gather data on one processor and scatter it into the one that needs it. */
  ALLGATHER_DATA = 3,   /*!< \brief All processors gather data (this will be useful for operations over a group of data - averaging) */
  LEGACY_METHOD = 4		/*!< \brief Original transfer method, maintained to check . */
};
static const map<string, ENUM_TRANSFER_METHOD> Transfer_Method_Map = CCreateMap<string, ENUM_TRANSFER_METHOD>
("BROADCAST_DATA", BROADCAST_DATA)
("SCATTER_DATA", SCATTER_DATA)
("ALLGATHER_DATA", ALLGATHER_DATA)
("LEGACY_METHOD", LEGACY_METHOD);

/*!
 * \brief types of schemes to compute the flow gradient
 */
enum ENUM_FLOW_GRADIENT {
  GREEN_GAUSS = 1,		/*!< \brief Gradients computation using Green Gauss theorem. */
  WEIGHTED_LEAST_SQUARES = 2	/*!< \brief Gradients computation using Weighted Least Squares. */
};
static const map<string, ENUM_FLOW_GRADIENT> Gradient_Map = CCreateMap<string, ENUM_FLOW_GRADIENT>
("GREEN_GAUSS", GREEN_GAUSS)
("WEIGHTED_LEAST_SQUARES", WEIGHTED_LEAST_SQUARES);

/*!
 * \brief types of action to take on a geometry structure
 */
enum GEOMETRY_ACTION {
  ALLOCATE = 0,     /*!<  \brief Allocate geometry structure. */
  UPDATE = 1       /*!<  \brief Update geometry structure (grid moving, adaptation, etc.). */
};

/*!
 * \brief types of action to perform when doing the geometry evaluation
 */
enum GEOMETRY_MODE {
  FUNCTION = 0,     /*!<  \brief Geometrical analysis. */
  GRADIENT = 1      /*!<  \brief Geometrical analysis and gradient using finite differences. */
};
static const map<string, GEOMETRY_MODE> GeometryMode_Map = CCreateMap<string, GEOMETRY_MODE>
("FUNCTION", FUNCTION)
("GRADIENT", GRADIENT);

/*!
 * \brief types of boundary conditions
 */
enum BC_TYPE {
  EULER_WALL = 1,		/*!< \brief Boundary Euler wall definition. */
  FAR_FIELD = 2,		/*!< \brief Boundary far-field definition. */
  SYMMETRY_PLANE = 3,   	/*!< \brief Boundary symmetry plane definition. */
  INLET_FLOW = 4,		/*!< \brief Boundary inlet flow definition. */
  OUTLET_FLOW = 5,		/*!< \brief Boundary outlet flow definition. */
  PERIODIC_BOUNDARY = 6,	/*!< \brief Periodic boundary definition. */
  NEARFIELD_BOUNDARY = 7,	/*!< \brief Near-Field boundary definition. */
  ELECTRODE_BOUNDARY = 8,	/*!< \brief Electrode boundary definition. */
  DIELEC_BOUNDARY = 9,	/*!< \brief Dipoisson boundary definition. */
  CUSTOM_BOUNDARY = 10,         /*!< \brief custom boundary definition. */
  INTERFACE_BOUNDARY = 11,	/*!< \brief Domain interface boundary definition. */
  DIRICHLET = 12,		/*!< \brief Boundary Euler wall definition. */
  NEUMANN = 13,		/*!< \brief Boundary Neumann definition. */
  DISPLACEMENT_BOUNDARY = 14,		/*!< \brief Boundary displacement definition. */
  LOAD_BOUNDARY = 15,		/*!< \brief Boundary Load definition. */
  FLOWLOAD_BOUNDARY = 16,		/*!< \brief Boundary Load definition. */
  SUPERSONIC_INLET = 19,		/*!< \brief Boundary supersonic inlet definition. */
  SUPERSONIC_OUTLET = 20,		/*!< \brief Boundary supersonic inlet definition. */
  ENGINE_INFLOW = 21,		/*!< \brief Boundary nacelle inflow. */
  ENGINE_EXHAUST = 22,		/*!< \brief Boundary nacelle exhaust. */
  RIEMANN_BOUNDARY= 24,   /*!< \brief Riemann Boundary definition. */
  ISOTHERMAL = 25,      /*!< \brief No slip isothermal wall boundary condition. */
  HEAT_FLUX  = 26,      /*!< \brief No slip constant heat flux wall boundary condition. */
  PRESSURE_BOUNDARY = 27,   	/*!< \brief Pressure boundary condition. */
  ACTDISK_INLET = 32,	/*!< \brief Actuator disk inlet boundary definition. */
  ACTDISK_OUTLET = 33,	/*!< \brief Actuator disk outlet boundary definition. */
  CLAMPED_BOUNDARY = 34,		/*!< \brief Clamped Boundary definition. */
  LOAD_DIR_BOUNDARY = 35,		/*!< \brief Boundary Load definition. */
  LOAD_SINE_BOUNDARY = 36,		/*!< \brief Sine-waveBoundary Load definition. */
  NRBC_BOUNDARY= 37,   /*!< \brief NRBC Boundary definition. */
  INTERNAL_BOUNDARY= 38,   /*!< \brief Internal Boundary definition. */
<<<<<<< HEAD
  DISP_DIR_BOUNDARY = 39,    /*!< \brief Boundary displacement definition. */
=======
  FLUID_INTERFACE = 39,	/*!< \brief Domain interface definition. */
>>>>>>> a501cc68
  SEND_RECEIVE = 99,		/*!< \brief Boundary send-receive definition. */
};


/*!
 * \brief different regime modes
 */
enum ENUM_2DFORM {
  PLANE_STRESS = 0,			/*!< \brief Definition of plane stress solver. */
  PLANE_STRAIN = 1			/*!< \brief Definition of plane strain solver. */
};
static const map<string, ENUM_2DFORM> ElasForm_2D = CCreateMap<string, ENUM_2DFORM>
("PLANE_STRESS", PLANE_STRESS)
("PLANE_STRAIN", PLANE_STRAIN);


/*!
 * \brief Kinds of relaxation for FSI problem
 */
enum ENUM_AITKEN {
  NO_RELAXATION = 0,			/*!< \brief No relaxation in the strongly coupled approach. */
  FIXED_PARAMETER = 1,			/*!< \brief Relaxation with a fixed parameter. */
  AITKEN_DYNAMIC = 2			/*!< \brief Relaxation using Aitken's dynamic parameter. */
};
static const map<string, ENUM_AITKEN> AitkenForm_Map = CCreateMap<string, ENUM_AITKEN>
("NONE", NO_RELAXATION)
("FIXED_PARAMETER", FIXED_PARAMETER)
("AITKEN_DYNAMIC", AITKEN_DYNAMIC);

/*!
 * \brief types of dynamic transfer methods
 */
enum ENUM_DYN_TRANSFER_METHOD {
  INSTANTANEOUS = 1,   /*!< \brief No ramp, load is transfer instantaneously. */
  POL_ORDER_1 = 2,     /*!< \brief The load is transferred using a ramp. */
  POL_ORDER_3 = 3,     /*!< \brief The load is transferred using an order 3 polynomial function */
  POL_ORDER_5 = 4,     /*!< \brief The load is transferred using an order 5 polynomial function */
  SIGMOID_10 = 5,      /*!< \brief The load is transferred using a sigmoid with parameter 10 */
  SIGMOID_20 = 6       /*!< \brief The load is transferred using a sigmoid with parameter 20 */
};
static const map<string, ENUM_DYN_TRANSFER_METHOD> Dyn_Transfer_Method_Map = CCreateMap<string, ENUM_DYN_TRANSFER_METHOD>
("INSTANTANEOUS", INSTANTANEOUS)
("RAMP", POL_ORDER_1)
("CUBIC", POL_ORDER_3)
("QUINTIC", POL_ORDER_5)
("SIGMOID_10", SIGMOID_10)
("SIGMOID_20", SIGMOID_20);


/*!
 * \brief Kinds of Design Variables for FEA problems (temporary)
 */
enum ENUM_DVFEA {
  YOUNG_MODULUS = 0,		/*!< \brief Young modulus (E) as design variables. */
  LAME_CONSTANTS = 1,  		/*!< \brief Lame constants (Lambda, mu) as design variables. */
  ELECTRIC_FIELD = 2,       /*!< \brief Electric field (E) as design variable. */
};
static const map<string, ENUM_DVFEA> DVFEA_Map = CCreateMap<string, ENUM_DVFEA>
("YOUNG_MODULUS", YOUNG_MODULUS)
("LAME_CONSTANTS", LAME_CONSTANTS)
("ELECTRIC_FIELD", ELECTRIC_FIELD);

/*!
 * \brief types of dynamic transfer methods
 */
enum ENUM_DYN_TRANSFER_METHOD {
  INSTANTANEOUS = 1,   /*!< \brief No ramp, load is transfer instantaneously. */
  POL_ORDER_1 = 2,     /*!< \brief The load is transferred using a ramp. */
  POL_ORDER_3 = 3,     /*!< \brief The load is transferred using an order 3 polynomial function */
  POL_ORDER_5 = 4,     /*!< \brief The load is transferred using an order 5 polynomial function */
  SIGMOID_10 = 5,      /*!< \brief The load is transferred using a sigmoid with parameter 10 */
  SIGMOID_20 = 6       /*!< \brief The load is transferred using a sigmoid with parameter 20 */
};
static const map<string, ENUM_DYN_TRANSFER_METHOD> Dyn_Transfer_Method_Map = CCreateMap<string, ENUM_DYN_TRANSFER_METHOD>
("INSTANTANEOUS", INSTANTANEOUS)
("RAMP", POL_ORDER_1)
("CUBIC", POL_ORDER_3)
("QUINTIC", POL_ORDER_5)
("SIGMOID_10", SIGMOID_10)
("SIGMOID_20", SIGMOID_20);

/*!
 * \brief types Riemann boundary treatments
 */
enum RIEMANN_TYPE {
  TOTAL_CONDITIONS_PT = 1,		/*!< \brief User specifies total pressure, total temperature, and flow direction. */
  DENSITY_VELOCITY = 2,         /*!< \brief User specifies density and velocity, and flow direction. */
  STATIC_PRESSURE = 3,           /*!< \brief User specifies static pressure. */
  TOTAL_SUPERSONIC_INFLOW = 4,	/*!< \brief User specifies total pressure, total temperature and Velocity components. */
  STATIC_SUPERSONIC_INFLOW_PT = 5, /*!< \brief User specifies static pressure, static temperature, and Mach components. */
  STATIC_SUPERSONIC_INFLOW_PD = 6, /*!< \brief User specifies static pressure, static temperature, and Mach components. */
  MIXING_IN = 7, /*!< \brief User does not specify anything information are retrieved from the other domain */
  MIXING_OUT = 8 /*!< \brief User does not specify anything information are retrieved from the other domain */
};

static const map<string, RIEMANN_TYPE> Riemann_Map = CCreateMap<string, RIEMANN_TYPE>
("TOTAL_CONDITIONS_PT", TOTAL_CONDITIONS_PT)
("DENSITY_VELOCITY", DENSITY_VELOCITY)
("STATIC_PRESSURE", STATIC_PRESSURE)
("TOTAL_SUPERSONIC_INFLOW", TOTAL_SUPERSONIC_INFLOW)
("STATIC_SUPERSONIC_INFLOW_PT", STATIC_SUPERSONIC_INFLOW_PT)
("STATIC_SUPERSONIC_INFLOW_PD", STATIC_SUPERSONIC_INFLOW_PD)
("MIXING_IN", MIXING_IN)
("MIXING_OUT", MIXING_OUT);


static const map<string, RIEMANN_TYPE> NRBC_Map = CCreateMap<string, RIEMANN_TYPE>
("TOTAL_CONDITIONS_PT", TOTAL_CONDITIONS_PT)
("DENSITY_VELOCITY", DENSITY_VELOCITY)
("STATIC_PRESSURE", STATIC_PRESSURE)
("TOTAL_SUPERSONIC_INFLOW", TOTAL_SUPERSONIC_INFLOW)
("STATIC_SUPERSONIC_INFLOW_PT", STATIC_SUPERSONIC_INFLOW_PT)
("STATIC_SUPERSONIC_INFLOW_PD", STATIC_SUPERSONIC_INFLOW_PD)
("MIXING_IN", MIXING_IN)
("MIXING_OUT", MIXING_OUT);


/*!
 * \brief types of mixing process for averaging quantities at the boundaries.
 */
enum MIXINGPROCESS_TYPE {
  ALGEBRAIC_AVERAGE = 1,		/*!< \brief an algebraic average is computed at the boundary of interest. */
  AREA_AVERAGE = 2,           /*!< \brief an area average is computed at the boundary of interest. */
  MIXEDOUT_AVERAGE = 3		 /*!< \brief an mixed-out average is computed at the boundary of interest. */
};

static const map<string, MIXINGPROCESS_TYPE> MixingProcess_Map = CCreateMap<string, MIXINGPROCESS_TYPE>
("ALGEBRAIC_AVERAGE", ALGEBRAIC_AVERAGE)
("AREA_AVERAGE", AREA_AVERAGE)
("MIXEDOUT_AVERAGE",  MIXEDOUT_AVERAGE);

/*!
 * \brief types of Turbomachinery performance indicators.
 */
enum TURBO_PERFORMANCE_TYPE {
  BLADE   = 1,		/*!< \brief Turbomachinery blade performances. */
  STAGE = 2,      /*!< \brief Turbomachinery blade stage performances. */
  TURBINE              = 3		/*!< \brief Turbomachinery turbine performances. */
};

static const map<string, TURBO_PERFORMANCE_TYPE> TurboPerformance_Map = CCreateMap<string, TURBO_PERFORMANCE_TYPE>
("BLADE", BLADE)
("STAGE", STAGE)
("TURBINE", TURBINE);

/*!
 * \brief types inlet boundary treatments
 */
enum INLET_TYPE {
  TOTAL_CONDITIONS = 1,		/*!< \brief User specifies total pressure, total temperature, and flow direction. */
  MASS_FLOW = 2,           /*!< \brief User specifies density and velocity (mass flow). */
  INPUT_FILE = 3           /*!< \brief User specifies an input file. */
};
static const map<string, INLET_TYPE> Inlet_Map = CCreateMap<string, INLET_TYPE>
("TOTAL_CONDITIONS", TOTAL_CONDITIONS)
("MASS_FLOW", MASS_FLOW)
("INPUT_FILE", INPUT_FILE);

/*!
 * \brief types engine inflow boundary treatments
 */
enum ENGINE_INFLOW_TYPE {
  FAN_FACE_MACH = 1,	         /*!< \brief User specifies fan face mach number. */
  FAN_FACE_MDOT = 2,           /*!< \brief User specifies Static pressure. */
  FAN_FACE_PRESSURE = 3        /*!< \brief User specifies Static pressure. */
};
static const map<string, ENGINE_INFLOW_TYPE> Engine_Inflow_Map = CCreateMap<string, ENGINE_INFLOW_TYPE>
("FAN_FACE_MACH", FAN_FACE_MACH)
("FAN_FACE_MDOT", FAN_FACE_MDOT)
("FAN_FACE_PRESSURE", FAN_FACE_PRESSURE);

/*!
 * \brief types actuator disk boundary treatments
 */
enum ACTDISK_TYPE {
  VARIABLES_JUMP = 1,		/*!< \brief User specifies the variables jump. */
  BC_THRUST = 2,     /*!< \brief User specifies the BC thrust. */
  NET_THRUST = 3,     /*!< \brief User specifies the Net thrust. */
  DRAG_MINUS_THRUST = 4,     /*!< \brief ACDC computes the right thrust. */
  MASSFLOW = 5,     /*!< \brief ACDC computes the right thrust. */
  POWER = 6     /*!< \brief User specifies the Net thrust. */
};
static const map<string, ACTDISK_TYPE> ActDisk_Map = CCreateMap<string, ACTDISK_TYPE>
("VARIABLES_JUMP", VARIABLES_JUMP)
("BC_THRUST", BC_THRUST)
("NET_THRUST", NET_THRUST)
("DRAG_MINUS_THRUST", DRAG_MINUS_THRUST)
("MASSFLOW", MASSFLOW)
("POWER", POWER);

/*!
 * \brief types of geometric entities based on VTK nomenclature
 */
enum GEO_TYPE {
  VERTEX = 1,   		/*!< \brief VTK nomenclature for defining a vertex element. */
  LINE = 3,			/*!< \brief VTK nomenclature for defining a line element. */
  TRIANGLE = 5, 		/*!< \brief VTK nomenclature for defining a triangle element. */
  QUADRILATERAL = 9,		/*!< \brief VTK nomenclature for defining a quadrilateral element. */
  TETRAHEDRON = 10,     	/*!< \brief VTK nomenclature for defining a tetrahedron element. */
  HEXAHEDRON = 12,      	/*!< \brief VTK nomenclature for defining a hexahedron element. */
  PRISM = 13,     		/*!< \brief VTK nomenclature for defining a prism element. */
  PYRAMID = 14  		/*!< \brief VTK nomenclature for defining a pyramid element. */
};

/*!
 * \brief types of objective functions
 */
enum ENUM_OBJECTIVE {
  DRAG_COEFFICIENT = 1, 	      /*!< \brief Drag objective function definition. */
  LIFT_COEFFICIENT = 2, 	      /*!< \brief Lift objective function definition. */
  SIDEFORCE_COEFFICIENT = 3,	  /*!< \brief Side force objective function definition. */
  EFFICIENCY = 4,		            /*!< \brief Efficiency objective function definition. */
  INVERSE_DESIGN_PRESSURE = 5,	/*!< \brief Pressure objective function definition (inverse design). */
  INVERSE_DESIGN_HEATFLUX = 6,  /*!< \brief Heat flux objective function definition (inverse design). */
  TOTAL_HEATFLUX = 7,           /*!< \brief Total heat flux. */
  MAXIMUM_HEATFLUX = 8,         /*!< \brief Maximum heat flux. */
  MOMENT_X_COEFFICIENT = 9,	    /*!< \brief Pitching moment objective function definition. */
  MOMENT_Y_COEFFICIENT = 10,    /*!< \brief Rolling moment objective function definition. */
  MOMENT_Z_COEFFICIENT = 11,    /*!< \brief Yawing objective function definition. */
  EQUIVALENT_AREA = 12,		      /*!< \brief Equivalent area objective function definition. */
  NEARFIELD_PRESSURE = 13,	    /*!< \brief NearField Pressure objective function definition. */
  FORCE_X_COEFFICIENT = 14,	    /*!< \brief X-direction force objective function definition. */
  FORCE_Y_COEFFICIENT = 15,	    /*!< \brief Y-direction force objective function definition. */
  FORCE_Z_COEFFICIENT = 16,	    /*!< \brief Z-direction force objective function definition. */
  THRUST_COEFFICIENT = 17,		  /*!< \brief Thrust objective function definition. */
  TORQUE_COEFFICIENT = 18,		  /*!< \brief Torque objective function definition. */
  FIGURE_OF_MERIT = 19,		      /*!< \brief Rotor Figure of Merit objective function definition. */
  FREE_SURFACE = 20,				    /*!< \brief Free Surface objective function definition. */
  MAX_THICKNESS = 21,           /*!< \brief Maximum thickness. */
  MIN_THICKNESS = 22,           /*!< \brief Minimum thickness. */
  MAX_THICK_SEC1 = 23,          /*!< \brief Maximum thickness in section 1. */
  MAX_THICK_SEC2 = 24,          /*!< \brief Maximum thickness in section 2. */
  MAX_THICK_SEC3 = 25,          /*!< \brief Maximum thickness in section 3. */
  MAX_THICK_SEC4 = 26,          /*!< \brief Maximum thickness in section 4. */
  MAX_THICK_SEC5 = 27,           /*!< \brief Maximum thickness in section 5. */
  AVG_TOTAL_PRESSURE = 28, 	    /*!< \brief Total Pressure objective function definition. */
  AVG_OUTLET_PRESSURE = 29,      /*!< \brief Static Pressure objective function definition. */
  MASS_FLOW_RATE = 30,           /*!< \brief Mass Flow Rate objective function definition. */
  OUTFLOW_GENERALIZED=31,          /*!<\brief Objective function defined via chain rule on primitive variable gradients. */
  IDC_COEFFICIENT = 32, 	           /*!< \brief IDC coefficient objective function definition. */
  PROPULSIVE_EFFICIENCY = 33, 	       /*!< \brief Mass flow ratio coefficient. */
  NET_THRUST_COEFFICIENT = 34, 	     /*!< \brief Mass flow ratio coefficient. */
  CUSTOM_COEFFICIENT = 35, 	           /*!< \brief Custom coefficient objective function definition. */
  REFERENCE_GEOMETRY=50          /*!<\brief Objective function defined via chain rule on primitive variable gradients. */
};

static const map<string, ENUM_OBJECTIVE> Objective_Map = CCreateMap<string, ENUM_OBJECTIVE>
("DRAG", DRAG_COEFFICIENT)
("LIFT", LIFT_COEFFICIENT)
("SIDEFORCE", SIDEFORCE_COEFFICIENT)
("EFFICIENCY", EFFICIENCY)
("INVERSE_DESIGN_PRESSURE", INVERSE_DESIGN_PRESSURE)
("INVERSE_DESIGN_HEATFLUX", INVERSE_DESIGN_HEATFLUX)
("MOMENT_X", MOMENT_X_COEFFICIENT)
("MOMENT_Y", MOMENT_Y_COEFFICIENT)
("MOMENT_Z", MOMENT_Z_COEFFICIENT)
("EQUIVALENT_AREA", EQUIVALENT_AREA)
("NEARFIELD_PRESSURE", NEARFIELD_PRESSURE)
("FORCE_X", FORCE_X_COEFFICIENT)
("FORCE_Y", FORCE_Y_COEFFICIENT)
("FORCE_Z", FORCE_Z_COEFFICIENT)
("THRUST", THRUST_COEFFICIENT)
("TORQUE", TORQUE_COEFFICIENT)
("TOTAL_HEATFLUX", TOTAL_HEATFLUX)
("MAXIMUM_HEATFLUX", MAXIMUM_HEATFLUX)
("FIGURE_OF_MERIT", FIGURE_OF_MERIT)
("FREE_SURFACE", FREE_SURFACE)
("MAX_THICKNESS", MAX_THICKNESS)
("MIN_THICKNESS", MIN_THICKNESS)
("MAX_THICK_SEC1", MAX_THICK_SEC1)
("MAX_THICK_SEC2", MAX_THICK_SEC2)
("MAX_THICK_SEC3", MAX_THICK_SEC3)
("MAX_THICK_SEC4", MAX_THICK_SEC4)
("MAX_THICK_SEC5", MAX_THICK_SEC5)
("AVG_TOTAL_PRESSURE", AVG_TOTAL_PRESSURE)
("AVG_OUTLET_PRESSURE", AVG_OUTLET_PRESSURE)
("MASS_FLOW_RATE", MASS_FLOW_RATE)
("OUTFLOW_GENERALIZED", OUTFLOW_GENERALIZED)
("IDC_COEFFICIENT", IDC_COEFFICIENT)
("PROPULSIVE_EFFICIENCY", PROPULSIVE_EFFICIENCY)
("NET_THRUST_COEFFICIENT", NET_THRUST_COEFFICIENT)
("CUSTOM_COEFFICIENT", CUSTOM_COEFFICIENT)
("REFERENCE_GEOMETRY", REFERENCE_GEOMETRY);

/*!
 * \brief types of residual criteria equations
 */

enum ENUM_RESIDUAL {
	RHO_RESIDUAL = 1, 	      /*!< \brief Rho equation residual criteria equation. */
	RHO_ENERGY_RESIDUAL = 2 	      /*!< \brief RhoE equation residual criteria equation. */
};

static const map<string, ENUM_RESIDUAL> Residual_Map = CCreateMap<string, ENUM_RESIDUAL>
("RHO", RHO_RESIDUAL)
("RHO_ENERGY", RHO_ENERGY_RESIDUAL);

/*!
 * \brief types of sensitivities to compute
 */
enum ENUM_SENS {
  SENS_GEOMETRY = 1,    	/*!< \brief Geometrical sensitivity. */
  SENS_MACH = 2,		/*!< \brief Mach number sensitivity. */
  SENS_AOA = 3, 		/*!< \brief Angle of attack sensitivity. */
  SENS_AOS = 4  		/*!< \brief Angle of Sideslip sensitivity. */
};
static const map<string, ENUM_SENS> Sens_Map = CCreateMap<string, ENUM_SENS>
("SENS_GEOMETRY", SENS_GEOMETRY)
("SENS_MACH", SENS_MACH)
("SENS_AOA", SENS_AOA)
("SENS_AOS", SENS_AOS);

/*!
 * \brief types of grid adaptation/refinement
 */
enum ENUM_ADAPT {
  NO_ADAPT = 0,                 /*!< \brief No grid adaptation. */
  FULL = 1,			/*!< \brief Do a complete grid refinement of all the computational grids. */
  FULL_FLOW = 2,		/*!< \brief Do a complete grid refinement of the flow grid. */
  FULL_ADJOINT = 3,		/*!< \brief Do a complete grid refinement of the adjoint grid. */
  GRAD_FLOW = 5,		/*!< \brief Do a gradient based grid adaptation of the flow grid. */
  GRAD_ADJOINT = 6,		/*!< \brief Do a gradient based grid adaptation of the adjoint grid. */
  GRAD_FLOW_ADJ = 7,		/*!< \brief Do a gradient based grid adaptation of the flow and adjoint grid. */
  COMPUTABLE = 9,		/*!< \brief Apply a computable error grid adaptation. */
  REMAINING = 10,		/*!< \brief Apply a remaining error grid adaptation. */
  WAKE = 12,			/*!< \brief Do a grid refinement on the wake. */
  SMOOTHING = 14,		/*!< \brief Do a grid smoothing of the geometry. */
  SUPERSONIC_SHOCK = 15,	/*!< \brief Do a grid smoothing. */
  PERIODIC = 17			/*!< \brief Add the periodic halo cells. */
};
static const map<string, ENUM_ADAPT> Adapt_Map = CCreateMap<string, ENUM_ADAPT>
("NONE", NO_ADAPT)
("FULL", FULL)
("FULL_FLOW", FULL_FLOW)
("FULL_ADJOINT", FULL_ADJOINT)
("GRAD_FLOW", GRAD_FLOW)
("GRAD_ADJOINT", GRAD_ADJOINT)
("GRAD_FLOW_ADJ", GRAD_FLOW_ADJ)
("COMPUTABLE", COMPUTABLE)
("REMAINING", REMAINING)
("WAKE", WAKE)
("SMOOTHING", SMOOTHING)
("SUPERSONIC_SHOCK", SUPERSONIC_SHOCK)
("PERIODIC", PERIODIC);

/*!
 * \brief types of input file formats
 */
enum ENUM_INPUT {
  SU2 = 1,                       /*!< \brief SU2 input format. */
  CGNS = 2                     /*!< \brief CGNS input format for the computational grid. */
};
static const map<string, ENUM_INPUT> Input_Map = CCreateMap<string, ENUM_INPUT>
("SU2", SU2)
("CGNS", CGNS);

const int CGNS_STRING_SIZE = 33;/*!< \brief Length of strings used in the CGNS format. */

/*!
 * \brief type of solution output file formats
 */
enum ENUM_OUTPUT {
  TECPLOT = 1,  		     /*!< \brief Tecplot format for the solution output. */
  TECPLOT_BINARY = 2,    /*!< \brief Tecplot binary format for the solution output. */
  FIELDVIEW = 3,  		   /*!< \brief FieldView format for the solution output. */
  FIELDVIEW_BINARY = 4,  /*!< \brief FieldView binary format for the solution output. */
  CSV = 5,			         /*!< \brief Comma-separated values format for the solution output. */
  CGNS_SOL = 6,  	     	 /*!< \brief CGNS format for the solution output. */
  PARAVIEW = 7  		     /*!< \brief Paraview format for the solution output. */
};
static const map<string, ENUM_OUTPUT> Output_Map = CCreateMap<string, ENUM_OUTPUT>
("TECPLOT", TECPLOT)
("TECPLOT_BINARY", TECPLOT_BINARY)
("FIELDVIEW", FIELDVIEW)
("FIELDVIEW_BINARY", FIELDVIEW_BINARY)
("CSV", CSV)
("CGNS", CGNS_SOL)
("PARAVIEW", PARAVIEW);

/*!
 * \brief type of jump definition
 */
enum JUMP_DEFINITION {
  DIFFERENCE = 1,     /*!< \brief Jump given by a difference in values. */
  RATIO = 2           /*!< \brief Jump given by a ratio. */
};
static const map<string, JUMP_DEFINITION> Jump_Map = CCreateMap<string, JUMP_DEFINITION>
("DIFFERENCE", DIFFERENCE)
("RATIO", RATIO);

/*!
 * \brief type of multigrid cycle
 */
enum MG_CYCLE {
  V_CYCLE = 0,  		/*!< \brief V cycle. */
  W_CYCLE = 1,			/*!< \brief W cycle. */
  FULLMG_CYCLE = 2  /*!< \brief FullMG cycle. */
};
static const map<string, MG_CYCLE> MG_Cycle_Map = CCreateMap<string, MG_CYCLE>
("V_CYCLE", V_CYCLE)
("W_CYCLE", W_CYCLE)
("FULLMG_CYCLE", FULLMG_CYCLE);

/*!
 * \brief type of solution output variables
 */
enum ENUM_OUTPUT_VARS {
  DENSITY = 1,      /*!< \brief Density. */
  VEL_X = 2,        /*!< \brief X-component of velocity. */
  VEL_Y = 3,        /*!< \brief Y-component of velocity. */
  VEL_Z = 4,        /*!< \brief Z-component of velocity. */
  PRESSURE = 5, 		/*!< \brief Static pressure. */
  MACH = 6,         /*!< \brief Mach number. */
  TEMPERATURE = 7,  /*!< \brief Temperature. */
  LAM_VISC = 8,     /*!< \brief Laminar viscosity. */
  EDDY_VISC = 9     /*!< \brief Eddy viscosity. */
};
static const map<string, ENUM_OUTPUT_VARS> Output_Vars_Map = CCreateMap<string, ENUM_OUTPUT_VARS>
("DENSITY", DENSITY)
("VEL_X", VEL_X)
("VEL_Y", VEL_Y)
("VEL_Z", VEL_Z)
("PRESSURE", PRESSURE)
("MACH", MACH)
("TEMPERATURE", TEMPERATURE)
("LAM_VISC", LAM_VISC)
("EDDY_VISC", EDDY_VISC);

/*!
 * \brief types of design parameterizations
 */
enum ENUM_PARAM {
  TRANSLATION = 0,		       /*!< \brief Surface movement as design variable. */
  ROTATION = 1,			         /*!< \brief Surface rotation as design variable. */
  SCALE = 2,			           /*!< \brief Surface rotation as design variable. */
  FFD_SETTING = 3,		       /*!< \brief No surface deformation. */
  FFD_CONTROL_POINT = 4,	   /*!< \brief Free form deformation for 3D design (change a control point). */
  FFD_CAMBER = 5,		       /*!< \brief Free form deformation for 3D design (camber change). */
  FFD_THICKNESS = 6,		     /*!< \brief Free form deformation for 3D design (thickness change). */
  FFD_DIHEDRAL_ANGLE = 7,	   /*!< \brief Free form deformation for 3D design (change the dihedral angle). */
  FFD_TWIST_ANGLE = 8,		   /*!< \brief Free form deformation for 3D design (change the twist angle). */
  FFD_ROTATION = 9,		       /*!< \brief Free form deformation for 3D design (rotation around a line). */
  FFD_CONTROL_POINT_2D = 10, /*!< \brief Free form deformation for 2D design (change a control point). */
  FFD_CAMBER_2D = 11,		     /*!< \brief Free form deformation for 3D design (camber change). */
  FFD_THICKNESS_2D = 12,		 /*!< \brief Free form deformation for 3D design (thickness change). */
  FFD_CONTROL_SURFACE = 13,	 /*!< \brief Free form deformation for 3D design (control surface). */
  HICKS_HENNE = 14,	         /*!< \brief Hicks-Henne bump function for airfoil deformation. */
  PARABOLIC = 15,		         /*!< \brief Parabolic airfoil definition as design variables. */
  NACA_4DIGITS = 16,	         /*!< \brief The four digits NACA airfoil family as design variables. */
  AIRFOIL = 17,		           /*!< \brief Airfoil definition as design variables. */
  SURFACE_FILE = 18,		     /*!< Nodal coordinates set using a surface file. */
  CUSTOM = 19,                /*!< 'CUSTOM' for use in external python analysis. */
  CST = 20                /*!< \brief CST method with Kulfan parameters for airfoil deformation. */
};
static const map<string, ENUM_PARAM> Param_Map = CCreateMap<string, ENUM_PARAM>
("FFD_SETTING", FFD_SETTING)
("FFD_CONTROL_POINT_2D", FFD_CONTROL_POINT_2D)
("FFD_CAMBER_2D", FFD_CAMBER_2D)
("FFD_THICKNESS_2D", FFD_THICKNESS_2D)
("HICKS_HENNE", HICKS_HENNE)
("NACA_4DIGITS", NACA_4DIGITS)
("TRANSLATION", TRANSLATION)
("ROTATION", ROTATION)
("SCALE", SCALE)
("FFD_CONTROL_POINT", FFD_CONTROL_POINT)
("FFD_DIHEDRAL_ANGLE", FFD_DIHEDRAL_ANGLE)
("FFD_TWIST_ANGLE", FFD_TWIST_ANGLE)
("FFD_ROTATION", FFD_ROTATION)
("FFD_CONTROL_SURFACE", FFD_CONTROL_SURFACE)
("FFD_CAMBER", FFD_CAMBER)
("FFD_THICKNESS", FFD_THICKNESS)
("PARABOLIC", PARABOLIC)
("AIRFOIL", AIRFOIL)
("SURFACE_FILE", SURFACE_FILE)
("CUSTOM",CUSTOM)
("CST", CST);

/*!
 * \brief types of solvers for solving linear systems
 */
enum ENUM_LINEAR_SOLVER {
  STEEPEST_DESCENT = 1,		/*!< \brief Steepest descent method for point inversion algoritm (Free-Form). */
  NEWTON = 2,			/*!< \brief Newton method for point inversion algorithm (Free-Form). */
  QUASI_NEWTON = 3,		/*!< \brief Quasi Newton method for point inversion algorithm (Free-Form). */
  CONJUGATE_GRADIENT = 4,	/*!< \brief Preconditionated conjugate gradient method for grid deformation. */
  FGMRES = 5,    	/*!< \brief Flexible Generalized Minimal Residual method. */
  BCGSTAB = 6,	/*!< \brief BCGSTAB - Biconjugate Gradient Stabilized Method (main solver). */
  RESTARTED_FGMRES = 7,  /*!< \brief Flexible Generalized Minimal Residual method with restart. */
  SMOOTHER_LUSGS = 8,  /*!< \brief LU_SGS smoother. */
  SMOOTHER_JACOBI = 9,  /*!< \brief Jacobi smoother. */
  SMOOTHER_ILU = 10,  /*!< \brief ILU smoother. */
  SMOOTHER_LINELET = 11  /*!< \brief Linelet smoother. */
};
static const map<string, ENUM_LINEAR_SOLVER> Linear_Solver_Map = CCreateMap<string, ENUM_LINEAR_SOLVER>
("STEEPEST_DESCENT", STEEPEST_DESCENT)
("NEWTON", NEWTON)
("QUASI_NEWTON", QUASI_NEWTON)
("CONJUGATE_GRADIENT", CONJUGATE_GRADIENT)
("BCGSTAB", BCGSTAB)
("FGMRES", FGMRES)
("RESTARTED_FGMRES", RESTARTED_FGMRES)
("SMOOTHER_LUSGS", SMOOTHER_LUSGS)
("SMOOTHER_JACOBI", SMOOTHER_JACOBI)
("SMOOTHER_LINELET", SMOOTHER_LINELET)
("SMOOTHER_ILU0", SMOOTHER_ILU);

/*!
 * \brief types surface continuity at the intersection with the FFD
 */
enum ENUM_FFD_CONTINUITY {
  DERIVATIVE_1ST = 1,		/*!< \brief First derivative continuity. */
  DERIVATIVE_2ND = 2			/*!< \brief Second derivative continuity. */
};
static const map<string, ENUM_FFD_CONTINUITY> Continuity_Map = CCreateMap<string, ENUM_FFD_CONTINUITY>
("1ST_DERIVATIVE", DERIVATIVE_1ST)
("2ND_DERIVATIVE", DERIVATIVE_2ND);

/*!
 * \brief types of sensitivity smoothing
 */
enum ENUM_SENS_SMOOTHING {
  NO_SMOOTH = 0,		/*!< \brief No smoothing. */
  SOBOLEV = 1,		/*!< \brief Sobolev gradient smoothing. */
  BIGRID = 2	/*!< \brief Bi-grid technique smoothing. */
};
static const map<string, ENUM_SENS_SMOOTHING> Sens_Smoothing_Map = CCreateMap<string, ENUM_SENS_SMOOTHING>
("NONE", NO_SMOOTH)
("SOBOLEV", SOBOLEV)
("BIGRID", BIGRID);

/*!
 * \brief types of preconditioners for the linear solver
 */
enum ENUM_LINEAR_SOLVER_PREC {
  JACOBI = 1,		/*!< \brief Jacobi preconditioner. */
  LU_SGS = 2,		/*!< \brief LU SGS preconditioner. */
  LINELET = 3,  /*!< \brief Line implicit preconditioner. */
  ILU = 4       /*!< \brief ILU(0) preconditioner. */
};
static const map<string, ENUM_LINEAR_SOLVER_PREC> Linear_Solver_Prec_Map = CCreateMap<string, ENUM_LINEAR_SOLVER_PREC>
("JACOBI", JACOBI)
("LU_SGS", LU_SGS)
("LINELET", LINELET)
("ILU0", ILU);

/*!
 * \brief types of analytic definitions for various geometries
 */
enum ENUM_GEO_ANALYTIC {
  NO_GEO_ANALYTIC = 0,          /*!< \brief No analytic definition of the geometry. */
  NACA0012_AIRFOIL = 1, 	/*!< \brief Use the analytical definition of the NACA0012 for doing the grid adaptation. */
  NACA4412_AIRFOIL = 2, 	/*!< \brief Use the analytical definition of the NACA4412 for doing the grid adaptation. */
  CYLINDER = 3, 		/*!< \brief Use the analytical definition of a cylinder for doing the grid adaptation. */
  BIPARABOLIC = 4       	/*!< \brief Use the analytical definition of a biparabolic airfoil for doing the grid adaptation. */
};
static const map<string, ENUM_GEO_ANALYTIC> Geo_Analytic_Map = CCreateMap<string, ENUM_GEO_ANALYTIC>
("NONE", NO_GEO_ANALYTIC)
("NACA0012_AIRFOIL", NACA0012_AIRFOIL)
("NACA4412_AIRFOIL", NACA4412_AIRFOIL)
("CYLINDER", CYLINDER)
("BIPARABOLIC", BIPARABOLIC);

/*!
 * \brief types of axis orientation
 */
enum ENUM_AXIS_ORIENTATION {
  X_AXIS = 0,   /*!< \brief X axis orientation. */
  Y_AXIS = 1, 	/*!< \brief Y axis orientation. */
  Z_AXIS = 2    /*!< \brief Z axis orientation. */
};
static const map<string, ENUM_AXIS_ORIENTATION> Axis_Orientation_Map = CCreateMap<string, ENUM_AXIS_ORIENTATION>
("X_AXIS", X_AXIS)
("Y_AXIS", Y_AXIS)
("Z_AXIS", Z_AXIS);

/*!
 * \brief types of schemes for unsteady computations
 */
enum ENUM_UNSTEADY {
  STEADY = 0,            /*!< \brief A steady computation. */
  TIME_STEPPING = 1,		 /*!< \brief Use a time stepping strategy for unsteady computations. */
  DT_STEPPING_1ST = 2,	 /*!< \brief Use a dual time stepping strategy for unsteady computations (1st order). */
  DT_STEPPING_2ND = 3,	 /*!< \brief Use a dual time stepping strategy for unsteady computations (2nd order). */
  ROTATIONAL_FRAME = 4,  /*!< \brief Use a rotational source term. */
  HARMONIC_BALANCE = 5    /*!< \brief Use a harmonic balance source term. */

};
static const map<string, ENUM_UNSTEADY> Unsteady_Map = CCreateMap<string, ENUM_UNSTEADY>
("NO", STEADY)
("TIME_STEPPING", TIME_STEPPING)
("DUAL_TIME_STEPPING-1ST_ORDER", DT_STEPPING_1ST)
("DUAL_TIME_STEPPING-2ND_ORDER", DT_STEPPING_2ND)
("HARMONIC_BALANCE", HARMONIC_BALANCE)
("ROTATIONAL_FRAME", ROTATIONAL_FRAME);

/*!
 * \brief types of criteria to determine when the solution is converged
 */
enum ENUM_CONVERGE_CRIT {
  CAUCHY = 1,			/*!< \brief Cauchy criteria to establish the convergence of the code. */
  RESIDUAL = 2			/*!< \brief Residual criteria to establish the convergence of the code. */
};
static const map<string, ENUM_CONVERGE_CRIT> Converge_Crit_Map = CCreateMap<string, ENUM_CONVERGE_CRIT>
("CAUCHY", CAUCHY)
("RESIDUAL", RESIDUAL);

/*!
 * \brief types of element stiffnesses imposed for FEA mesh deformation
 */
enum ENUM_DEFORM_STIFFNESS {
  CONSTANT_STIFFNESS = 0,         /*!< \brief Impose a constant stiffness for each element (steel). */
  INVERSE_VOLUME = 1,			        /*!< \brief Impose a stiffness for each element that is inversely proportional to cell volume. */
  WALL_DISTANCE = 2,			        /*!< \brief Impose a stiffness for each element that is proportional to the distance from the deforming surface. */
  PROPORTIONAL_STIFFNESS = 3      /*!< \brief Impose a stiffness for each element that is proportional to the ratio of Max/Min volume. */
};
static const map<string, ENUM_DEFORM_STIFFNESS> Deform_Stiffness_Map = CCreateMap<string, ENUM_DEFORM_STIFFNESS>
("CONSTANT_STIFFNESS", CONSTANT_STIFFNESS)
("INVERSE_VOLUME", INVERSE_VOLUME)
("WALL_DISTANCE", WALL_DISTANCE)
("PROPORTIONAL_STIFFNESS", PROPORTIONAL_STIFFNESS);

/*!
 * \brief The direct differentation variables.
 */
enum ENUM_DIRECTDIFF_VAR {
  NO_DERIVATIVE = 0,
  D_MACH = 1,   /*!< \brief Derivative with respect to the mach number */
  D_AOA = 2,		 /*!< \brief Derivative with respect to the angle of attack */
  D_PRESSURE = 3, /*!< \brief Derivative with respect to the freestream pressure */
  D_TEMPERATURE = 4,/*!< \brief Derivative with respect to the freestream temperature */
  D_DENSITY = 5,
  D_TURB2LAM = 6,
  D_SIDESLIP = 7,
  D_VISCOSITY = 8,
  D_REYNOLDS = 9,
  D_DESIGN = 10,
  D_YOUNG = 11,
  D_POISSON = 12,
  D_RHO = 13,
  D_RHO_DL = 14,
  D_EFIELD = 15
};
static const map<string, ENUM_DIRECTDIFF_VAR> DirectDiff_Var_Map = CCreateMap<string, ENUM_DIRECTDIFF_VAR>
("NONE", NO_DERIVATIVE)
("MACH", D_MACH)
("AOA", D_AOA)
("PRESSURE", D_PRESSURE)
("TEMPERATURE", D_TEMPERATURE)
("DENSITY", D_DENSITY)
("TURB2LAM", D_TURB2LAM)
("SIDESLIP", D_SIDESLIP)
("VISCOSITY", D_VISCOSITY)
("REYNOLDS", D_REYNOLDS)
("DESIGN_VARIABLES", D_DESIGN)
("YOUNG_MODULUS", D_YOUNG)
("POISSON_RATIO", D_POISSON)
("STRUCTURAL_DENSITY", D_RHO)
("STRUCTURAL_DEAD_LOAD", D_RHO_DL)
("ELECTRIC_FIELD", D_EFIELD);

/*!
 * \brief types of schemes for dynamic structural computations
 */
enum ENUM_DYNAMIC {
  STATIC = 0,             /*!< \brief A static structural computation. */
  DYNAMIC = 1		      /*!< \brief Use a time stepping strategy for dynamic computations. */
};
static const map<string, ENUM_DYNAMIC> Dynamic_Map = CCreateMap<string, ENUM_DYNAMIC>
("NO", STATIC)
("YES", DYNAMIC);

/*!
 * \brief types of criteria to determine when the solution is converged
 */
enum ENUM_FSI_STRAT {
  PARTITIONED = 0,     /*!< \brief Partitioned strategy. */
  MONOLITHIC = 1       /*!< \brief Monolithic strategy. */
};
static const map<string, ENUM_FSI_STRAT> FSI_Strategy_Map = CCreateMap<string, ENUM_FSI_STRAT>
("PARTITIONED", PARTITIONED)
("MONOLITHIC", MONOLITHIC);


/*!
 * \brief types of input file formats
 */
enum ENUM_INPUT_REF {
  SU2_REF = 1,                     /*!< \brief SU2 input format (from a restart). */
  CUSTOM_REF = 2                   /*!< \brief CGNS input format for the computational grid. */
};
static const map<string, ENUM_INPUT_REF> Input_Ref_Map = CCreateMap<string, ENUM_INPUT_REF>
("SU2", SU2_REF)
("CUSTOM", CUSTOM_REF);

/* END_CONFIG_ENUMS */

class COptionBase{
private:
public:
  COptionBase() {};
  virtual  ~COptionBase() = 0;
  //  virtual string SetValue(string) {SU2MPI::PrintAndFinalize("shouldn't be here"); return "";};
  virtual string SetValue(vector<string>) = 0;
  virtual void SetDefault() = 0;

  string optionCheckMultipleValues(vector<string> & option_value, string type_id, string option_name) {
    if (option_value.size() != 1) {
      string newString;
      newString.append(option_name);
      newString.append(": multiple values for type ");
      newString.append(type_id);
      return newString;
    }
    return "";
  }

  string badValue(vector<string> & option_value, string type_id, string option_name) {
    string newString;
    newString.append(option_name);
    newString.append(": improper option value for type ");
    newString.append(type_id);
    return newString;
  }
};

inline COptionBase::~COptionBase() {}


template <class Tenum>
class COptionEnum : public COptionBase{

  map<string, Tenum> m;
  unsigned short & field; // Reference to the feildname
  Tenum def; // Default value
  string name; // identifier for the option

public:
  COptionEnum(string option_field_name, const map<string, Tenum> m, unsigned short & option_field, Tenum default_value) : field(option_field) {
    this->m = m;
    this->def = default_value;
    this->name = option_field_name;
  }

  ~COptionEnum() {};
  string SetValue(vector<string> option_value) {
    // Check if there is more than one string
    string out = optionCheckMultipleValues(option_value, "enum", this->name);
    if (out.compare("") != 0) {
      return out;
    }

    // Check to see if the enum value is in the map
    if (this->m.find(option_value[0]) == m.end()) {
      string str;
      str.append(this->name);
      str.append(": invalid option value ");
      str.append(option_value[0]);
      str.append(". Check current SU2 options in config_template.cfg.");
      return str;
    }
    // If it is there, set the option value
    Tenum val = this->m[option_value[0]];
    this->field = val;
    return "";
  }

  void SetDefault() {
    this->field = this->def;
  }
};

class COptionDouble : public COptionBase{
  su2double & field; // Reference to the fieldname
  su2double def; // Default value
  string name; // identifier for the option

public:
  COptionDouble(string option_field_name, su2double & option_field, su2double default_value) : field(option_field) {
    this->def = default_value;
    this->name = option_field_name;
  }

  ~COptionDouble() {};
  string SetValue(vector<string> option_value) {
    // check if there is more than one value
    string out = optionCheckMultipleValues(option_value, "su2double", this->name);
    if (out.compare("") != 0) {
      return out;
    }
    istringstream is(option_value[0]);
    su2double val;
    if (is >> val) {
      this->field = val;
      return "";
    }
    return badValue(option_value, "su2double", this->name);
  }
  void SetDefault() {
    this->field = this->def;
  }
};

class COptionString : public COptionBase{
  string & field; // Reference to the fieldname
  string def; // Default value
  string name; // identifier for the option

public:
  COptionString(string option_field_name, string & option_field, string default_value) : field(option_field) {
    this->def = default_value;
    this->name = option_field_name;
  }

  ~COptionString() {};
  string SetValue(vector<string> option_value) {
    // check if there is more than one value
    string out = optionCheckMultipleValues(option_value, "su2double", this->name);
    if (out.compare("") != 0) {
      return out;
    }
    this->field.assign(option_value[0]);
    return "";
  }
  void SetDefault() {
    this->field = this->def;
  }
};

class COptionInt : public COptionBase{
  int & field; // Reference to the feildname
  int def; // Default value
  string name; // identifier for the option

public:
  COptionInt(string option_field_name, int & option_field, int default_value) : field(option_field) {
    this->def = default_value;
    this->name = option_field_name;
  }

  ~COptionInt() {};
  string SetValue(vector<string> option_value) {
    string out = optionCheckMultipleValues(option_value, "int", this->name);
    if (out.compare("") != 0) {
      return out;
    }
    istringstream is(option_value[0]);
    int val;
    if (is >> val) {
      this->field = val;
      return "";
    }
    return badValue(option_value, "int", this->name);
  }
  void SetDefault() {
    this->field = this->def;
  }
};

class COptionULong : public COptionBase{
  unsigned long & field; // Reference to the feildname
  unsigned long def; // Default value
  string name; // identifier for the option

public:
  COptionULong(string option_field_name, unsigned long & option_field, unsigned long default_value) : field(option_field) {
    this->def = default_value;
    this->name = option_field_name;
  }

  ~COptionULong() {};
  string SetValue(vector<string> option_value) {
    string out = optionCheckMultipleValues(option_value, "unsigned long", this->name);
    if (out.compare("") != 0) {
      return out;
    }
    istringstream is(option_value[0]);
    unsigned long val;
    if (is >> val) {
      this->field = val;
      return "";
    }
    return badValue(option_value, "unsigned long", this->name);
  }
  void SetDefault() {
    this->field = this->def;
  }
};

class COptionUShort : public COptionBase{
  unsigned short & field; // Reference to the feildname
  unsigned short def; // Default value
  string name; // identifier for the option

public:
  COptionUShort(string option_field_name, unsigned short & option_field, unsigned short default_value) : field(option_field) {
    this->def = default_value;
    this->name = option_field_name;
  }

  ~COptionUShort() {};
  string SetValue(vector<string> option_value) {
    string out = optionCheckMultipleValues(option_value, "unsigned short", this->name);
    if (out.compare("") != 0) {
      return out;
    }
    istringstream is(option_value[0]);
    unsigned short val;
    if (is >> val) {
      this->field = val;
      return "";
    }
    return badValue(option_value, "unsigned short", this->name);
  }
  void SetDefault() {
    this->field = this->def;
  }
};

class COptionLong : public COptionBase{
  long & field; // Reference to the feildname
  long def; // Default value
  string name; // identifier for the option

public:
  COptionLong(string option_field_name, long & option_field, long default_value) : field(option_field) {
    this->def = default_value;
    this->name = option_field_name;
  }

  ~COptionLong() {};
  string SetValue(vector<string> option_value) {
    string out = optionCheckMultipleValues(option_value, "long", this->name);
    if (out.compare("") != 0) {
      return out;
    }
    istringstream is(option_value[0]);
    long val;
    if (is >> val) {
      this->field = val;
      return "";
    }
    return badValue(option_value, "long", this->name);
  }
  void SetDefault() {
    this->field = this->def;
  }
};


class COptionBool : public COptionBase{
  bool & field; // Reference to the feildname
  bool def; // Default value
  string name; // identifier for the option

public:
  COptionBool(string option_field_name, bool & option_field, bool default_value) : field(option_field) {
    this->def = default_value;
    this->name = option_field_name;
  }

  ~COptionBool() {};
  string SetValue(vector<string> option_value) {
    // check if there is more than one value
    string out = optionCheckMultipleValues(option_value, "bool", this->name);
    if (out.compare("") != 0) {
      return out;
    }
    if (option_value[0].compare("YES") == 0) {
      this->field = true;
      return "";
    }
    if (option_value[0].compare("NO") == 0) {
      this->field = false;
      return "";
    }
    return badValue(option_value, "bool", this->name);
  }
  void SetDefault() {
    this->field = this->def;
  }
};

template <class Tenum>
class COptionEnumList : public COptionBase{

  map<string, Tenum> m;
  unsigned short * & field; // Reference to the feildname
  string name; // identifier for the option
  unsigned short & size;

public:
  COptionEnumList(string option_field_name, const map<string, Tenum> m, unsigned short * & option_field, unsigned short & list_size) : field(option_field) , size(list_size) {
    this->m = m;
    this->name = option_field_name;
  }

  ~COptionEnumList() {};
  string SetValue(vector<string> option_value) {
    if (option_value.size() == 1 && option_value[0].compare("NONE") == 0) {
      this->size = 0;
      return "";
    }
    // size is the length of the option list
    this->size = option_value.size();
    unsigned short * enums = new unsigned short[size];
    for (int i  = 0; i < this->size; i++) {
      // Check to see if the enum value is in the map
      if (this->m.find(option_value[i]) == m.end()) {
        string str;
        str.append(this->name);
        str.append(": invalid option value ");
        str.append(option_value[i]);
        str.append(". Check current SU2 options in config_template.cfg.");
        return str;
      }
      // If it is there, set the option value
      enums[i] = this->m[option_value[i]];
    }
    this->field = enums;
    return "";
  }

  void SetDefault() {
    // No default to set
    size = 0;
  }
};

class COptionDoubleArray : public COptionBase{
  su2double * & field; // Reference to the feildname
  string name; // identifier for the option
  const int size;
  su2double * def;
  su2double * vals;
  su2double * default_value;

public:
  COptionDoubleArray(string option_field_name, const int list_size, su2double * & option_field, su2double * default_value) : field(option_field), size(list_size) {
    this->name = option_field_name;
    this->default_value = default_value;
    def  = NULL;
    vals = NULL;
  }

  ~COptionDoubleArray() {
     if(def  != NULL) delete [] def; 
     if(vals != NULL) delete [] vals; 
  };
  string SetValue(vector<string> option_value) {
    // Check that the size is correct
    if (option_value.size() != (unsigned long)this->size) {
      string newstring;
      newstring.append(this->name);
      newstring.append(": wrong number of arguments: ");
      stringstream ss;
      ss << this->size;
      newstring.append(ss.str());
      newstring.append(" expected, ");
      stringstream ss2;
      ss2 << option_value.size();
      newstring.append(ss2.str());
      newstring.append(" found");
      return newstring;
    }
    vals = new su2double[this->size];
    for (int i  = 0; i < this->size; i++) {
      istringstream is(option_value[i]);
      su2double val;
      if (!(is >> val)) {
        delete [] vals;
        return badValue(option_value, "su2double array", this->name);
      }
      vals[i] = val;
    }
    this->field = vals;
    return "";
  }

  void SetDefault() {
    def = new su2double [size];
    for (int i = 0; i < size; i++) {
      def[i] = default_value[i];
    }
    this->field = def;
  }
};

class COptionDoubleList : public COptionBase{
  su2double * & field; // Reference to the feildname
  string name; // identifier for the option
  unsigned short & size;

public:
  COptionDoubleList(string option_field_name, unsigned short & list_size, su2double * & option_field) : field(option_field), size(list_size) {
    this->name = option_field_name;
  }

  ~COptionDoubleList() {};
  string SetValue(vector<string> option_value) {
    // The size is the length of option_value
    unsigned short option_size = option_value.size();
    if (option_size == 1 && option_value[0].compare("NONE") == 0) {
      // No options
      this->size = 0;
      return "";
    }

    this->size = option_size;

    // Parse all of the options
    su2double * vals = new su2double[option_size];
    for (unsigned long i  = 0; i < option_size; i++) {
      istringstream is(option_value[i]);
      su2double val;
      if (!(is >> val)) {
        delete [] vals;
        return badValue(option_value, "su2double list", this->name);
      }
      vals[i] = val;
    }
    this->field = vals;
    return "";
  }

  void SetDefault() {
    this->size = 0; // There is no default value for list
  }
};

class COptionUShortList : public COptionBase{
  unsigned short * & field; // Reference to the feildname
  string name; // identifier for the option
  unsigned short & size;

public:
  COptionUShortList(string option_field_name, unsigned short & list_size, unsigned short * & option_field) : field(option_field), size(list_size) {
    this->name = option_field_name;
  }

  ~COptionUShortList() {};
  string SetValue(vector<string> option_value) {
    // The size is the length of option_value
    unsigned short option_size = option_value.size();
    if (option_size == 1 && option_value[0].compare("NONE") == 0) {
      // No options
      this->size = 0;
      return "";
    }
    this->size = option_size;

    // Parse all of the options
    unsigned short * vals = new unsigned short[option_size];
    for (unsigned long i  = 0; i < option_size; i++) {
      istringstream is(option_value[i]);
      unsigned short val;
      if (!(is >> val)) {
        delete [] vals;
        return badValue(option_value, "unsigned short", this->name);
      }
      vals[i] = val;
    }
    this->field = vals;
    return "";
  }

  void SetDefault() {
    this->size = 0; // There is no default value for list
  }
};

class COptionStringList : public COptionBase{
  string * & field; // Reference to the feildname
  string name; // identifier for the option
  unsigned short & size;

public:
  COptionStringList(string option_field_name, unsigned short & list_size, string * & option_field) : field(option_field), size(list_size) {
    this->name = option_field_name;
  }

  ~COptionStringList() {};
  string SetValue(vector<string> option_value) {
    // The size is the length of option_value
    unsigned short option_size = option_value.size();
    if (option_size == 1 && option_value[0].compare("NONE") == 0) {
      this->size = 0;
      return "";
    }
    this->size = option_size;

    // Parse all of the options
    string * vals = new string[option_size];
    for (unsigned long i  = 0; i < option_size; i++) {
      vals[i].assign(option_value[i]);
    }
    this->field = vals;
    return "";
  }

  void SetDefault() {
    this->size = 0; // There is no default value for list
  }
};

class COptionConvect : public COptionBase{
  string name; // identifier for the option
  unsigned short & space;
  unsigned short & centered;
  unsigned short & upwind;

public:
  COptionConvect(string option_field_name, unsigned short & space_field, unsigned short & centered_field, unsigned short & upwind_field) : space(space_field), centered(centered_field), upwind(upwind_field) {
    this->name = option_field_name;
  }

  ~COptionConvect() {};
  string SetValue(vector<string> option_value) {

    string out = optionCheckMultipleValues(option_value, "unsigned short", this->name);
    if (out.compare("") != 0) {
      return out;
    }

    if (Centered_Map.count(option_value[0])) {
      this->space = Space_Map.find("SPACE_CENTERED")->second;
      this->centered = Centered_Map.find(option_value[0])->second;
      this->upwind = NO_UPWIND;
      return "";
    }
    if (Upwind_Map.count(option_value[0])) {
      this->space = Space_Map.find("SPACE_UPWIND")->second;
      this->upwind = Upwind_Map.find(option_value[0])->second;
      this->centered = NO_CENTERED;
      return "";
    }
    // Make them defined in case something weird happens
    this->centered = NO_CENTERED;
    this->upwind = NO_UPWIND;
    this->space = SPACE_CENTERED;
    return badValue(option_value, "convect", this->name);

  }

  void SetDefault() {
    this->centered = NO_CENTERED;
    this->upwind = NO_UPWIND;
    this->space = SPACE_CENTERED;
  }
};

class COptionMathProblem : public COptionBase{
  string name; // identifier for the option
  bool & cont_adjoint;
  bool cont_adjoint_def;
  bool & disc_adjoint;
  bool disc_adjoint_def;
  bool & restart;
  bool restart_def;

public:
  COptionMathProblem(string option_field_name, bool & cont_adjoint_field, bool cont_adjoint_default, bool & disc_adjoint_field, bool disc_adjoint_default, bool & restart_field, bool restart_default) : cont_adjoint(cont_adjoint_field), disc_adjoint(disc_adjoint_field), restart(restart_field) {
    this->name = option_field_name;
    this->cont_adjoint_def = cont_adjoint_default;
    this->disc_adjoint_def = disc_adjoint_default;
    this->restart_def = restart_default;
  }

  ~COptionMathProblem() {};
  string SetValue(vector<string> option_value) {
    string out = optionCheckMultipleValues(option_value, "unsigned short", this->name);
    if (out.compare("") != 0) {
      return out;
    }
    if (option_value[0] == "ADJOINT") {
      return badValue(option_value, "math problem (try CONTINUOUS_ADJOINT)", this->name);
    }
    if (Math_Problem_Map.find(option_value[0]) == Math_Problem_Map.end()) {
      return badValue(option_value, "math problem", this->name);
    }
    if (option_value[0] == "DIRECT") {
      this->cont_adjoint = false;
      this->disc_adjoint = false;
      this->restart = false;
      return "";
    }
    if (option_value[0] == "CONTINUOUS_ADJOINT") {
      this->cont_adjoint= true;
      this->disc_adjoint = false;
      this->restart= true;
      return "";
    }
    if (option_value[0] == "DISCRETE_ADJOINT") {
      this->disc_adjoint = true;
      this->cont_adjoint= false;
      this->restart = true;
      return "";
    }
    return "option in math problem map not considered in constructor";
  }

  void SetDefault() {
    this->cont_adjoint = this->cont_adjoint_def;
    this->disc_adjoint = this->disc_adjoint_def;
    this->restart = this->restart_def;
  }
  
};

class COptionDVParam : public COptionBase{
  string name; // identifier for the option
  unsigned short & nDV;
  su2double ** & paramDV;
  string * & FFDTag;
  unsigned short* & design_variable;

public:
  COptionDVParam(string option_field_name, unsigned short & nDV_field, su2double** & paramDV_field, string* & FFDTag_field, unsigned short * & design_variable_field) : nDV(nDV_field), paramDV(paramDV_field), FFDTag(FFDTag_field), design_variable(design_variable_field) {
    this->name = option_field_name;
  }

  ~COptionDVParam() {};
  
  string SetValue(vector<string> option_value) {
    if ((option_value.size() == 1) && (option_value[0].compare("NONE") == 0)) {
      this->nDV = 0;
      return "";
    }

    // Cannot have ; at the beginning or the end
    if (option_value[0].compare(";") == 0) {
      string newstring;
      newstring.append(this->name);
      newstring.append(": may not have beginning semicolon");
      return newstring;
    }
    if (option_value[option_value.size()-1].compare(";") == 0) {
      string newstring;
      newstring.append(this->name);
      newstring.append(": may not have ending semicolon");
      return newstring;
    }


    // use the ";" token to determine the number of design variables
    // This works because semicolon is not one of the delimiters in tokenize string
    this->nDV = 0;
    //unsigned int num_semi = 0;
    for (unsigned int i = 0; i < static_cast<unsigned int>(option_value.size()); i++) {
      if (option_value[i].compare(";") == 0) {
        this->nDV++;
        //        num_semi++;
      }
    }

    // One more design variable than semicolon
    this->nDV++;

    if ( (this->nDV > 0) && (this->design_variable == NULL) ) {
      string newstring;
      newstring.append(this->name);
      newstring.append(": Design_Variable array has not been allocated. Check that DV_KIND appears before DV_PARAM in configuration file.");
      return newstring;
    }

    this->paramDV = new su2double*[this->nDV];
    for (unsigned short iDV = 0; iDV < this->nDV; iDV++) {
      this->paramDV[iDV] = new su2double[MAX_PARAMETERS];
    }

    this->FFDTag = new string[this->nDV];

    unsigned short nParamDV = 0;
    stringstream ss;
    unsigned int i = 0;
    for (unsigned short iDV = 0; iDV < this->nDV; iDV++) {
      switch (this->design_variable[iDV]) {
        case FFD_SETTING: nParamDV = 0; break;
        case FFD_CONTROL_POINT_2D: nParamDV = 5; break;
        case FFD_CAMBER_2D: nParamDV = 2; break;
        case FFD_THICKNESS_2D: nParamDV = 2; break;
        case HICKS_HENNE: nParamDV = 2; break;
	case CST: nParamDV = 3; break;
        case SCALE: nParamDV = 0; break;
        case TRANSLATION: nParamDV = 3; break;
        case ROTATION: nParamDV = 6; break;
        case NACA_4DIGITS: nParamDV = 3; break;
        case PARABOLIC: nParamDV = 2; break;
        case AIRFOIL: nParamDV = 2; break;
        case FFD_CONTROL_POINT: nParamDV = 7; break;
        case FFD_DIHEDRAL_ANGLE: nParamDV = 7; break;
        case FFD_TWIST_ANGLE: nParamDV = 7; break;
        case FFD_ROTATION: nParamDV = 7; break;
        case FFD_CONTROL_SURFACE: nParamDV = 7; break;
        case FFD_CAMBER: nParamDV = 3; break;
        case FFD_THICKNESS: nParamDV = 3; break;
        case SURFACE_FILE: nParamDV = 0; break;
        case CUSTOM: nParamDV = 1; break;
        default : {
          string newstring;
          newstring.append(this->name);
          newstring.append(": undefined design variable type found in configuration file.");
          return newstring;
        }
      }

      for (unsigned short iParamDV = 0; iParamDV < nParamDV; iParamDV++) {

        ss << option_value[i] << " ";

        if ((iParamDV == 0) &&
            ((this->design_variable[iDV] == FFD_SETTING) ||
             (this->design_variable[iDV] == FFD_CONTROL_POINT_2D) ||
             (this->design_variable[iDV] == FFD_CAMBER_2D) ||
             (this->design_variable[iDV] == FFD_THICKNESS_2D) ||
             (this->design_variable[iDV] == FFD_CONTROL_POINT) ||
             (this->design_variable[iDV] == FFD_DIHEDRAL_ANGLE) ||
             (this->design_variable[iDV] == FFD_TWIST_ANGLE) ||
             (this->design_variable[iDV] == FFD_ROTATION) ||
             (this->design_variable[iDV] == FFD_CONTROL_SURFACE) ||
             (this->design_variable[iDV] == FFD_CAMBER) ||
             (this->design_variable[iDV] == FFD_THICKNESS))) {
              ss >> this->FFDTag[iDV];
              this->paramDV[iDV][iParamDV] = 0;
            }
        else
          ss >> this->paramDV[iDV][iParamDV];

        i++;
      }
      if (iDV < (this->nDV-1)) {
        if (option_value[i].compare(";") != 0) {
          string newstring;
          newstring.append(this->name);
          newstring.append(": a design variable in the configuration file has the wrong number of parameters");
          return newstring;
        }
        i++;
      }
    }

    // Need to return something...
    return "";
  }

  void SetDefault() {
    this->nDV = 0;
    this->paramDV = NULL;
    this->FFDTag = NULL;
    // Don't mess with the Design_Variable because it's an input, not modified
  }
};

class COptionDVValue : public COptionBase{
  string name; // identifier for the option
  unsigned short* & nDV_Value;
  su2double ** & valueDV;
  unsigned short & nDV;
  su2double ** & paramDV;
  unsigned short* & design_variable;

public:
  COptionDVValue(string option_field_name, unsigned short* & nDVValue_field, su2double** & valueDV_field, unsigned short & nDV_field,  su2double** & paramDV_field, unsigned short * & design_variable_field) : nDV_Value(nDVValue_field), valueDV(valueDV_field), nDV(nDV_field), paramDV(paramDV_field), design_variable(design_variable_field) {
    this->name = option_field_name;
  }

  ~COptionDVValue() {};

  string SetValue(vector<string> option_value) {
    if ((option_value.size() == 1) && (option_value[0].compare("NONE") == 0)) {
      this->nDV_Value = NULL;
      return "";
    }

    if ( (this->nDV > 0) && (this->design_variable == NULL) ) {
      string newstring;
      newstring.append(this->name);
      newstring.append(": Design_Variable array has not been allocated. Check that DV_KIND appears before DV_VALUE in configuration file.");
      return newstring;
    }
    if ( (this->nDV > 0) && (this->paramDV == NULL) ) {
      string newstring;
      newstring.append(this->name);
      newstring.append(": Design_Parameter array has not been allocated. Check that DV_PARAM appears before DV_VALUE in configuration file.");
      return newstring;
    }

    this->valueDV = new su2double*[this->nDV];
    this->nDV_Value = new unsigned short[this->nDV];

    for (unsigned short iDV = 0; iDV < this->nDV; iDV++) {
      this->valueDV[iDV] = new su2double[3];
    }

    unsigned short nValueDV = 0;
    unsigned short totalnValueDV = 0;
    stringstream ss;
    unsigned int i = 0;
    for (unsigned short iDV = 0; iDV < this->nDV; iDV++) {
      switch (this->design_variable[iDV]) {
        case FFD_CONTROL_POINT:
          if((this->paramDV[iDV][4] == 0) &&
             (this->paramDV[iDV][5] == 0) &&
             (this->paramDV[iDV][6] == 0)) {
            nValueDV = 3;
          } else {
            nValueDV = 1;
          }
          break;
        case FFD_CONTROL_POINT_2D:
          if((this->paramDV[iDV][3] == 0) &&
             (this->paramDV[iDV][4] == 0)) {
            nValueDV = 2;
          } else {
            nValueDV = 1;
          }
          break;
        default :
          nValueDV = 1;
      }

      this->nDV_Value[iDV] = nValueDV;

      totalnValueDV += nValueDV;

      for (unsigned short iValueDV = 0; iValueDV < nValueDV; iValueDV++) {

        ss << option_value[i] << " ";

        ss >> this->valueDV[iDV][iValueDV];

        i++;
      }
    }

    if (i != totalnValueDV) {
      string newstring;
      newstring.append(this->name);
      newstring.append(": a design variable in the configuration file has the wrong number of values");
      return newstring;
    }

    // Need to return something...
    return "";
  }

  void SetDefault() {
    this->nDV_Value = 0;
    this->valueDV = NULL;
    // Don't mess with the Design_Variable because it's an input, not modified
  }
};

class COptionFFDDef : public COptionBase{
  string name;
  unsigned short & nFFD;
  su2double ** & CoordFFD;
  string * & FFDTag;
  
public:
  COptionFFDDef(string option_field_name, unsigned short & nFFD_field, su2double** & coordFFD_field, string* & FFDTag_field) : nFFD(nFFD_field), CoordFFD(coordFFD_field), FFDTag(FFDTag_field) {
    this->name = option_field_name;
  }
  
  ~COptionFFDDef() {};
  
  string SetValue(vector<string> option_value) {
    if ((option_value.size() == 1) && (option_value[0].compare("NONE") == 0)) {
      this->nFFD = 0;
      return "";
    }
    
    // Cannot have ; at the beginning or the end
    if (option_value[0].compare(";") == 0) {
      string newstring;
      newstring.append(this->name);
      newstring.append(": may not have beginning semicolon");
      return newstring;
    }
    if (option_value[option_value.size()-1].compare(";") == 0) {
      string newstring;
      newstring.append(this->name);
      newstring.append(": may not have ending semicolon");
      return newstring;
    }
    
    
    // use the ";" token to determine the number of design variables
    // This works because semicolon is not one of the delimiters in tokenize string
    this->nFFD = 0;
    for (unsigned int i = 0; i < static_cast<unsigned int>(option_value.size()); i++) {
      if (option_value[i].compare(";") == 0) {
        this->nFFD++;
      }
    }
    
    // One more design variable than semicolon
    this->nFFD++;
    
    this->CoordFFD = new su2double*[this->nFFD];
    for (unsigned short iFFD = 0; iFFD < this->nFFD; iFFD++) {
      this->CoordFFD[iFFD] = new su2double[25];
    }
    
    this->FFDTag = new string[this->nFFD];
    
    unsigned short nCoordFFD = 0;
    stringstream ss;
    unsigned int i = 0;
    
    for (unsigned short iFFD = 0; iFFD < this->nFFD; iFFD++) {
      
      nCoordFFD = 25;
      
      for (unsigned short iCoordFFD = 0; iCoordFFD < nCoordFFD; iCoordFFD++) {
        
        ss << option_value[i] << " ";
        
        if (iCoordFFD == 0) ss >> this->FFDTag[iFFD];
        else ss >> this->CoordFFD[iFFD][iCoordFFD-1];
        
        i++;
      }
      
      if (iFFD < (this->nFFD-1)) {
        if (option_value[i].compare(";") != 0) {
          string newstring;
          newstring.append(this->name);
          newstring.append(": a FFD box in the configuration file has the wrong number of parameters");
          return newstring;
        }
        i++;
      }
      
    }
    
    // Need to return something...
    return "";
  }
  
  void SetDefault() {
    this->nFFD = 0;
    this->CoordFFD = NULL;
    this->FFDTag = NULL;
  }
  
};

class COptionFFDDegree : public COptionBase{
  string name;
  unsigned short & nFFD;
  unsigned short ** & DegreeFFD;
  
public:
  COptionFFDDegree(string option_field_name, unsigned short & nFFD_field, unsigned short** & degreeFFD_field) : nFFD(nFFD_field), DegreeFFD(degreeFFD_field) {
    this->name = option_field_name;
  }
  
  ~COptionFFDDegree() {};
  
  string SetValue(vector<string> option_value) {
    if ((option_value.size() == 1) && (option_value[0].compare("NONE") == 0)) {
      this->nFFD = 0;
      return "";
    }
    
    // Cannot have ; at the beginning or the end
    if (option_value[0].compare(";") == 0) {
      string newstring;
      newstring.append(this->name);
      newstring.append(": may not have beginning semicolon");
      return newstring;
    }
    if (option_value[option_value.size()-1].compare(";") == 0) {
      string newstring;
      newstring.append(this->name);
      newstring.append(": may not have ending semicolon");
      return newstring;
    }
    
    
    // use the ";" token to determine the number of design variables
    // This works because semicolon is not one of the delimiters in tokenize string
    this->nFFD = 0;
    for (unsigned int i = 0; i < static_cast<unsigned int>(option_value.size()); i++) {
      if (option_value[i].compare(";") == 0) {
        this->nFFD++;
      }
    }
    
    // One more design variable than semicolon
    this->nFFD++;
    
    this->DegreeFFD = new unsigned short*[this->nFFD];
    for (unsigned short iFFD = 0; iFFD < this->nFFD; iFFD++) {
      this->DegreeFFD[iFFD] = new unsigned short[3];
    }
    
    unsigned short nDegreeFFD = 0;
    stringstream ss;
    unsigned int i = 0;
    
    for (unsigned short iFFD = 0; iFFD < this->nFFD; iFFD++) {
      
      nDegreeFFD = 3;
      
      for (unsigned short iDegreeFFD = 0; iDegreeFFD < nDegreeFFD; iDegreeFFD++) {
        ss << option_value[i] << " ";
        ss >> this->DegreeFFD[iFFD][iDegreeFFD];
        i++;
      }
      
      if (iFFD < (this->nFFD-1)) {
        if (option_value[i].compare(";") != 0) {
          string newstring;
          newstring.append(this->name);
          newstring.append(": a FFD degree in the configuration file has the wrong number of parameters");
          return newstring;
        }
        i++;
      }
      
    }
    
    // Need to return something...
    return "";
  }
  
  void SetDefault() {
    this->nFFD = 0;
    this->DegreeFFD = NULL;
  }
  
};

// Class where the option is represented by (String, su2double, string, su2double, ...)
class COptionStringDoubleList : public COptionBase{
  string name; // identifier for the option
  unsigned short & size; // how many strings are there (same as number of su2doubles)

  string * & s_f; // Reference to the string fields
  su2double* & d_f; // reference to the su2double fields

public:
  COptionStringDoubleList(string option_field_name, unsigned short & list_size, string * & string_field, su2double* & double_field) : size(list_size), s_f(string_field), d_f(double_field) {
    this->name = option_field_name;
  }

  ~COptionStringDoubleList() {};
  string SetValue(vector<string> option_value) {
    // There must be an even number of entries (same number of strings and doubles
    unsigned short totalVals = option_value.size();
    if ((totalVals % 2) != 0) {
      if ((totalVals == 1) && (option_value[0].compare("NONE") == 0)) {
        // It's okay to say its NONE
        this->size = 0;
        return "";
      }
      string newstring;
      newstring.append(this->name);
      newstring.append(": must have an even number of entries");
      return newstring;
    }
    unsigned short nVals = totalVals / 2;
    this->size = nVals;
    this->s_f = new string[nVals];
    this->d_f = new su2double[nVals];

    for (unsigned long i = 0; i < nVals; i++) {
      this->s_f[i].assign(option_value[2*i]); // 2 because have su2double and string
      istringstream is(option_value[2*i + 1]);
      su2double val;
      if (!(is >> val)) {
        return badValue(option_value, "string su2double", this->name);
      }
      this->d_f[i] = val;
    }
    // Need to return something...
    return "";
  }

  void SetDefault() {
    this->size = 0; // There is no default value for list
  }
};

class COptionInlet : public COptionBase{
  string name; // identifier for the option
  unsigned short & size;
  string * & marker;
  su2double * & ttotal;
  su2double * & ptotal;
  su2double ** & flowdir;

public:
  COptionInlet(string option_field_name, unsigned short & nMarker_Inlet, string* & Marker_Inlet, su2double* & Ttotal, su2double* & Ptotal, su2double** & FlowDir) : size(nMarker_Inlet), marker(Marker_Inlet), ttotal(Ttotal), ptotal(Ptotal), flowdir(FlowDir) {
    this->name = option_field_name;
  }

  ~COptionInlet() {};
  string SetValue(vector<string> option_value) {

    unsigned short totalVals = option_value.size();
    if ((totalVals == 1) && (option_value[0].compare("NONE") == 0)) {
      this->size = 0;
      this->marker = NULL;
      this->ttotal = NULL;
      this->ptotal = NULL;
      this->flowdir = NULL;
      return "";
    }

    if (totalVals % 6 != 0) {
      string newstring;
      newstring.append(this->name);
      newstring.append(": must have a number of entries divisible by 6");
      this->size = 0;
      this->marker = NULL;
      this->ttotal = NULL;
      this->ptotal = NULL;
      this->flowdir = NULL;
      return newstring;
    }

    unsigned short nVals = totalVals / 6;
    this->size = nVals;
    this->marker = new string[nVals];
    this->ttotal = new su2double[nVals];
    this->ptotal = new su2double[nVals];
    this->flowdir = new su2double*[nVals];
    for (unsigned long i = 0; i < nVals; i++) {
      this->flowdir[i] = new su2double[3];
    }

    for (unsigned long i = 0; i < nVals; i++) {
      this->marker[i].assign(option_value[6*i]);
      istringstream ss_1st(option_value[6*i + 1]);
      if (!(ss_1st >> this->ttotal[i])) {
        return badValue(option_value, "inlet", this->name);
      }
      istringstream ss_2nd(option_value[6*i + 2]);
      if (!(ss_2nd >> this->ptotal[i])) {
        return badValue(option_value, "inlet", this->name);
      }
      istringstream ss_3rd(option_value[6*i + 3]);
      if (!(ss_3rd >> this->flowdir[i][0])) {
        return badValue(option_value, "inlet", this->name);
      }
      istringstream ss_4th(option_value[6*i + 4]);
      if (!(ss_4th >> this->flowdir[i][1])) {
        return badValue(option_value, "inlet", this->name);
      }
      istringstream ss_5th(option_value[6*i + 5]);
      if (!(ss_5th >> this->flowdir[i][2])) {
        return badValue(option_value, "inlet", this->name);
      }
    }

    return "";
  }

  void SetDefault() {
    this->marker = NULL;
    this->ttotal = NULL;
    this->ptotal = NULL;
    this->flowdir = NULL;
    this->size = 0; // There is no default value for list
  }
};

template <class Tenum>
class COptionRiemann : public COptionBase{

protected:
  map<string, Tenum> m;
  string name; // identifier for the option
  unsigned short & size;
  string * & marker;
  unsigned short* & field; // Reference to the field name
  su2double * & var1;
  su2double * & var2;
  su2double ** & flowdir;

public:
  COptionRiemann(string option_field_name, unsigned short & nMarker_Riemann, string* & Marker_Riemann, unsigned short* & option_field, const map<string, Tenum> m, su2double* & var1, su2double* & var2, su2double** & FlowDir) : size(nMarker_Riemann),
  	  	  	  	  marker(Marker_Riemann), field(option_field), var1(var1), var2(var2), flowdir(FlowDir) {
    this->name = option_field_name;
    this->m = m;
  }
  ~COptionRiemann() {};

  string SetValue(vector<string> option_value) {

    unsigned short totalVals = option_value.size();
    if ((totalVals == 1) && (option_value[0].compare("NONE") == 0)) {
      this->size = 0;
      this->marker = NULL;
      this->field = 0;
      this->var1 = NULL;
      this->var2 = NULL;
      this->flowdir = NULL;
      return "";
    }

    if (totalVals % 7 != 0) {
      string newstring;
      newstring.append(this->name);
      newstring.append(": must have a number of entries divisible by 7");
      this->size = 0;
      this->marker = NULL;
      this->var1 = NULL;
      this->var2 = NULL;
      this->flowdir = NULL;
      this->field = NULL;
      return newstring;
    }

    unsigned short nVals = totalVals / 7;
    this->size = nVals;
    this->marker = new string[nVals];
    this->var1 = new su2double[nVals];
    this->var2 = new su2double[nVals];
    this->flowdir = new su2double*[nVals];
    this->field = new unsigned short[nVals];

    for (unsigned long i = 0; i < nVals; i++) {
      this->flowdir[i] = new su2double[3];
    }

    for (unsigned long i = 0; i < nVals; i++) {
      this->marker[i].assign(option_value[7*i]);
        // Check to see if the enum value is in the map
    if (this->m.find(option_value[7*i + 1]) == m.end()) {
      string str;
      str.append(this->name);
      str.append(": invalid option value ");
      str.append(option_value[0]);
      str.append(". Check current SU2 options in config_template.cfg.");
      return str;
    }
      Tenum val = this->m[option_value[7*i + 1]];
      this->field[i] = val;

      istringstream ss_1st(option_value[7*i + 2]);
      if (!(ss_1st >> this->var1[i])) {
        return badValue(option_value, "Riemann", this->name);
      }
      istringstream ss_2nd(option_value[7*i + 3]);
      if (!(ss_2nd >> this->var2[i])) {
        return badValue(option_value, "Riemann", this->name);
      }
      istringstream ss_3rd(option_value[7*i + 4]);
      if (!(ss_3rd >> this->flowdir[i][0])) {
        return badValue(option_value, "Riemann", this->name);
      }
      istringstream ss_4th(option_value[7*i + 5]);
      if (!(ss_4th >> this->flowdir[i][1])) {
        return badValue(option_value, "Riemann", this->name);
      }
      istringstream ss_5th(option_value[7*i + 6]);
      if (!(ss_5th >> this->flowdir[i][2])) {
        return badValue(option_value, "Riemann", this->name);
      }
    }

    return "";
  }

  void SetDefault() {
    this->marker = NULL;
    this->var1 = NULL;
    this->var2 = NULL;
    this->flowdir = NULL;
    this->size = 0; // There is no default value for list
  }
};

template <class Tenum>
class COptionNRBC : public COptionRiemann<Tenum> {

public:
	  COptionNRBC(string option_field_name, unsigned short & nMarker_NRBC, string* & Marker_NRBC, unsigned short* & option_field,
			  	  const map<string, Tenum> m, su2double* & var1, su2double* & var2, su2double** & FlowDir): COptionRiemann<Tenum>(option_field_name, nMarker_NRBC,  Marker_NRBC, option_field,
			  	   m, var1, var2,FlowDir) {}
	  ~COptionNRBC() {};

};
//template <class Tenum>
//class COptionNRBC : public COptionBase{
//
//  map<string, Tenum> m;
//  unsigned short* & field; // Reference to the fieldname
//  string name; // identifier for the option
//  unsigned short & size;
//  string * & marker;
//  su2double * & var1;
//  su2double * & var2;
//  su2double ** & flowdir;
//
//public:
//  COptionNRBC(string option_field_name, unsigned short & nMarker_NRBC, string* & Marker_NRBC, unsigned short* & option_field, const map<string, Tenum> m, su2double* & var1, su2double* & var2, su2double** & FlowDir) : size(nMarker_NRBC),
//  	  	  	  	  marker(Marker_NRBC), field(option_field), var1(var1), var2(var2), flowdir(FlowDir) {
//    this->name = option_field_name;
//    this->m = m;
//  }
//  ~COptionNRBC() {};
//
//  string SetValue(vector<string> option_value) {
//
//    unsigned long totalVals = option_value.size();
//    if ((totalVals == 1) && (option_value[0].compare("NONE") == 0)) {
//      this->size = 0;
//      this->marker = NULL;
//      this->field = 0;
//      this->var1 = NULL;
//      this->var2 = NULL;
//      this->flowdir = NULL;
//      return "";
//    }
//
//    if (totalVals % 7 != 0) {
//      string newstring;
//      newstring.append(this->name);
//      newstring.append(": must have a number of entries divisible by 7");
//      this->size = 0;
//      this->marker = NULL;
//      this->var1 = NULL;
//      this->var2 = NULL;
//      this->flowdir = NULL;
//      this->field = NULL;
//      return newstring;
//    }
//
//    unsigned long nVals = totalVals / 7;
//    this->size = nVals;
//    this->marker = new string[nVals];
//    this->var1 = new su2double[nVals];
//    this->var2 = new su2double[nVals];
//    this->flowdir = new su2double*[nVals];
//    this->field = new unsigned short[nVals];
//
//    for (int i = 0; i < nVals; i++) {
//      this->flowdir[i] = new su2double[3];
//    }
//
//    for (int i = 0; i < nVals; i++) {
//      this->marker[i].assign(option_value[7*i]);
//        // Check to see if the enum value is in the map
//    if (this->m.find(option_value[7*i + 1]) == m.end()) {
//      string str;
//      str.append(this->name);
//      str.append(": invalid option value ");
//      str.append(option_value[0]);
//      str.append(". Check current SU2 options in config_template.cfg.");
//      return str;
//    }
//      Tenum val = this->m[option_value[7*i + 1]];
//      this->field[i] = val;
//
//      istringstream ss_1st(option_value[7*i + 2]);
//      if (!(ss_1st >> this->var1[i])) {
//        return badValue(option_value, "NRBC", this->name);
//      }
//      istringstream ss_2nd(option_value[7*i + 3]);
//      if (!(ss_2nd >> this->var2[i])) {
//        return badValue(option_value, "NRBC", this->name);
//      }
//      istringstream ss_3rd(option_value[7*i + 4]);
//      if (!(ss_3rd >> this->flowdir[i][0])) {
//        return badValue(option_value, "NRBC", this->name);
//      }
//      istringstream ss_4th(option_value[7*i + 5]);
//      if (!(ss_4th >> this->flowdir[i][1])) {
//        return badValue(option_value, "NRBC", this->name);
//      }
//      istringstream ss_5th(option_value[7*i + 6]);
//      if (!(ss_5th >> this->flowdir[i][2])) {
//        return badValue(option_value, "NRBC", this->name);
//      }
//    }
//
//    return "";
//  }
//
//  void SetDefault() {
//    this->marker = NULL;
//    this->var1 = NULL;
//    this->var2 = NULL;
//    this->flowdir = NULL;
//    this->size = 0; // There is no default value for list
//  }
//};






//Inlet condition where the input direction is assumed
class COptionExhaust : public COptionBase{
  string name; // identifier for the option
  unsigned short & size;
  string * & marker;
  su2double * & ttotal;
  su2double * & ptotal;

public:
  COptionExhaust(string option_field_name, unsigned short & nMarker_Exhaust, string* & Marker_Exhaust, su2double* & Ttotal, su2double* & Ptotal) : size(nMarker_Exhaust), marker(Marker_Exhaust), ttotal(Ttotal), ptotal(Ptotal) {
    this->name = option_field_name;
  }

  ~COptionExhaust() {};
  
  string SetValue(vector<string> option_value) {

    unsigned short totalVals = option_value.size();
    if ((totalVals == 1) && (option_value[0].compare("NONE") == 0)) {
      this->size = 0;
      this->marker = NULL;
      this->ttotal = NULL;
      this->ptotal = NULL;
      return "";
    }

    if (totalVals % 3 != 0) {
      string newstring;
      newstring.append(this->name);
      newstring.append(": must have a number of entries divisible by 3");
      this->size = 0;
      this->marker = NULL;
      this->ttotal = NULL;
      this->ptotal = NULL;
      return newstring;
    }

    unsigned short nVals = totalVals / 3;
    this->size = nVals;
    this->marker = new string[nVals];
    this->ttotal = new su2double[nVals];
    this->ptotal = new su2double[nVals];

    for (unsigned long i = 0; i < nVals; i++) {
      this->marker[i].assign(option_value[3*i]);
      istringstream ss_1st(option_value[3*i + 1]);
      if (!(ss_1st >> this->ttotal[i]))
        return badValue(option_value, "exhaust fixed", this->name);
      istringstream ss_2nd(option_value[3*i + 2]);
      if (!(ss_2nd >> this->ptotal[i]))
        return badValue(option_value, "exhaust fixed", this->name);
    }
    
    return "";
  }

  void SetDefault() {
    this->marker = NULL;
    this->ttotal = NULL;
    this->ptotal = NULL;
    this->size = 0; // There is no default value for list
  }
  
};

class COptionPeriodic : public COptionBase{
  string name; // identifier for the option
  unsigned short & size;
  string * & marker_bound;
  string * & marker_donor;
  su2double ** & rot_center;
  su2double ** & rot_angles;
  su2double ** & translation;

public:
  COptionPeriodic(const string option_field_name, unsigned short & nMarker_PerBound,
                  string* & Marker_PerBound, string* & Marker_PerDonor,
                  su2double** & RotCenter, su2double** & RotAngles, su2double** & Translation) : size(nMarker_PerBound), marker_bound(Marker_PerBound), marker_donor(Marker_PerDonor), rot_center(RotCenter), rot_angles(RotAngles), translation(Translation) {
    this->name = option_field_name;
  }

  ~COptionPeriodic() {};
  string SetValue(vector<string> option_value) {

    const int mod_num = 11;

    unsigned short totalVals = option_value.size();
    if ((totalVals == 1) && (option_value[0].compare("NONE") == 0)) {
      this->size = 0;
      this->marker_bound = NULL;
      this->marker_donor = NULL;
      this->rot_center = NULL;
      this->rot_angles = NULL;
      this->translation = NULL;
      return "";
    }

    if (totalVals % mod_num != 0) {
      string newstring;
      newstring.append(this->name);
      newstring.append(": must have a number of entries divisible by 11");
      this->size = 0;
      this->marker_bound = NULL;
      this->marker_donor = NULL;
      this->rot_center = NULL;
      this->rot_angles = NULL;
      this->translation = NULL;
      return newstring;
    }

    unsigned short nVals = 2 * (totalVals / mod_num); // To account for periodic and donor
    this->size = nVals;
    this->marker_bound = new string[nVals];
    this->marker_donor = new string[nVals];
    this->rot_center = new su2double*[nVals];
    this->rot_angles = new su2double*[nVals];
    this->translation = new su2double*[nVals];
    for (unsigned long i = 0; i < nVals; i++) {
      this->rot_center[i] = new su2double[3];
      this->rot_angles[i] = new su2double[3];
      this->translation[i] = new su2double[3];
    }

    su2double deg2rad = PI_NUMBER/180.0;

    for (unsigned long i = 0; i < (nVals/2); i++) {
      this->marker_bound[i].assign(option_value[mod_num*i]);
      this->marker_donor[i].assign(option_value[mod_num*i+1]);
      istringstream ss_1st(option_value[mod_num*i + 2]);
      if (!(ss_1st >> this->rot_center[i][0])) {
        return badValue(option_value, "periodic", this->name);
      }
      istringstream ss_2nd(option_value[mod_num*i + 3]);
      if (!(ss_2nd >> this->rot_center[i][1])) {
        return badValue(option_value, "periodic", this->name);
      }
      istringstream ss_3rd(option_value[mod_num*i + 4]);
      if (!(ss_3rd >> this->rot_center[i][2])) {
        return badValue(option_value, "periodic", this->name);
      }
      istringstream ss_4th(option_value[mod_num*i + 5]);
      if (!(ss_4th >> this->rot_angles[i][0])) {
        return badValue(option_value, "periodic", this->name);
      }
      istringstream ss_5th(option_value[mod_num*i + 6]);
      if (!(ss_5th >> this->rot_angles[i][1])) {
        return badValue(option_value, "periodic", this->name);
      }
      istringstream ss_6th(option_value[mod_num*i + 7]);
      if (!(ss_6th >> this->rot_angles[i][2])) {
        return badValue(option_value, "periodic", this->name);
      }
      istringstream ss_7th(option_value[mod_num*i + 8]);
      if (!(ss_7th >> this->translation[i][0])) {
        return badValue(option_value, "periodic", this->name);
      }
      istringstream ss_8th(option_value[mod_num*i + 9]);
      if (!(ss_8th >> this->translation[i][1])) {
        return badValue(option_value, "periodic", this->name);
      }
      istringstream ss_9th(option_value[mod_num*i + 10]);
      if (!(ss_9th >> this->translation[i][2])) {
        return badValue(option_value, "periodic", this->name);
      }
      this->rot_angles[i][0] *= deg2rad;
      this->rot_angles[i][1] *= deg2rad;
      this->rot_angles[i][2] *= deg2rad;
    }

    for (unsigned long i = (nVals/2); i < nVals; i++) {
      this->marker_bound[i].assign(option_value[mod_num*(i-nVals/2)+1]);
      this->marker_donor[i].assign(option_value[mod_num*(i-nVals/2)]);
      istringstream ss_1st(option_value[mod_num*(i-nVals/2) + 2]);
      if (!(ss_1st >> this->rot_center[i][0])) {
        return badValue(option_value, "periodic", this->name);
      }
      istringstream ss_2nd(option_value[mod_num*(i-nVals/2) + 3]);
      if (!(ss_2nd >> this->rot_center[i][1])) {
        return badValue(option_value, "periodic", this->name);
      }
      istringstream ss_3rd(option_value[mod_num*(i-nVals/2) + 4]);
      if (!(ss_3rd >> this->rot_center[i][2])) {
        return badValue(option_value, "periodic", this->name);
      }
      istringstream ss_4th(option_value[mod_num*(i-nVals/2) + 5]);
      if (!(ss_4th >> this->rot_angles[i][0])) {
        return badValue(option_value, "periodic", this->name);
      }
      istringstream ss_5th(option_value[mod_num*(i-nVals/2) + 6]);
      if (!(ss_5th >> this->rot_angles[i][1])) {
        return badValue(option_value, "periodic", this->name);
      }
      istringstream ss_6th(option_value[mod_num*(i-nVals/2) + 7]);
      if (!(ss_6th >> this->rot_angles[i][2])) {
        return badValue(option_value, "periodic", this->name);
      }
      istringstream ss_7th(option_value[mod_num*(i-nVals/2) + 8]);
      if (!(ss_7th >> this->translation[i][0])) {
        return badValue(option_value, "periodic", this->name);
      }
      istringstream ss_8th(option_value[mod_num*(i-nVals/2) + 9]);
      if (!(ss_8th >> this->translation[i][1])) {
        return badValue(option_value, "periodic", this->name);
      }
      istringstream ss_9th(option_value[mod_num*(i-nVals/2) + 10]);
      if (!(ss_9th >> this->translation[i][2])) {
        return badValue(option_value, "periodic", this->name);
      }
      /*--- Mirror the rotational angles and translation vector (rotational
       center does not need to move) ---*/
      this->rot_center[i][0] *= 1.0;
      this->rot_center[i][1] *= 1.0;
      this->rot_center[i][2] *= 1.0;
      this->rot_angles[i][0] *= -deg2rad;
      this->rot_angles[i][1] *= -deg2rad;
      this->rot_angles[i][2] *= -deg2rad;
      this->translation[i][0] *= -1.0;
      this->translation[i][1] *= -1.0;
      this->translation[i][2] *= -1.0;
    }

    return "";
  }

  void SetDefault() {
    this->size = 0;
    this->marker_bound = NULL;
    this->marker_donor = NULL;
    this->rot_center = NULL;
    this->rot_angles = NULL;
    this->translation = NULL;
  }
};


class COptionMixingPlane : public COptionBase{
  string name; // identifier for the option
  unsigned short & size;
  string * & marker_bound;
  string * & marker_donor;

public:
  COptionMixingPlane(const string option_field_name, unsigned short & nMarker_MixBound,
                  string* & Marker_MixBound, string* & Marker_MixDonor) : size(nMarker_MixBound), marker_bound(Marker_MixBound), marker_donor(Marker_MixDonor) {
    this->name = option_field_name;
  }

  ~COptionMixingPlane() {};
  string SetValue(vector<string> option_value) {

    const int mod_num = 2;

    unsigned long totalVals = option_value.size();
    if ((totalVals == 1) && (option_value[0].compare("NONE") == 0)) {
      this->size = 0;
      this->marker_bound = NULL;
      this->marker_donor = NULL;
      return "";
    }

    if (totalVals % mod_num != 0) {
      string newstring;
      newstring.append(this->name);
      newstring.append(": must have a number of entries divisible by 11");
      this->size = 0;
      this->marker_bound = NULL;
      this->marker_donor = NULL;
      return newstring;
    }

    unsigned long nVals = 2 * (totalVals / mod_num); // To account for periodic and donor
    this->size = nVals;
    this->marker_bound = new string[nVals];
    this->marker_donor = new string[nVals];


    for (unsigned short i = 0; i < (nVals/2); i++) {
      this->marker_bound[i].assign(option_value[mod_num*i]);
      this->marker_donor[i].assign(option_value[mod_num*i+1]);
     }

    for (unsigned long i = (nVals/2); i < nVals; i++) {
      this->marker_bound[i].assign(option_value[mod_num*(i-nVals/2)+1]);
      this->marker_donor[i].assign(option_value[mod_num*(i-nVals/2)]);
      }



    return "";
  }

  void SetDefault() {
    this->size = 0;
    this->marker_bound = NULL;
    this->marker_donor = NULL;
  }
};

template <class Tenum>
class COptionTurboPerformance : public COptionBase{
  string name; // identifier for the option
  unsigned short & size;
  string * & marker_turboIn;
  string * & marker_turboOut;
  map<string, Tenum> m;
  unsigned short* & field; // Reference to the fieldname

public:
  COptionTurboPerformance(const string option_field_name, unsigned short & nMarker_TurboPerf,
                  string* & Marker_TurboBoundIn, string* & Marker_TurboBoundOut, unsigned short* & option_field, const map<string, Tenum> m) : size(nMarker_TurboPerf), marker_turboIn(Marker_TurboBoundIn), marker_turboOut(Marker_TurboBoundOut), field(option_field) {
    this->name = option_field_name;
    this->m = m;
  }

  ~COptionTurboPerformance() {};
  string SetValue(vector<string> option_value) {

    const int mod_num = 3;

    unsigned long totalVals = option_value.size();
    if ((totalVals == 1) && (option_value[0].compare("NONE") == 0)) {
      this->size = 0;
      this->marker_turboIn= NULL;
      this->marker_turboOut = NULL;
      this->field = NULL;
      return "";
    }

    if (totalVals % mod_num != 0) {
      string newstring;
      newstring.append(this->name);
      newstring.append(": must have a number of entries divisible by 11");
      this->size = 0;
      this->marker_turboIn= NULL;
      this->marker_turboOut = NULL;;
      this->field = NULL;
      return newstring;
    }

    unsigned long nVals = totalVals / mod_num;
    this->size = nVals;
    this->marker_turboIn = new string[nVals];
    this->marker_turboOut = new string[nVals];
    this->field = new unsigned short[nVals];
    for (unsigned long i = 0; i < nVals; i++)
    	if (this->m.find(option_value[mod_num*i + 2]) == m.end()) {
    		string str;
    		str.append(this->name);
    		str.append(": invalid option value ");
    		str.append(option_value[0]);
    		str.append(". Check current SU2 options in config_template.cfg.");
    		return str;
    	}
    for (unsigned long i = 0; i < nVals; i++) {
      this->marker_turboIn[i].assign(option_value[mod_num*i]);
      this->marker_turboOut[i].assign(option_value[mod_num*i+1]);
      Tenum val = this->m[option_value[mod_num*i + 2]];
      this->field[i] = val;
     }


    return "";
  }

  void SetDefault() {
    this->size = 0;
    this->marker_turboIn= NULL;
    this->marker_turboOut = NULL;
    this->field = NULL;
  }
};


class COptionPython : public COptionBase{
  string name;
public:
  COptionPython(const string name) {
    this->name = name;
  }
  ~COptionPython() {};
  // No checking happens with python options
  string SetValue(vector<string>) {
    return "";
  }
  // No defaults with python options
  void SetDefault() {
    return;
  };
};



class COptionActDisk : public COptionBase{
  string name; // identifier for the option
  unsigned short & inlet_size;
  unsigned short & outlet_size;
  string * & marker_inlet;
  string * & marker_outlet;
  su2double ** & press_jump;
  su2double ** & temp_jump;
  su2double ** & omega;
  
public:
  COptionActDisk(const string name,
                 unsigned short & nMarker_ActDiskInlet, unsigned short & nMarker_ActDiskOutlet, string * & Marker_ActDiskInlet, string * & Marker_ActDiskOutlet,
                 su2double ** & ActDisk_PressJump, su2double ** & ActDisk_TempJump, su2double ** & ActDisk_Omega) :
  inlet_size(nMarker_ActDiskInlet), outlet_size(nMarker_ActDiskOutlet), marker_inlet(Marker_ActDiskInlet), marker_outlet(Marker_ActDiskOutlet),
  press_jump(ActDisk_PressJump), temp_jump(ActDisk_TempJump), omega(ActDisk_Omega) {
    this->name = name;
  }
  
  ~COptionActDisk() {};
  string SetValue(vector<string> option_value) {
    const int mod_num = 8;
    unsigned short totalVals = option_value.size();
    if ((totalVals == 1) && (option_value[0].compare("NONE") == 0)) {
      this->SetDefault();
      return "";
    }
    
    if (totalVals % mod_num != 0) {
      string newstring;
      newstring.append(this->name);
      newstring.append(": must have a number of entries divisible by 8");
      this->SetDefault();
      return newstring;
    }
    
    unsigned short nVals = totalVals / mod_num;
    this->inlet_size = nVals;
    this->outlet_size = nVals;
    this->marker_inlet = new string[this->inlet_size];
    this->marker_outlet = new string[this->outlet_size];
    
    this->press_jump = new su2double*[this->inlet_size];
    this->temp_jump = new su2double*[this->inlet_size];
    this->omega = new su2double*[this->inlet_size];
    for (int i = 0; i < this->inlet_size; i++) {
      this->press_jump[i] = new su2double[2];
      this->temp_jump[i] = new su2double[2];
      this->omega[i] = new su2double[2];
    }
    
    string tname = "actuator disk";
    
    for (int i = 0; i < this->inlet_size; i++) {
      this->marker_inlet[i].assign(option_value[mod_num*i]);
      this->marker_outlet[i].assign(option_value[mod_num*i+1]);
      istringstream ss_1st(option_value[mod_num*i + 2]);
      if (!(ss_1st >> this->press_jump[i][0])) {
        return badValue(option_value, tname, this->name);
      }
      istringstream ss_2nd(option_value[mod_num*i + 3]);
      if (!(ss_2nd >> this->temp_jump[i][0])) {
        return badValue(option_value, tname, this->name);
      }
      istringstream ss_3rd(option_value[mod_num*i + 4]);
      if (!(ss_3rd >> this->omega[i][0])) {
        return badValue(option_value, tname, this->name);
      }
      istringstream ss_4th(option_value[mod_num*i + 5]);
      if (!(ss_4th >> this->press_jump[i][1])) {
        return badValue(option_value, tname, this->name);
      }
      istringstream ss_5th(option_value[mod_num*i + 6]);
      if (!(ss_5th >> this->temp_jump[i][1])) {
        return badValue(option_value, tname, this->name);
      }
      istringstream ss_6th(option_value[mod_num*i + 7]);
      if (!(ss_6th >> this->omega[i][1])) {
        return badValue(option_value, tname, this->name);
      }
    }
    return "";
  }
  void SetDefault() {
    this->inlet_size = 0;
    this->outlet_size = 0;
    this->marker_inlet = NULL;
    this->marker_outlet = NULL;
    this->press_jump = NULL;
    this->temp_jump = NULL;
    this->omega = NULL;
  }
};<|MERGE_RESOLUTION|>--- conflicted
+++ resolved
@@ -782,11 +782,8 @@
   LOAD_SINE_BOUNDARY = 36,		/*!< \brief Sine-waveBoundary Load definition. */
   NRBC_BOUNDARY= 37,   /*!< \brief NRBC Boundary definition. */
   INTERNAL_BOUNDARY= 38,   /*!< \brief Internal Boundary definition. */
-<<<<<<< HEAD
-  DISP_DIR_BOUNDARY = 39,    /*!< \brief Boundary displacement definition. */
-=======
   FLUID_INTERFACE = 39,	/*!< \brief Domain interface definition. */
->>>>>>> a501cc68
+  DISP_DIR_BOUNDARY = 40,    /*!< \brief Boundary displacement definition. */
   SEND_RECEIVE = 99,		/*!< \brief Boundary send-receive definition. */
 };
 
@@ -848,25 +845,6 @@
 ("YOUNG_MODULUS", YOUNG_MODULUS)
 ("LAME_CONSTANTS", LAME_CONSTANTS)
 ("ELECTRIC_FIELD", ELECTRIC_FIELD);
-
-/*!
- * \brief types of dynamic transfer methods
- */
-enum ENUM_DYN_TRANSFER_METHOD {
-  INSTANTANEOUS = 1,   /*!< \brief No ramp, load is transfer instantaneously. */
-  POL_ORDER_1 = 2,     /*!< \brief The load is transferred using a ramp. */
-  POL_ORDER_3 = 3,     /*!< \brief The load is transferred using an order 3 polynomial function */
-  POL_ORDER_5 = 4,     /*!< \brief The load is transferred using an order 5 polynomial function */
-  SIGMOID_10 = 5,      /*!< \brief The load is transferred using a sigmoid with parameter 10 */
-  SIGMOID_20 = 6       /*!< \brief The load is transferred using a sigmoid with parameter 20 */
-};
-static const map<string, ENUM_DYN_TRANSFER_METHOD> Dyn_Transfer_Method_Map = CCreateMap<string, ENUM_DYN_TRANSFER_METHOD>
-("INSTANTANEOUS", INSTANTANEOUS)
-("RAMP", POL_ORDER_1)
-("CUBIC", POL_ORDER_3)
-("QUINTIC", POL_ORDER_5)
-("SIGMOID_10", SIGMOID_10)
-("SIGMOID_20", SIGMOID_20);
 
 /*!
  * \brief types Riemann boundary treatments
