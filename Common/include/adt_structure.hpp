--- conflicted
+++ resolved
@@ -288,22 +288,16 @@
   vector<unsigned long> localElemIDs;  /*!< \brief Vector, which contains the local element ID's
                                                    of the elements in the ADT. */
   vector<int>           ranksOfElems;  /*!< \brief Vector, which contains the ranks
-<<<<<<< HEAD
                                                     of the elements in the ADT. */
-
-  vector<CBBoxTargetClass> BBoxTargets; /*!< \brief Vector, used to store possible bounding
-                                                    box candidates during the nearest element
-                                                    search. */
   vector<su2double>       markerRoughness;
-=======
-                                                   of the elements in the ADT. */
+
 #ifdef HAVE_OMP
   vector<vector<CBBoxTargetClass> >BBoxTargets; /*!< \brief Vector, used to store possible bounding box
                                                             candidates during the nearest element search. */
 #else
   array<vector<CBBoxTargetClass>,1> BBoxTargets;
 #endif
->>>>>>> 31e55ed9
+
 public:
   /*!
    * \brief Constructor of the class.
@@ -362,25 +356,17 @@
    * \param[out] elemID   Local element ID of the nearest element in the ADT.
    * \param[out] rankID   Rank on which the nearest element in the ADT is stored.
    */
-<<<<<<< HEAD
-  void DetermineNearestElement(const su2double *coor,
-                               su2double       &dist,
-                               unsigned short  &markerID,
-                               unsigned long   &elemID,
-                               int             &rankID,
-                               su2double       &localRoughness);
-=======
   inline void DetermineNearestElement(const su2double *coor,
                                       su2double       &dist,
                                       unsigned short  &markerID,
                                       unsigned long   &elemID,
-                                      int             &rankID) {
+                                      int             &rankID,
+                                      su2double       &localRoughness) {
     const auto iThread = omp_get_thread_num();
     DetermineNearestElement_impl(BBoxTargets[iThread], FrontLeaves[iThread],
-              FrontLeavesNew[iThread], coor, dist, markerID, elemID, rankID);
+              FrontLeavesNew[iThread], coor, dist, markerID, elemID, rankID,localRoughness);
   }
 
->>>>>>> 31e55ed9
 private:
   /*!
    * \brief Implementation of DetermineContainingElement.
@@ -406,7 +392,8 @@
                                     su2double       &dist,
                                     unsigned short  &markerID,
                                     unsigned long   &elemID,
-                                    int             &rankID) const;
+                                    int             &rankID,
+                                    su2double       &localRoughness) const;
 
   /*!
    * \brief Function, which checks whether or not the given coordinate is
