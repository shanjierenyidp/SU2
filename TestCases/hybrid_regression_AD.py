#!/usr/bin/env python

## \file hybrid_regression_AD.py
#  \brief Python script for automated regression testing of SU2 examples
#  \author A. Aranake, A. Campos, T. Economon, T. Lukaczyk, S. Padron
#  \version 7.3.1 "Blackbird"
#
# SU2 Project Website: https://su2code.github.io
# 
# The SU2 Project is maintained by the SU2 Foundation 
# (http://su2foundation.org)
#
# Copyright 2012-2022, SU2 Contributors (cf. AUTHORS.md)
#
# SU2 is free software; you can redistribute it and/or
# modify it under the terms of the GNU Lesser General Public
# License as published by the Free Software Foundation; either
# version 2.1 of the License, or (at your option) any later version.
# 
# SU2 is distributed in the hope that it will be useful,
# but WITHOUT ANY WARRANTY; without even the implied warranty of
# MERCHANTABILITY or FITNESS FOR A PARTICULAR PURPOSE. See the GNU
# Lesser General Public License for more details.
#
# You should have received a copy of the GNU Lesser General Public
# License along with SU2. If not, see <http://www.gnu.org/licenses/>.

# make print(*args) function available in PY2.6+, does'nt work on PY < 2.6
from __future__ import print_function

import sys
from TestCase import TestCase    

def main():
    '''This program runs SU2 and ensures that the output matches specified values. 
       This will be used to do checks when code is pushed to github 
       to make sure nothing is broken. '''

    test_list = []

    #####################################
    ### Disc. adj. compressible Euler ###
    #####################################

    # Inviscid NACA0012
    discadj_naca0012           = TestCase('discadj_naca0012')
    discadj_naca0012.cfg_dir   = "cont_adj_euler/naca0012"
    discadj_naca0012.cfg_file  = "inv_NACA0012_discadj.cfg"
    discadj_naca0012.test_iter = 100
    discadj_naca0012.test_vals = [-3.561506, -8.926634, -0.000000, 0.005587]
    test_list.append(discadj_naca0012)
   
    # Inviscid Cylinder 3D (multiple markers)
    discadj_cylinder3D           = TestCase('discadj_cylinder3D')
    discadj_cylinder3D.cfg_dir   = "disc_adj_euler/cylinder3D"
    discadj_cylinder3D.cfg_file  = "inv_cylinder3D.cfg"
    discadj_cylinder3D.test_iter = 5
    discadj_cylinder3D.test_vals = [-3.730673, -3.832084, -0.000000, 0.000000]
    test_list.append(discadj_cylinder3D)

    # Arina nozzle 2D
    discadj_arina2k              = TestCase('discadj_arina2k')
    discadj_arina2k.cfg_dir      = "disc_adj_euler/arina2k"
    discadj_arina2k.cfg_file     = "Arina2KRS.cfg"
    discadj_arina2k.test_iter    = 20
    discadj_arina2k.test_vals    = [-3.087876, -3.481506, 0.068878, 0.000000]
    test_list.append(discadj_arina2k)
    
    ####################################
    ### Disc. adj. compressible RANS ###
    ####################################

    # Adjoint turbulent NACA0012 SA
    discadj_rans_naca0012_sa           = TestCase('discadj_rans_naca0012_sa')
    discadj_rans_naca0012_sa.cfg_dir   = "disc_adj_rans/naca0012"
    discadj_rans_naca0012_sa.cfg_file  = "turb_NACA0012_sa.cfg"
    discadj_rans_naca0012_sa.test_iter = 10
    discadj_rans_naca0012_sa.test_vals         = [-2.230631, 0.644953, 0.177890, -0.000016, 5.000000, -3.007652, 5.000000, -7.631910]
    discadj_rans_naca0012_sa.test_vals_aarch64 = [-2.230631, 0.644954, 0.177890, -0.000016, 5.000000, -3.007651, 5.000000, -7.631909]
    test_list.append(discadj_rans_naca0012_sa)

    # Adjoint turbulent NACA0012 SST
    discadj_rans_naca0012_sst           = TestCase('discadj_rans_naca0012_sst')
    discadj_rans_naca0012_sst.cfg_dir   = "disc_adj_rans/naca0012"
    discadj_rans_naca0012_sst.cfg_file  = "turb_NACA0012_sst.cfg"
    discadj_rans_naca0012_sst.test_iter = 10
    discadj_rans_naca0012_sst.test_vals = [-2.221793, -0.491367, 0.182000, -0.000018]
    test_list.append(discadj_rans_naca0012_sst)

    #######################################
    ### Disc. adj. incompressible Euler ###
    #######################################

    # Adjoint Incompressible Inviscid NACA0012
    discadj_incomp_NACA0012           = TestCase('discadj_incomp_NACA0012')
    discadj_incomp_NACA0012.cfg_dir   = "disc_adj_incomp_euler/naca0012"
    discadj_incomp_NACA0012.cfg_file  = "incomp_NACA0012_disc.cfg"
    discadj_incomp_NACA0012.test_iter = 20
    discadj_incomp_NACA0012.test_vals = [20.000000, -4.092007, -2.652751, 0.000000]
    test_list.append(discadj_incomp_NACA0012)

    #####################################
    ### Disc. adj. incompressible N-S ###
    #####################################

    # Adjoint Incompressible Viscous Cylinder (Heated)
    discadj_incomp_cylinder           = TestCase('discadj_incomp_cylinder')
    discadj_incomp_cylinder.cfg_dir   = "disc_adj_incomp_navierstokes/cylinder"
    discadj_incomp_cylinder.cfg_file  = "heated_cylinder.cfg"
    discadj_incomp_cylinder.test_iter = 20
<<<<<<< HEAD
    discadj_incomp_cylinder.test_vals = [20.000000, -2.705927, -2.837772, 0.000000]
=======
    discadj_incomp_cylinder.test_vals         = [20.000000, -2.705921, -2.837904, 0.000000]
    discadj_incomp_cylinder.test_vals_aarch64 = [20.000000, -2.705918, -2.837766, 0.000000]
>>>>>>> 40e82f41
    test_list.append(discadj_incomp_cylinder)

    ######################################
    ### Disc. adj. incompressible RANS ###
    ######################################

    # Adjoint Incompressible Turbulent NACA 0012 SA
    discadj_incomp_turb_NACA0012_sa           = TestCase('discadj_incomp_turb_NACA0012_sa')
    discadj_incomp_turb_NACA0012_sa.cfg_dir   = "disc_adj_incomp_rans/naca0012"
    discadj_incomp_turb_NACA0012_sa.cfg_file  = "turb_naca0012_sa.cfg"
    discadj_incomp_turb_NACA0012_sa.test_iter = 10
    discadj_incomp_turb_NACA0012_sa.test_vals = [10.000000, -3.845995, -1.031097, 0.000000]
    test_list.append(discadj_incomp_turb_NACA0012_sa)

    # Adjoint Incompressible Turbulent NACA 0012 SST
    discadj_incomp_turb_NACA0012_sst           = TestCase('discadj_incomp_turb_NACA0012_sst')
    discadj_incomp_turb_NACA0012_sst.cfg_dir   = "disc_adj_incomp_rans/naca0012"
    discadj_incomp_turb_NACA0012_sst.cfg_file  = "turb_naca0012_sst.cfg"
    discadj_incomp_turb_NACA0012_sst.test_iter = 10
    discadj_incomp_turb_NACA0012_sst.test_vals = [-3.845593, -2.414026, -8.420194, 0.000000]
    test_list.append(discadj_incomp_turb_NACA0012_sst)

    #######################################################
    ### Unsteady Disc. adj. compressible RANS           ###
    #######################################################
   
    # Turbulent Cylinder
    discadj_cylinder           = TestCase('unsteady_cylinder')
    discadj_cylinder.cfg_dir   = "disc_adj_rans/cylinder"
    discadj_cylinder.cfg_file  = "cylinder.cfg" 
    discadj_cylinder.test_iter = 9
    discadj_cylinder.test_vals = [3.746907, -1.544882, -0.008321, 0.000014]
    discadj_cylinder.unsteady  = True
    test_list.append(discadj_cylinder)
    
    ##############################################################
    ### Unsteady Disc. adj. compressible RANS Windowed Average ###
    ##############################################################

    # Turbulent Cylinder
    discadj_cylinder           = TestCase('unsteady_cylinder_windowed_average_AD')
    discadj_cylinder.cfg_dir   = "disc_adj_rans/cylinder"
    discadj_cylinder.cfg_file  = "cylinder_Windowing_AD.cfg" 
    discadj_cylinder.test_iter = 9
    discadj_cylinder.test_vals = [3.004402]
    discadj_cylinder.unsteady  = True
    test_list.append(discadj_cylinder)
    
    ##########################################################################
    ### Unsteady Disc. adj. compressible RANS DualTimeStepping 1st order   ###
    ##########################################################################

    # Turbulent Cylinder
    discadj_DT_1ST_cylinder           = TestCase('unsteady_cylinder_DT_1ST')
    discadj_DT_1ST_cylinder.cfg_dir   = "disc_adj_rans/cylinder_DT_1ST"
    discadj_DT_1ST_cylinder.cfg_file  = "cylinder.cfg"
    discadj_DT_1ST_cylinder.test_iter = 9
    discadj_DT_1ST_cylinder.test_vals = [3.698167, -1.607051, -0.002159, 0.000028]
    discadj_DT_1ST_cylinder.unsteady  = True
    test_list.append(discadj_DT_1ST_cylinder)

    ######################################################
    ### Unsteady Disc. adj. compressible pitching NACA ###
    ######################################################

    # compressible pitching NACA0012
    discadj_pitchingNACA0012           = TestCase('pitchingNACA0012')
    discadj_pitchingNACA0012.cfg_dir   = "disc_adj_euler/naca0012_pitching"
    discadj_pitchingNACA0012.cfg_file  = "inv_NACA0012_pitching.cfg"
    discadj_pitchingNACA0012.test_iter = 4
    discadj_pitchingNACA0012.test_vals = [-1.219713, -1.645717, -0.007513, 0.000013]
    discadj_pitchingNACA0012.unsteady  = True
    test_list.append(discadj_pitchingNACA0012)

    #######################################################
    ### Disc. adj. turbomachinery                       ###
    #######################################################
    
    # Transonic Stator 2D
    discadj_trans_stator           = TestCase('transonic_stator')
    discadj_trans_stator.cfg_dir   = "disc_adj_turbomachinery/transonic_stator_2D"
    discadj_trans_stator.cfg_file  = "transonic_stator.cfg" 
    discadj_trans_stator.test_iter = 79
    discadj_trans_stator.test_vals         = [79.000000, -1.938806, -1.995540]
    discadj_trans_stator.test_vals_aarch64 = [79.000000, -1.938809, -1.995540]
    test_list.append(discadj_trans_stator)
    
    ###################################
    ### Structural Adjoint          ###
    ###################################
   
    # Structural model
    discadj_fea           = TestCase('discadj_fea')
    discadj_fea.cfg_dir   = "disc_adj_fea"
    discadj_fea.cfg_file  = "configAD_fem.cfg" 
    discadj_fea.test_iter = 4
<<<<<<< HEAD
    discadj_fea.test_vals = [-2.849829, -3.238711, -0.000364, -8.708700]
=======
    discadj_fea.test_vals         = [1.774569, 1.928023, -0.000364, -8.690300]
    discadj_fea.test_vals_aarch64 = [2.216938, 2.129429, -0.000365, -8.782500]
>>>>>>> 40e82f41
    test_list.append(discadj_fea) 

    ######################################
    ### RUN TESTS                      ###
    ######################################

    for test in test_list:
        test.su2_exec = "SU2_CFD_AD -t 2"
        test.timeout = 600
        test.tol = 1e-4
    #end

    pass_list = [ test.run_test() for test in test_list ]

    # Tests summary
    print('==================================================================')
    print('Summary of the hybrid parallel AD tests')
    print('python version:', sys.version)
    for i, test in enumerate(test_list):
        if (pass_list[i]):
            print('  passed - %s'%test.tag)
        else:
            print('* FAILED - %s'%test.tag)

    if all(pass_list):
        sys.exit(0)
    else:
        sys.exit(1)
    # done

if __name__ == '__main__':
    main()<|MERGE_RESOLUTION|>--- conflicted
+++ resolved
@@ -108,12 +108,8 @@
     discadj_incomp_cylinder.cfg_dir   = "disc_adj_incomp_navierstokes/cylinder"
     discadj_incomp_cylinder.cfg_file  = "heated_cylinder.cfg"
     discadj_incomp_cylinder.test_iter = 20
-<<<<<<< HEAD
-    discadj_incomp_cylinder.test_vals = [20.000000, -2.705927, -2.837772, 0.000000]
-=======
-    discadj_incomp_cylinder.test_vals         = [20.000000, -2.705921, -2.837904, 0.000000]
+    discadj_incomp_cylinder.test_vals         = [20.000000, -2.705927, -2.837772, 0.000000]
     discadj_incomp_cylinder.test_vals_aarch64 = [20.000000, -2.705918, -2.837766, 0.000000]
->>>>>>> 40e82f41
     test_list.append(discadj_incomp_cylinder)
 
     ######################################
@@ -210,12 +206,8 @@
     discadj_fea.cfg_dir   = "disc_adj_fea"
     discadj_fea.cfg_file  = "configAD_fem.cfg" 
     discadj_fea.test_iter = 4
-<<<<<<< HEAD
-    discadj_fea.test_vals = [-2.849829, -3.238711, -0.000364, -8.708700]
-=======
-    discadj_fea.test_vals         = [1.774569, 1.928023, -0.000364, -8.690300]
+    discadj_fea.test_vals         = [-2.849829, -3.238711, -0.000364, -8.708700]
     discadj_fea.test_vals_aarch64 = [2.216938, 2.129429, -0.000365, -8.782500]
->>>>>>> 40e82f41
     test_list.append(discadj_fea) 
 
     ######################################
